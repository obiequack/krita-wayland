--- conflicted
+++ resolved
@@ -301,14 +301,7 @@
 
     connect(d->doc, SIGNAL(modified(bool)), SIGNAL(modifiedChanged()));
 
-<<<<<<< HEAD
     QPointer<KisView> view = KisPart::instance()->createView(d->doc, d->viewManager, QApplication::activeWindow());
-=======
-    QPointer<KisView> view = qobject_cast<KisView*>(KisPart::instance()->createView(d->doc,
-                                                                                    d->viewManager->canvasResourceProvider()->resourceManager(),
-                                                                                    d->viewManager->actionCollection(),
-                                                                                    QApplication::activeWindow()));
->>>>>>> 221737ae
     view->setViewManager(d->viewManager);
     view->canvasBase()->setFavoriteResourceManager(d->viewManager->paintOpBox()->favoriteResourcesManager());
     view->slotLoadingFinished();
