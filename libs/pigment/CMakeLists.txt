--- conflicted
+++ resolved
@@ -96,16 +96,6 @@
 add_library(kritapigment SHARED ${kritapigment_SRCS})
 generate_export_header(kritapigment)
 
-<<<<<<< HEAD
-if (HAVE_VC)
-    target_link_libraries(kritapigment PUBLIC kritastore KF5::I18n KF5::ConfigCore)
-    if (NOT PACKAGERS_BUILD)
-        set_property(TARGET kritapigment APPEND PROPERTY COMPILE_OPTIONS "${Vc_ARCHITECTURE_FLAGS}")
-    endif()
-endif()
-
-=======
->>>>>>> 16c3fe59
 target_include_directories( kritapigment
     PUBLIC
     $<BUILD_INTERFACE:${CMAKE_CURRENT_SOURCE_DIR}/resources>
