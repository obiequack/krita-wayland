--- conflicted
+++ resolved
@@ -20,2215 +20,9 @@
 #include "KoXmlReader.h"
 #include "KoXmlNS.h"
 
-<<<<<<< HEAD
-/*
-  This is a memory-efficient DOM implementation for Calligra. See the API
-  documentation for details.
-
-  IMPORTANT !
-
-  * When you change this stuff, make sure it DOES NOT BREAK the test suite.
-    Build tests/koxmlreadertest.cpp and verify it. Many sleepless nights
-    have been sacrificed for this piece of code, do not let those precious
-    hours wasted!
-
-  * Run koxmlreadertest.cpp WITH Valgrind and make sure NO illegal
-    memory read/write and any type of leak occurs. If you are not familiar
-    with Valgrind then RTFM first and come back again later on.
-
-  * The public API shall remain as compatible as QDom.
-
-  * All QDom-compatible methods should behave the same. All QDom-compatible
-    functions should return the same result. In case of doubt, run
-    koxmlreadertest.cpp but uncomment KOXML_USE_QDOM in koxmlreader.h
-    so that the tests are performed with standard QDom.
-
-  Some differences compared to QDom:
-
-  - DOM tree in KoXmlDocument is read-only, you can not modify it. This is
-    sufficient for Calligra since the tree is only accessed when loading
-    a document to the application. For saving the document to XML file,
-    use KoXmlWriter.
-
-  - Because the dynamic loading and unloading, you have to use the
-    nodes (and therefore also elements) carefully since the whole API
- (just like QDom) is reference-based, not pointer-based. If the
- parent node is unloaded from memory, the reference is not valid
- anymore and may give unpredictable result.
- The easiest way: use the node/element in very short time only.
-
-  - Comment node (like QDomComment) is not implemented as comments are
-    simply ignored.
-
-  - DTD, entity and entity reference are not handled. Thus, the associated
-    nodes (like QDomDocumentType, QDomEntity, QDomEntityReference) are also
-    not implemented.
-
-  - Attribute mapping node is not implemented. But of course, functions to
-    query attributes of an element are available.
-
-
- */
-
 #include <QTextCodec>
 #include <QTextDecoder>
 #include <QXmlStreamReader>
-
-#ifndef KOXML_USE_QDOM
-
-#include <QtXml>
-#include <QDomDocument>
-#include <QXmlStreamEntityResolver>
-
-#include <QBuffer>
-#include <QByteArray>
-#include <QDataStream>
-#include <QHash>
-#include <QPair>
-#include <QStringList>
-#include <QVector>
-
-/*
- Use more compact representation of in-memory nodes.
-
- Advantages: faster iteration, can facilitate real-time compression.
- Disadvantages: still buggy, eat slightly more memory.
-*/
-#define KOXML_COMPACT
-
-/*
- Use real-time compression. Only works in conjuction with KOXML_COMPACT
- above because otherwise the non-compact layout will slow down everything.
-*/
-#define KOXML_COMPRESS
-
-
-// prevent mistake, see above
-#ifdef KOXML_COMPRESS
-#ifndef KOXML_COMPACT
-#error Please enable also KOXML_COMPACT
-#endif
-#endif
-
-// this is used to quickly get namespaced attribute(s)
-typedef QPair<QString, QString> KoXmlStringPair;
-
-class KoQName {
-public:
-    QString nsURI;
-    QString name;
-
-    explicit KoQName(const QString& nsURI_, const QString& name_)
-        : nsURI(nsURI_), name(name_) {}
-    bool operator==(const KoQName& qname) const {
-        // local name is more likely to differ, so compare that first
-        return name == qname.name && nsURI == qname.nsURI;
-    }
-};
-
-uint qHash(const KoQName& qname)
-{
-    // possibly add a faster hash function that only includes some trailing
-    // part of the nsURI
-
-    // in case of doubt, use this:
-    // return qHash(qname.nsURI)^qHash(qname.name);
-    return qHash(qname.nsURI)^qHash(qname.name);
-}
-
-static inline bool operator==(const KoXmlStringPair &a, const KoXmlStringPair &b)
-{
-    return a.second == b.second && a.first == b.first;
-}
-
-// Older versions of OpenOffice.org used different namespaces. This function
-// does translate the old namespaces into the new ones.
-static QString fixNamespace(const QString &nsURI)
-{
-    static QString office = QString::fromLatin1("http://openoffice.org/2000/office");
-    static QString text = QString::fromLatin1("http://openoffice.org/2000/text");
-    static QString style = QString::fromLatin1("http://openoffice.org/2000/style");
-    static QString fo = QString::fromLatin1("http://www.w3.org/1999/XSL/Format");
-    static QString table = QString::fromLatin1("http://openoffice.org/2000/table");
-    static QString drawing = QString::fromLatin1("http://openoffice.org/2000/drawing");
-    static QString datastyle = QString::fromLatin1("http://openoffice.org/2000/datastyle");
-    static QString svg = QString::fromLatin1("http://www.w3.org/2000/svg");
-    static QString chart = QString::fromLatin1("http://openoffice.org/2000/chart");
-    static QString dr3d = QString::fromLatin1("http://openoffice.org/2000/dr3d");
-    static QString form = QString::fromLatin1("http://openoffice.org/2000/form");
-    static QString script = QString::fromLatin1("http://openoffice.org/2000/script");
-    static QString meta = QString::fromLatin1("http://openoffice.org/2000/meta");
-    static QString config = QString::fromLatin1("http://openoffice.org/2001/config");
-    static QString pres = QString::fromLatin1("http://openoffice.org/2000/presentation");
-    static QString manifest = QString::fromLatin1("http://openoffice.org/2001/manifest");
-    if (nsURI == text)
-        return KoXmlNS::text;
-    if (nsURI == style)
-        return KoXmlNS::style;
-    if (nsURI == office)
-        return KoXmlNS::office;
-    if (nsURI == fo)
-        return KoXmlNS::fo;
-    if (nsURI == table)
-        return KoXmlNS::table;
-    if (nsURI == drawing)
-        return KoXmlNS::draw;
-    if (nsURI == datastyle)
-        return KoXmlNS::number;
-    if (nsURI == svg)
-        return KoXmlNS::svg;
-    if (nsURI == chart)
-        return KoXmlNS::chart;
-    if (nsURI == dr3d)
-        return KoXmlNS::dr3d;
-    if (nsURI == form)
-        return KoXmlNS::form;
-    if (nsURI == script)
-        return KoXmlNS::script;
-    if (nsURI == meta)
-        return KoXmlNS::meta;
-    if (nsURI == config)
-        return KoXmlNS::config;
-    if (nsURI == pres)
-        return KoXmlNS::presentation;
-    if (nsURI == manifest)
-        return KoXmlNS::manifest;
-    return nsURI;
-}
-
-// ==================================================================
-//
-//         KoXmlPackedItem
-//
-// ==================================================================
-
-// 12 bytes on most system 32 bit systems, 16 bytes on 64 bit systems
-class KoXmlPackedItem
-{
-public:
-bool attr: 1;
-KoXmlNode::NodeType type: 3;
-
-#ifdef KOXML_COMPACT
-quint32 childStart: 28;
-#else
-unsigned depth: 28;
-#endif
-
-    unsigned qnameIndex;
-    QString value;
-
-    // it is important NOT to have a copy constructor, so that growth is optimal
-    // see http://doc.trolltech.com/4.2/containers.html#growth-strategies
-#if 0
-    KoXmlPackedItem(): attr(false), type(KoXmlNode::NullNode), childStart(0), depth(0) {}
-#endif
-};
-
-Q_DECLARE_TYPEINFO(KoXmlPackedItem, Q_MOVABLE_TYPE);
-
-#ifdef KOXML_COMPRESS
-static QDataStream& operator<<(QDataStream& s, const KoXmlPackedItem& item)
-{
-    quint8 flag = item.attr ? 1 : 0;
-
-    s << flag;
-    s << (quint8) item.type;
-    s << item.childStart;
-    s << item.qnameIndex;
-    s << item.value;
-
-    return s;
-}
-
-static QDataStream& operator>>(QDataStream& s, KoXmlPackedItem& item)
-{
-    quint8 flag;
-    quint8 type;
-    quint32 child;
-    QString value;
-
-    s >> flag;
-    s >> type;
-    s >> child;
-    s >> item.qnameIndex;
-    s >> value;
-
-    item.attr = (flag != 0);
-    item.type = (KoXmlNode::NodeType) type;
-    item.childStart = child;
-    item.value = value;
-
-    return s;
-}
-#endif
-
-// ==================================================================
-//
-//         KoXmlPackedDocument
-//
-// ==================================================================
-
-#ifdef KOXML_COMPRESS
-
-#include "KoXmlVector.h"
-
-// when number of buffered items reach this, compression will start
-// small value will give better memory usage at the cost of speed
-// bigger value will be better in term of speed, but use more memory
-#define ITEMS_FULL  (1*256)
-
-typedef KoXmlVector<KoXmlPackedItem, ITEMS_FULL> KoXmlPackedGroup;
-#else
-typedef QVector<KoXmlPackedItem> KoXmlPackedGroup;
-#endif
-
-// growth strategy: increase every GROUP_GROW_SIZE items
-// this will override standard QVector's growth strategy
-#define GROUP_GROW_SHIFT 3
-#define GROUP_GROW_SIZE (1 << GROUP_GROW_SHIFT)
-
-class KoXmlPackedDocument
-{
-public:
-    bool processNamespace;
-#ifdef KOXML_COMPACT
-    // map given depth to the list of items
-    QHash<int, KoXmlPackedGroup> groups;
-#else
-    QVector<KoXmlPackedItem> items;
-#endif
-
-    QList<KoQName> qnameList;
-    QString docType;
-
-private:
-    QHash<KoQName, unsigned> qnameHash;
-
-    unsigned cacheQName(const QString& name, const QString& nsURI) {
-        KoQName qname(nsURI, name);
-
-        const unsigned ii = qnameHash.value(qname, (unsigned)-1);
-        if (ii != (unsigned)-1)
-            return ii;
-
-        // not yet declared, so we add it
-        unsigned i = qnameList.count();
-        qnameList.append(qname);
-        qnameHash.insert(qname, i);
-
-        return i;
-    }
-
-    QHash<QString, unsigned> valueHash;
-    QStringList valueList;
-
-    QString cacheValue(const QString& value) {
-        if (value.isEmpty())
-            return 0;
-
-        const unsigned& ii = valueHash[value];
-        if (ii > 0)
-            return valueList[ii];
-
-        // not yet declared, so we add it
-        unsigned i = valueList.count();
-        valueList.append(value);
-        valueHash.insert(value, i);
-
-        return valueList[i];
-    }
-
-#ifdef KOXML_COMPACT
-public:
-    const KoXmlPackedItem& itemAt(unsigned depth, unsigned index) {
-        const KoXmlPackedGroup& group = groups[depth];
-        return group[index];
-    }
-
-    unsigned itemCount(unsigned depth) {
-        const KoXmlPackedGroup& group = groups[depth];
-        return group.count();
-    }
-
-    /*
-       NOTE:
-          Function clear, newItem, addElement, addAttribute, addText,
-          addCData, addProcessing are all related. These are all necessary
-          for stateful manipulation of the document. See also the calls
-          to these function from parseDocument().
-
-          The state itself is defined by the member variables
-          currentDepth and the groups (see above).
-     */
-
-    unsigned currentDepth;
-
-    KoXmlPackedItem& newItem(unsigned depth) {
-        KoXmlPackedGroup& group = groups[depth];
-
-#ifdef KOXML_COMPRESS
-        KoXmlPackedItem& item = group.newItem();
-#else
-        // reserve up front
-        if ((groups.size() % GROUP_GROW_SIZE) == 0)
-            group.reserve(GROUP_GROW_SIZE * (1 + (groups.size() >> GROUP_GROW_SHIFT)));
-        group.resize(group.count() + 1);
-
-        KoXmlPackedItem& item = group[group.count()-1];
-#endif
-
-        // this is necessary, because intentionally we don't want to have
-        // a constructor for KoXmlPackedItem
-        item.attr = false;
-        item.type = KoXmlNode::NullNode;
-        item.qnameIndex = 0;
-        item.childStart = itemCount(depth + 1);
-        item.value.clear();
-
-        return item;
-    }
-
-    void clear() {
-        currentDepth = 0;
-        qnameHash.clear();
-        qnameList.clear();
-        valueHash.clear();
-        valueList.clear();
-        groups.clear();
-        docType.clear();
-
-        // first node is root
-        KoXmlPackedItem& rootItem = newItem(0);
-        rootItem.type = KoXmlNode::DocumentNode;
-    }
-
-    void finish() {
-        // won't be needed anymore
-        qnameHash.clear();
-        valueHash.clear();
-        valueList.clear();
-
-        // optimize, see documentation on QVector::squeeze
-        for (int d = 0; d < groups.count(); ++d) {
-            KoXmlPackedGroup& group = groups[d];
-            group.squeeze();
-        }
-    }
-
-    // in case namespace processing, 'name' contains the prefix already
-    void addElement(const QString& name, const QString& nsURI) {
-        KoXmlPackedItem& item = newItem(currentDepth + 1);
-        item.type = KoXmlNode::ElementNode;
-        item.qnameIndex = cacheQName(name, nsURI);
-
-        ++currentDepth;
-    }
-
-    void closeElement() {
-        --currentDepth;
-    }
-
-    void addDTD(const QString& dt) {
-        docType = dt;
-    }
-
-    void addAttribute(const QString& name, const QString& nsURI, const QString& value) {
-        KoXmlPackedItem& item = newItem(currentDepth + 1);
-        item.attr = true;
-        item.qnameIndex = cacheQName(name, nsURI);
-        //item.value = cacheValue( value );
-        item.value = value;
-    }
-
-    void addText(const QString& text) {
-        KoXmlPackedItem& item = newItem(currentDepth + 1);
-        item.type = KoXmlNode::TextNode;
-        item.value = text;
-    }
-
-    void addCData(const QString& text) {
-        KoXmlPackedItem& item = newItem(currentDepth + 1);
-        item.type = KoXmlNode::CDATASectionNode;
-        item.value = text;
-    }
-
-    void addProcessingInstruction() {
-        KoXmlPackedItem& item = newItem(currentDepth + 1);
-        item.type = KoXmlNode::ProcessingInstructionNode;
-    }
-
-public:
-    KoXmlPackedDocument(): processNamespace(false), currentDepth(0) {
-        clear();
-    }
-
-#else
-
-private:
-    unsigned elementDepth;
-
-public:
-
-    KoXmlPackedItem& newItem() {
-        unsigned count = items.count() + 512;
-        count = 1024 * (count >> 10);
-        items.reserve(count);
-
-        items.resize(items.count() + 1);
-
-        // this is necessary, because intentionally we don't want to have
-        // a constructor for KoXmlPackedItem
-        KoXmlPackedItem& item = items[items.count()-1];
-        item.attr = false;
-        item.type = KoXmlNode::NullNode;
-        item.qnameIndex = 0;
-        item.depth = 0;
-
-        return item;
-    }
-
-    void addElement(const QString& name, const QString& nsURI) {
-        // we are going one level deeper
-        ++elementDepth;
-
-        KoXmlPackedItem& item = newItem();
-
-        item.attr = false;
-        item.type = KoXmlNode::ElementNode;
-        item.depth = elementDepth;
-        item.qnameIndex = cacheQName(name, nsURI);
-    }
-
-    void closeElement() {
-        // we are going up one level
-        --elementDepth;
-    }
-
-    void addDTD(const QString& dt) {
-        docType = dt;
-    }
-
-    void addAttribute(const QString& name, const QString& nsURI, const QString& value) {
-        KoXmlPackedItem& item = newItem();
-
-        item.attr = true;
-        item.type = KoXmlNode::NullNode;
-        item.depth = elementDepth;
-        item.qnameIndex = cacheQName(name, nsURI);
-        //item.value = cacheValue( value );
-        item.value = value;
-    }
-
-    void addText(const QString& str) {
-        KoXmlPackedItem& item = newItem();
-
-        item.attr = false;
-        item.type = KoXmlNode::TextNode;
-        item.depth = elementDepth + 1;
-        item.qnameIndex = 0;
-        item.value = str;
-    }
-
-    void addCData(const QString& str) {
-        KoXmlPackedItem& item = newItem();
-
-        item.attr = false;
-        item.type = KoXmlNode::CDATASectionNode;
-        item.depth = elementDepth + 1;
-        item.qnameIndex = 0;
-        item.value = str;
-    }
-
-    void addProcessingInstruction() {
-        KoXmlPackedItem& item = newItem();
-
-        item.attr = false;
-        item.type = KoXmlNode::ProcessingInstructionNode;
-        item.depth = elementDepth + 1;
-        item.qnameIndex = 0;
-        item.value.clear();
-    }
-
-    void clear() {
-        qnameHash.clear();
-        qnameList.clear();
-        valueHash.clear();
-        valueList.clear();
-        items.clear();
-        elementDepth = 0;
-
-        KoXmlPackedItem& rootItem = newItem();
-        rootItem.attr = false;
-        rootItem.type = KoXmlNode::DocumentNode;
-        rootItem.depth = 0;
-        rootItem.qnameIndex = 0;
-    }
-
-    void finish() {
-        qnameHash.clear();
-        valueList.clear();
-        valueHash.clear();
-        items.squeeze();
-    }
-
-    KoXmlPackedDocument(): processNamespace(false), elementDepth(0) {
-    }
-
-#endif
-
-};
-
-namespace {
-
-    class ParseError {
-    public:
-        QString errorMsg;
-        int errorLine;
-        int errorColumn;
-        bool error;
-
-        ParseError() :errorLine(-1), errorColumn(-1), error(false) {}
-    };
-
-    void parseElement(QXmlStreamReader &xml, KoXmlPackedDocument &doc, bool stripSpaces = true);
-
-    // parse one element as if this were a standalone xml document
-    ParseError parseDocument(QXmlStreamReader &xml, KoXmlPackedDocument &doc, bool stripSpaces = true)
-    {
-        doc.clear();
-        ParseError error;
-        xml.readNext();
-        while (!xml.atEnd() && xml.tokenType() != QXmlStreamReader::EndDocument && !xml.hasError()) {
-            switch (xml.tokenType()) {
-            case QXmlStreamReader::StartElement:
-                parseElement(xml, doc, stripSpaces);
-                break;
-            case QXmlStreamReader::DTD:
-                doc.addDTD(xml.dtdName().toString());
-                break;
-            case QXmlStreamReader::StartDocument:
-                if (!xml.documentEncoding().isEmpty() || !xml.documentVersion().isEmpty()) {
-                    doc.addProcessingInstruction();
-                }
-                break;
-            case QXmlStreamReader::ProcessingInstruction:
-                doc.addProcessingInstruction();
-                break;
-            default:
-                break;
-            }
-            xml.readNext();
-        }
-        if (xml.hasError()) {
-            error.error = true;
-            error.errorMsg = xml.errorString();
-            error.errorColumn = xml.columnNumber();
-            error.errorLine = xml.lineNumber();
-        } else {
-            doc.finish();
-        }
-        return error;
-    }
-
-    void parseElementContents(QXmlStreamReader &xml, KoXmlPackedDocument &doc)
-    {
-        xml.readNext();
-        QString ws;
-        while (!xml.atEnd()) {
-            switch (xml.tokenType()) {
-            case QXmlStreamReader::EndElement:
-                // if an element contains only whitespace, put it in the dom
-                if (!ws.isEmpty()) {
-                    doc.addText(ws);
-                }
-                return;
-            case QXmlStreamReader::StartElement:
-                // The whitespaces between > and < are also a text element
-                if (!ws.isEmpty()) {
-                    doc.addText(ws);
-                    ws.clear();
-                }
-                // Do not strip spaces
-                parseElement(xml, doc, false);
-                break;
-            case QXmlStreamReader::Characters:
-                if (xml.isCDATA()) {
-                    doc.addCData(xml.text().toString());
-                } else if (!xml.isWhitespace()) {
-                    doc.addText(xml.text().toString());
-                } else {
-                    ws += xml.text();
-                }
-                break;
-            case QXmlStreamReader::ProcessingInstruction:
-                doc.addProcessingInstruction();
-                break;
-            default:
-                break;
-            }
-            xml.readNext();
-        }
-    }
-
-    void parseElementContentsStripSpaces(QXmlStreamReader &xml, KoXmlPackedDocument &doc)
-    {
-        xml.readNext();
-        QString ws;
-        bool sawElement = false;
-        while (!xml.atEnd()) {
-            switch (xml.tokenType()) {
-            case QXmlStreamReader::EndElement:
-                // if an element contains only whitespace, put it in the dom
-                if (!ws.isEmpty() && !sawElement) {
-                    doc.addText(ws);
-                }
-                return;
-            case QXmlStreamReader::StartElement:
-                sawElement = true;
-                // Do strip spaces
-                parseElement(xml, doc, true);
-                break;
-            case QXmlStreamReader::Characters:
-                if (xml.isCDATA()) {
-                    doc.addCData(xml.text().toString());
-                } else if (!xml.isWhitespace()) {
-                    doc.addText(xml.text().toString());
-                } else if (!sawElement) {
-                    ws += xml.text();
-                }
-                break;
-            case QXmlStreamReader::ProcessingInstruction:
-                doc.addProcessingInstruction();
-                break;
-            default:
-                break;
-            }
-            xml.readNext();
-        }
-    }
-
-    void parseElement(QXmlStreamReader &xml, KoXmlPackedDocument &doc, bool stripSpaces)
-    {
-        // Unfortunately MSVC fails using QXmlStreamReader::const_iterator
-        // so we apply a for loop instead. https://bugreports.qt.io/browse/QTBUG-45368
-        doc.addElement(xml.qualifiedName().toString(),
-                       fixNamespace(xml.namespaceUri().toString()));
-        QXmlStreamAttributes attr = xml.attributes();
-        for  (int a = 0; a < attr.count(); a++) {
-            doc.addAttribute(attr[a].qualifiedName().toString(),
-                             attr[a].namespaceUri().toString(),
-                             attr[a].value().toString());
-        }
-        if (stripSpaces)
-          parseElementContentsStripSpaces(xml, doc);
-        else
-          parseElementContents(xml, doc);
-        // reader.tokenType() is now QXmlStreamReader::EndElement
-        doc.closeElement();
-    }
-}
-
-
-// ==================================================================
-//
-//         KoXmlNodeData
-//
-// ==================================================================
-
-class KoXmlNodeData
-{
-public:
-
-    explicit KoXmlNodeData(unsigned long initialRefCount = 1);
-    ~KoXmlNodeData();
-
-    // generic properties
-    KoXmlNode::NodeType nodeType;
-    bool loaded;
-
-#ifdef KOXML_COMPACT
-    unsigned nodeDepth;
-#endif
-
-    QString tagName;
-    QString namespaceURI;
-    QString prefix;
-    QString localName;
-
-    void ref() {
-        ++refCount;
-    }
-    void unref() {
-        if (!--refCount) {
-            delete this;
-        }
-    }
-
-    // type information
-    QString nodeName() const;
-
-    // for tree and linked-list
-    KoXmlNodeData* parent;
-    KoXmlNodeData* prev;
-    KoXmlNodeData* next;
-    KoXmlNodeData* first;
-    KoXmlNodeData* last;
-
-    QString text();
-
-    // node manipulation
-    void clear();
-
-    // attributes
-    inline void setAttribute(const QString& name, const QString& value);
-    inline QString attribute(const QString& name, const QString& def) const;
-    inline bool hasAttribute(const QString& name) const;
-    inline void setAttributeNS(const QString& nsURI, const QString& name, const QString& value);
-    inline QString attributeNS(const QString& nsURI, const QString& name, const QString& def) const;
-    inline bool hasAttributeNS(const QString& nsURI, const QString& name) const;
-    inline void clearAttributes();
-    inline QStringList attributeNames() const;
-    inline QList< QPair<QString, QString> > attributeFullNames() const;
-
-
-    // for text and CDATA
-    QString data() const;
-
-    // reference from within the packed doc
-    KoXmlPackedDocument* packedDoc;
-    unsigned long nodeIndex;
-
-    // used when doing on-demand (re)parse
-    void loadChildren(int depth = 1);
-    void unloadChildren();
-
-    void dump();
-
-    static KoXmlNodeData null;
-
-    // compatibility
-    void asQDomNode(QDomDocument& ownerDoc) const;
-
-private:
-    QHash<QString, QString> attr;
-    QHash<KoXmlStringPair, QString> attrNS;
-    QString textData;
-    // reference counting
-    unsigned long refCount;
-    friend #include <KoXmlReaderForward.h>
-};
-
-KoXmlNodeData KoXmlNodeData::null;
-
-
-KoXmlNodeData::KoXmlNodeData(unsigned long initialRefCount)
-    : nodeType(KoXmlNode::NullNode)
-    , loaded(false)
-#ifdef KOXML_COMPACT
-    , nodeDepth(0)
-#endif
-    , parent(0), prev(0), next(0), first(0), last(0)
-    , packedDoc(0), nodeIndex(0)
-    , refCount(initialRefCount)
-{
-}
-
-KoXmlNodeData::~KoXmlNodeData()
-{
-    clear();
-}
-
-void KoXmlNodeData::clear()
-{
-    if (first)
-        for (KoXmlNodeData* node = first; node ;) {
-            KoXmlNodeData* next = node->next;
-            node->unref();
-            node = next;
-        }
-
-    // only document can delete these
-    // normal nodes don't "own" them
-    if (nodeType == KoXmlNode::DocumentNode)
-        delete packedDoc;
-
-    nodeType = KoXmlNode::NullNode;
-    tagName.clear();
-    prefix.clear();
-    namespaceURI.clear();
-    textData.clear();
-    packedDoc = 0;
-
-    attr.clear();
-    attrNS.clear();
-
-    parent = 0;
-    prev = next = 0;
-    first = last = 0;
-
-    loaded = false;
-}
-
-QString KoXmlNodeData::text()
-{
-    QString t;
-
-    loadChildren();
-
-    KoXmlNodeData* node = first;
-    while (node) {
-        switch (node->nodeType) {
-        case KoXmlNode::ElementNode:
-            t += node->text(); break;
-        case KoXmlNode::TextNode:
-            t += node->data(); break;
-        case KoXmlNode::CDATASectionNode:
-            t += node->data(); break;
-        default: break;
-        }
-        node = node->next;
-    }
-
-    return t;
-}
-
-QString KoXmlNodeData::nodeName() const
-{
-    switch (nodeType) {
-    case KoXmlNode::ElementNode: {
-        QString n(tagName);
-        if (!prefix.isEmpty())
-            n.prepend(':').prepend(prefix);
-        return n;
-    }
-    break;
-
-    case KoXmlNode::TextNode:         return QLatin1String("#text");
-    case KoXmlNode::CDATASectionNode: return QLatin1String("#cdata-section");
-    case KoXmlNode::DocumentNode:     return QLatin1String("#document");
-    case KoXmlNode::DocumentTypeNode: return tagName;
-
-    default: return QString(); break;
-    }
-
-    // should not happen
-    return QString();
-}
-
-void KoXmlNodeData::setAttribute(const QString& name, const QString& value)
-{
-    attr.insert(name, value);
-}
-
-QString KoXmlNodeData::attribute(const QString& name, const QString& def) const
-{
-    return attr.value(name, def);
-}
-
-bool KoXmlNodeData::hasAttribute(const QString& name) const
-{
-    return attr.contains(name);
-}
-
-void KoXmlNodeData::setAttributeNS(const QString& nsURI,
-                                   const QString& name, const QString& value)
-{
-    int i = name.indexOf(':');
-    if (i != -1) {
-        QString localName(name.mid(i + 1));
-        KoXmlStringPair key(nsURI, localName);
-        attrNS.insert(key, value);
-    }
-}
-
-QString KoXmlNodeData::attributeNS(const QString& nsURI, const QString& name,
-                                   const QString& def) const
-{
-    KoXmlStringPair key(nsURI, name);
-    return attrNS.value(key, def);
-}
-
-bool KoXmlNodeData::hasAttributeNS(const QString& nsURI, const QString& name) const
-{
-    KoXmlStringPair key(nsURI, name);
-    return attrNS.contains(key);
-}
-
-void KoXmlNodeData::clearAttributes()
-{
-    attr.clear();
-    attrNS.clear();
-}
-
-// FIXME how about namespaced attributes ?
-QStringList KoXmlNodeData::attributeNames() const
-{
-    QStringList result;
-    result = attr.keys();
-
-    return result;
-}
-
-
-QList< QPair<QString, QString> > KoXmlNodeData::attributeFullNames() const
-{
-    QList< QPair<QString, QString> > result;
-    result = attrNS.keys();
-
-    return result;
-}
-
-QString KoXmlNodeData::data() const
-{
-    return textData;
-}
-
-#ifdef KOXML_COMPACT
-
-void KoXmlNodeData::loadChildren(int depth)
-{
-    // sanity check
-    if (!packedDoc) return;
-
-    // already loaded ?
-    if (loaded && (depth <= 1)) return;
-
-    // in case depth is different
-    unloadChildren();
-
-
-    KoXmlNodeData* lastDat = 0;
-
-    unsigned childStop = 0;
-    if (nodeIndex == packedDoc->itemCount(nodeDepth) - 1)
-        childStop = packedDoc->itemCount(nodeDepth + 1);
-    else {
-        const KoXmlPackedItem& next = packedDoc->itemAt(nodeDepth, nodeIndex + 1);
-        childStop = next.childStart;
-    }
-
-    const KoXmlPackedItem& self = packedDoc->itemAt(nodeDepth, nodeIndex);
-
-    for (unsigned i = self.childStart; i < childStop; ++i) {
-        const KoXmlPackedItem& item = packedDoc->itemAt(nodeDepth + 1, i);
-        bool textItem = (item.type == KoXmlNode::TextNode);
-        textItem |= (item.type == KoXmlNode::CDATASectionNode);
-
-        // attribute belongs to this node
-        if (item.attr) {
-            KoQName qname = packedDoc->qnameList[item.qnameIndex];
-            QString value = item.value;
-
-            QString prefix;
-
-            QString qName; // with prefix
-            QString localName;  // without prefix, i.e. local name
-
-            localName = qName = qname.name;
-            int i = qName.indexOf(':');
-            if (i != -1) prefix = qName.left(i);
-            if (i != -1) localName = qName.mid(i + 1);
-
-            if (packedDoc->processNamespace) {
-                setAttributeNS(qname.nsURI, qName, value);
-                setAttribute(localName, value);
-            } else
-                setAttribute(qName, value);
-        } else {
-            KoQName qname = packedDoc->qnameList[item.qnameIndex];
-            QString value = item.value;
-
-            QString nodeName = qname.name;
-            QString localName;
-            QString prefix;
-
-            if (packedDoc->processNamespace) {
-                localName = qname.name;
-                int di = qname.name.indexOf(':');
-                if (di != -1) {
-                    localName = qname.name.mid(di + 1);
-                    prefix = qname.name.left(di);
-                }
-                nodeName = localName;
-            }
-
-            // make a node out of this item
-            KoXmlNodeData* dat = new KoXmlNodeData;
-            dat->nodeIndex = i;
-            dat->packedDoc = packedDoc;
-            dat->nodeDepth = nodeDepth + 1;
-            dat->nodeType = item.type;
-            dat->tagName = nodeName;
-            dat->localName = localName;
-            dat->prefix = prefix;
-            dat->namespaceURI = qname.nsURI;
-            dat->parent = this;
-            dat->prev = lastDat;
-            dat->next = 0;
-            dat->first = 0;
-            dat->last = 0;
-            dat->loaded = false;
-            dat->textData = (textItem) ? value : QString();
-
-            // adjust our linked-list
-            first = (first) ? first : dat;
-            last = dat;
-            if (lastDat)
-                lastDat->next = dat;
-            lastDat = dat;
-
-            // recursive
-            if (depth > 1)
-                dat->loadChildren(depth - 1);
-        }
-    }
-
-    loaded = true;
-}
-
-#else
-
-void KoXmlNodeData::loadChildren(int depth)
-{
-    // sanity check
-    if (!packedDoc) return;
-
-    // already loaded ?
-    if (loaded && (depth <= 1)) return;
-
-    // cause we don't know how deep this node's children already loaded are
-    unloadChildren();
-
-    KoXmlNodeData* lastDat = 0;
-    int nodeDepth = packedDoc->items[nodeIndex].depth;
-
-    for (int i = nodeIndex + 1; i < packedDoc->items.count(); ++i) {
-        KoXmlPackedItem& item = packedDoc->items[i];
-        bool textItem = (item.type == KoXmlNode::TextNode);
-        textItem |= (item.type == KoXmlNode::CDATASectionNode);
-
-        // element already outside our depth
-        if (!item.attr && (item.type == KoXmlNode::ElementNode))
-            if (item.depth <= (unsigned)nodeDepth)
-                break;
-
-        // attribute belongs to this node
-        if (item.attr && (item.depth == (unsigned)nodeDepth)) {
-            KoQName qname = packedDoc->qnameList[item.qnameIndex];
-            QString value = item.value;
-
-            QString prefix;
-
-            QString qName; // with prefix
-            QString localName;  // without prefix, i.e. local name
-
-            localName = qName = qname.name;
-            int i = qName.indexOf(':');
-            if (i != -1) prefix = qName.left(i);
-            if (i != -1) localName = qName.mid(i + 1);
-
-            if (packedDoc->processNamespace) {
-                setAttributeNS(qname.nsURI, qName, value);
-                setAttribute(localName, value);
-            } else
-                setAttribute(qname.name, value);
-        }
-
-        // the child node
-        if (!item.attr) {
-            bool instruction = (item.type == KoXmlNode::ProcessingInstructionNode);
-            bool ok = (textItem || instruction)  ? (item.depth == (unsigned)nodeDepth) : (item.depth == (unsigned)nodeDepth + 1);
-
-            ok = (item.depth == (unsigned)nodeDepth + 1);
-
-            if (ok) {
-                KoQName qname = packedDoc->qnameList[item.qnameIndex];
-                QString value = item.value;
-
-                QString nodeName = qname.name;
-                QString localName;
-                QString prefix;
-
-                if (packedDoc->processNamespace) {
-                    localName = qname.name;
-                    int di = qname.name.indexOf(':');
-                    if (di != -1) {
-                        localName = qname.name.mid(di + 1);
-                        prefix = qname.name.left(di);
-                    }
-                    nodeName = localName;
-                }
-
-                // make a node out of this item
-                KoXmlNodeData* dat = new KoXmlNodeData;
-                dat->nodeIndex = i;
-                dat->packedDoc = packedDoc;
-                dat->nodeType = item.type;
-                dat->tagName = nodeName;
-                dat->localName = localName;
-                dat->prefix = prefix;
-                dat->namespaceURI = qname.nsURI;
-                dat->count = 1;
-                dat->parent = this;
-                dat->prev = lastDat;
-                dat->next = 0;
-                dat->first = 0;
-                dat->last = 0;
-                dat->loaded = false;
-                dat->textData = (textItem) ? value : QString();
-
-                // adjust our linked-list
-                first = (first) ? first : dat;
-                last = dat;
-                if (lastDat)
-                    lastDat->next = dat;
-                lastDat = dat;
-
-                // recursive
-                if (depth > 1)
-                    dat->loadChildren(depth - 1);
-            }
-        }
-    }
-
-    loaded = true;
-}
-#endif
-
-void KoXmlNodeData::unloadChildren()
-{
-    // sanity check
-    if (!packedDoc) return;
-
-    if (!loaded) return;
-
-    if (first)
-        for (KoXmlNodeData* node = first; node ;) {
-            KoXmlNodeData* next = node->next;
-            node->unloadChildren();
-            node->unref();
-            node = next;
-        }
-
-    clearAttributes();
-    loaded = false;
-    first = last = 0;
-}
-
-#ifdef KOXML_COMPACT
-
-
-static void itemAsQDomNode(QDomDocument& ownerDoc, KoXmlPackedDocument* packedDoc,
-                               unsigned nodeDepth, unsigned nodeIndex, QDomNode parentNode = QDomNode())
-{
-    // sanity check
-    if (!packedDoc)
-        return;
-
-    const KoXmlPackedItem& self = packedDoc->itemAt(nodeDepth, nodeIndex);
-
-    unsigned childStop = 0;
-    if (nodeIndex == packedDoc->itemCount(nodeDepth) - 1)
-        childStop = packedDoc->itemCount(nodeDepth + 1);
-    else {
-        const KoXmlPackedItem& next = packedDoc->itemAt(nodeDepth, nodeIndex + 1);
-        childStop = next.childStart;
-    }
-
-    // nothing to do here
-    if (self.type == KoXmlNode::NullNode)
-        return;
-
-    // create the element properly
-    if (self.type == KoXmlNode::ElementNode) {
-        QDomElement element;
-
-        KoQName qname = packedDoc->qnameList[self.qnameIndex];
-        qname.nsURI = fixNamespace(qname.nsURI);
-
-        if (packedDoc->processNamespace)
-            element = ownerDoc.createElementNS(qname.nsURI, qname.name);
-        else
-            element = ownerDoc.createElement(qname.name);
-
-        if ( parentNode.isNull() ) {
-            ownerDoc.appendChild( element );
-        } else {
-            parentNode.appendChild( element );
-        }
-        // check all subnodes for attributes
-        for (unsigned i = self.childStart; i < childStop; ++i) {
-            const KoXmlPackedItem& item = packedDoc->itemAt(nodeDepth + 1, i);
-            bool textItem = (item.type == KoXmlNode::TextNode);
-            textItem |= (item.type == KoXmlNode::CDATASectionNode);
-
-            // attribute belongs to this node
-            if (item.attr) {
-                KoQName qname = packedDoc->qnameList[item.qnameIndex];
-                qname.nsURI = fixNamespace(qname.nsURI );
-                QString value = item.value;
-
-                QString prefix;
-
-                QString qName; // with prefix
-                QString localName;  // without prefix, i.e. local name
-
-                localName = qName = qname.name;
-                int i = qName.indexOf(':');
-                if (i != -1) prefix = qName.left(i);
-                if (i != -1) localName = qName.mid(i + 1);
-
-                if (packedDoc->processNamespace) {
-                    element.setAttributeNS(qname.nsURI, qName, value);
-                    element.setAttribute(localName, value);
-                } else
-                    element.setAttribute(qname.name, value);
-            } else {
-                // add it recursively
-                itemAsQDomNode(ownerDoc, packedDoc, nodeDepth + 1, i, element);
-            }
-        }
-        return;
-    }
-
-    // create the text node
-    if (self.type == KoXmlNode::TextNode) {
-        QString text = self.value;
-
-        // FIXME: choose CDATA when the value contains special characters
-        QDomText textNode = ownerDoc.createTextNode(text);
-        if ( parentNode.isNull() ) {
-            ownerDoc.appendChild( textNode );
-        } else {
-            parentNode.appendChild( textNode );
-        }
-        return;
-    }
-    // nothing matches? strange...
-}
-
-void KoXmlNodeData::asQDomNode(QDomDocument& ownerDoc) const
-{
-    itemAsQDomNode(ownerDoc, packedDoc, nodeDepth, nodeIndex);
-}
-
-#else
-
-static void itemAsQDomNode(QDomDocument& ownerDoc, KoXmlPackedDocument* packedDoc,
-                               unsigned nodeIndex, QDomNode parentNode = QDomNode())
-{
-    // sanity check
-    if (!packedDoc)
-        return;
-
-    KoXmlPackedItem& item = packedDoc->items[nodeIndex];
-
-    // nothing to do here
-    if (item.type == KoXmlNode::NullNode)
-        return;
-
-    // create the element properly
-    if (item.type == KoXmlNode::ElementNode) {
-        QDomElement element;
-
-        KoQName qname = packedDoc->qnameList[item.qnameIndex];
-        qname.nsURI = fixNamespace(qname.nsURI);
-
-        if (packedDoc->processNamespace)
-            element = ownerDoc.createElementNS(qname.nsURI, qname.name);
-        else
-            element = ownerDoc.createElement(qname.name);
-
-        if ( parentNode.isNull() ) {
-            ownerDoc.appendChild( element );
-        } else {
-            parentNode.appendChild( element );
-        }
-        // check all subnodes for attributes
-        int nodeDepth = item.depth;
-        for (int i = nodeIndex + 1; i < packedDoc->items.count(); ++i) {
-            KoXmlPackedItem& item = packedDoc->items[i];
-            bool textItem = (item.type == KoXmlNode::TextNode);
-            textItem |= (item.type == KoXmlNode::CDATASectionNode);
-
-            // element already outside our depth
-            if (!item.attr && (item.type == KoXmlNode::ElementNode))
-                if (item.depth <= (unsigned)nodeDepth)
-                    break;
-
-            // attribute belongs to this node
-            if (item.attr && (item.depth == (unsigned)nodeDepth)) {
-                KoQName qname = packedDoc->qnameList[item.qnameIndex];
-                qname.nsURI = fixNamespace(qname.nsURI);
-                QString value = item.value;
-                QString prefix;
-
-                QString qName; // with prefix
-                QString localName;  // without prefix, i.e. local name
-
-                localName = qName = qname.name;
-                int i = qName.indexOf(':');
-                if (i != -1) prefix = qName.left(i);
-                if (i != -1) localName = qName.mid(i + 1);
-
-                if (packedDoc->processNamespace) {
-                    element.setAttributeNS(qname.nsURI, qName, value);
-                    element.setAttribute(localName, value);
-                } else
-                    element.setAttribute(qname.name, value);
-            }
-
-            // direct child of this node
-            if (!item.attr && (item.depth == (unsigned)nodeDepth + 1)) {
-                // add it recursively
-                itemAsQDomNode(ownerDoc, packedDoc, i, element);
-            }
-        }
-        return;
-    }
-
-    // create the text node
-    if (item.type == KoXmlNode::TextNode) {
-        QString text = item.value;
-        // FIXME: choose CDATA when the value contains special characters
-        QDomText textNode = ownerDoc.createTextNode(text);
-        if ( parentNode.isNull() ) {
-            ownerDoc.appendChild( textNode );
-        } else {
-            parentNode.appendChild( textNode );
-        }
-        return;
-    }
-
-    // nothing matches? strange...
-}
-
-void KoXmlNodeData::asQDomNode(QDomDocument& ownerDoc) const
-{
-    itemAsQDomNode(ownerDoc, packedDoc, nodeIndex);
-}
-
-#endif
-
-void KoXmlNodeData::dump()
-{
-    printf("NodeData %p\n", (void*)this);
-
-    printf("  nodeIndex: %d\n", (int)nodeIndex);
-    printf("  packedDoc: %p\n", (void*)packedDoc);
-
-    printf("  nodeType : %d\n", (int)nodeType);
-    printf("  tagName: %s\n", qPrintable(tagName));
-    printf("  namespaceURI: %s\n", qPrintable(namespaceURI));
-    printf("  prefix: %s\n", qPrintable(prefix));
-    printf("  localName: %s\n", qPrintable(localName));
-
-    printf("  parent : %p\n", (void*)parent);
-    printf("  prev : %p\n", (void*)prev);
-    printf("  next : %p\n", (void*)next);
-    printf("  first : %p\n", (void*)first);
-    printf("  last : %p\n", (void*)last);
-
-    printf("  refCount: %ld\n", refCount);
-
-    if (loaded)
-        printf("  loaded: TRUE\n");
-    else
-        printf("  loaded: FALSE\n");
-}
-
-
-// ==================================================================
-//
-//         KoXmlNodeData
-//
-// ==================================================================
-
-class KoXmlDocumentData : public KoXmlNodeData
-{
-public:
-
-    KoXmlDocumentData(unsigned long initialRefCount = 1);
-    ~KoXmlDocumentData();
-
-    bool setContent(QXmlStreamReader *reader,
-                    QString* errorMsg = 0, int* errorLine = 0, int* errorColumn = 0);
-
-    KoXmlDocumentType dt;
-
-    bool emptyDocument :1;
-    // to read the xml with or without spaces
-    bool stripSpaces :1;
-};
-
-#define KOXMLDOCDATA(d)  static_cast<KoXmlDocumentData*>(d)
-
-
-KoXmlDocumentData::KoXmlDocumentData(unsigned long initialRefCount)
-    : KoXmlNodeData(initialRefCount)
-    , emptyDocument(true)
-    , stripSpaces(true)
-{
-}
-
-KoXmlDocumentData::~KoXmlDocumentData()
-{
-}
-
-bool KoXmlDocumentData::setContent(QXmlStreamReader* reader, QString* errorMsg, int* errorLine, int* errorColumn)
-{
-    // sanity checks
-    if (!reader) return false;
-
-    if (nodeType != KoXmlNode::DocumentNode)
-        return false;
-
-    clear();
-    nodeType = KoXmlNode::DocumentNode;
-
-    packedDoc = new KoXmlPackedDocument;
-    packedDoc->processNamespace = reader->namespaceProcessing();
-
-    ParseError error = parseDocument(*reader, *packedDoc, stripSpaces);
-    if (error.error) {
-        // parsing error has occurred
-        if (errorMsg) *errorMsg = error.errorMsg;
-        if (errorLine) *errorLine = error.errorLine;
-        if (errorColumn)  *errorColumn = error.errorColumn;
-        return false;
-    }
-
-    // initially load
-    loadChildren();
-
-    KoXmlNodeData *typeData = new KoXmlNodeData(0);
-    typeData->nodeType = KoXmlNode::DocumentTypeNode;
-    typeData->tagName = packedDoc->docType;
-    typeData->parent = this;
-    dt = KoXmlDocumentType(typeData);
-
-    return true;
-}
-
-// ==================================================================
-//
-//         KoXmlNode
-//
-// ==================================================================
-
-// Creates a null node
-KoXmlNode::KoXmlNode()
-{
-    d = &KoXmlNodeData::null;
-    d->ref();
-}
-
-// Destroys this node
-KoXmlNode::~KoXmlNode()
-{
-    d->unref();
-}
-
-// Creates a copy of another node
-KoXmlNode::KoXmlNode(const KoXmlNode& node)
-{
-    d = node.d;
-    d->ref();
-}
-
-// Creates a node for specific implementation
-KoXmlNode::KoXmlNode(KoXmlNodeData* data)
-{
-    d = data;
-    data->ref();
-}
-
-// Creates a shallow copy of another node
-KoXmlNode& KoXmlNode::operator=(const KoXmlNode & node)
-{
-    if (this != &node) {
-        d->unref();
-        d = node.d;
-        d->ref();
-    }
-    return *this;
-}
-
-// Note: two null nodes are always equal
-bool KoXmlNode::operator==(const KoXmlNode& node) const
-{
-    if (isNull() && node.isNull()) return true;
-    return(d == node.d);
-}
-
-// Note: two null nodes are always equal
-bool KoXmlNode::operator!=(const KoXmlNode& node) const
-{
-    if (isNull() && !node.isNull()) return true;
-    if (!isNull() && node.isNull()) return true;
-    if (isNull() && node.isNull()) return false;
-    return(d != node.d);
-}
-
-KoXmlNode::NodeType KoXmlNode::nodeType() const
-{
-    return d->nodeType;
-}
-
-bool KoXmlNode::isNull() const
-{
-    return d->nodeType == NullNode;
-}
-
-bool KoXmlNode::isElement() const
-{
-    return d->nodeType == ElementNode;
-}
-
-bool KoXmlNode::isText() const
-{
-    return (d->nodeType == TextNode) || isCDATASection();
-}
-
-bool KoXmlNode::isCDATASection() const
-{
-    return d->nodeType == CDATASectionNode;
-}
-
-bool KoXmlNode::isDocument() const
-{
-    return d->nodeType == DocumentNode;
-}
-
-bool KoXmlNode::isDocumentType() const
-{
-    return d->nodeType == DocumentTypeNode;
-}
-
-void KoXmlNode::clear()
-{
-    d->unref();
-    d = new KoXmlNodeData;
-}
-
-QString KoXmlNode::nodeName() const
-{
-    return d->nodeName();
-}
-
-QString KoXmlNode::prefix() const
-{
-    return isElement() ? d->prefix : QString();
-}
-
-QString KoXmlNode::namespaceURI() const
-{
-    return isElement() ? d->namespaceURI : QString();
-}
-
-QString KoXmlNode::localName() const
-{
-    return isElement() ? d->localName : QString();
-}
-
-KoXmlDocument KoXmlNode::ownerDocument() const
-{
-    KoXmlNodeData* node = d;
-    while (node->parent) node = node->parent;
-
-    if (node->nodeType == DocumentNode) {
-        return KoXmlDocument(static_cast<KoXmlDocumentData*>(node));
-    }
-    return KoXmlDocument();
-}
-
-KoXmlNode KoXmlNode::parentNode() const
-{
-    return d->parent ? KoXmlNode(d->parent) : KoXmlNode();
-}
-
-bool KoXmlNode::hasChildNodes() const
-{
-    if (isText())
-        return false;
-
-    if (!d->loaded)
-        d->loadChildren();
-
-    return d->first != 0 ;
-}
-
-int KoXmlNode::childNodesCount() const
-{
-    if (isText())
-        return 0;
-
-    if (!d->loaded)
-        d->loadChildren();
-
-    KoXmlNodeData* node = d->first;
-    int count = 0;
-    while (node) {
-        ++count;
-        node = node->next;
-    }
-
-    return count;
-}
-
-QStringList KoXmlNode::attributeNames() const
-{
-    if (!d->loaded)
-        d->loadChildren();
-
-    return d->attributeNames();
-}
-
-QList< QPair<QString, QString> > KoXmlNode::attributeFullNames() const
-{
-    if (!d->loaded)
-        d->loadChildren();
-
-    return d->attributeFullNames();
-}
-
-KoXmlNode KoXmlNode::firstChild() const
-{
-    if (!d->loaded)
-        d->loadChildren();
-    return d->first ? KoXmlNode(d->first) : KoXmlNode();
-}
-
-KoXmlElement KoXmlNode::firstChildElement() const
-{
-    KoXmlElement element;
-    forEachElement (element, (*this)) {
-        return element;
-    }
-    return KoXmlElement();
-}
-
-KoXmlNode KoXmlNode::lastChild() const
-{
-    if (!d->loaded)
-        d->loadChildren();
-    return d->last ? KoXmlNode(d->last) : KoXmlNode();
-}
-
-KoXmlNode KoXmlNode::nextSibling() const
-{
-    return d->next ? KoXmlNode(d->next) : KoXmlNode();
-}
-
-KoXmlNode KoXmlNode::previousSibling() const
-{
-    return d->prev ? KoXmlNode(d->prev) : KoXmlNode();
-}
-
-KoXmlNode KoXmlNode::namedItem(const QString& name) const
-{
-    if (!d->loaded)
-        d->loadChildren();
-
-    for (KoXmlNodeData* node = d->first; node; node = node->next) {
-        if (node->nodeName() == name)
-            return KoXmlNode(node);
-    }
-
-    // not found
-    return KoXmlNode();
-}
-
-KoXmlNode KoXmlNode::namedItemNS(const QString& nsURI, const QString& name) const
-{
-    if (!d->loaded)
-        d->loadChildren();
-
-    for (KoXmlNodeData* node = d->first; node; node = node->next) {
-        if (node->nodeType == KoXmlNode::ElementNode
-                 && node->localName == name
-                 && node->namespaceURI == nsURI
-                 ) {
-            return KoXmlNode(node);
-        }
-    }
-
-    // not found
-    return KoXmlNode();
-}
-
-KoXmlNode KoXmlNode::namedItemNS(const QString& nsURI, const QString& name, KoXmlNamedItemType type) const
-{
-    if (!d->loaded)
-        d->loadChildren();
-
-    for (KoXmlNodeData* node = d->first; node; node = node->next) {
-        if (node->nodeType != KoXmlNode::ElementNode)
-            continue;
-        if (node->localName == name && node->namespaceURI == nsURI) {
-            return KoXmlNode(node);
-        }
-        bool isPrelude = false;
-        switch (type) {
-            case KoXmlTextContentPrelude:
-                isPrelude =
-                    (node->localName == "tracked-changes" && node->namespaceURI == KoXmlNS::text) ||
-                    (node->localName == "variable-decls" && node->namespaceURI == KoXmlNS::text) ||
-                    (node->localName == "user-field-decls" && node->namespaceURI == KoXmlNS::text) ||
-                    (node->localName == "user-field-decl" && node->namespaceURI == KoXmlNS::text) ||
-                    (node->localName == "sequence-decls" && node->namespaceURI == KoXmlNS::text) ||
-                    (node->localName == "sequence-decl" && node->namespaceURI == KoXmlNS::text) ||
-                    (node->localName == "dde-connection-decls" && node->namespaceURI == KoXmlNS::text) ||
-                    (node->localName == "alphabetical-index-auto-mark-file" && node->namespaceURI == KoXmlNS::text) ||
-                    (node->localName == "forms" && node->namespaceURI == KoXmlNS::office);
-                break;
-        }
-        if (!isPrelude) {
-            return KoXmlNode(); // no TextContentPrelude means it follows TextContentMain, so stop here.
-        }
-    }
-
-    // not found
-    return KoXmlNode();
-}
-
-KoXmlElement KoXmlNode::toElement() const
-{
-    return isElement() ? KoXmlElement(d) : KoXmlElement();
-}
-
-KoXmlText KoXmlNode::toText() const
-{
-    return isText() ? KoXmlText(d) : KoXmlText();
-}
-
-KoXmlCDATASection KoXmlNode::toCDATASection() const
-{
-    return isCDATASection() ? KoXmlCDATASection(d) : KoXmlCDATASection();
-}
-
-KoXmlDocument KoXmlNode::toDocument() const
-{
-    if (isDocument()) {
-        return KoXmlDocument(static_cast<KoXmlDocumentData*>(d));
-    }
-    return KoXmlDocument();
-}
-
-void KoXmlNode::load(int depth)
-{
-    d->loadChildren(depth);
-}
-
-void KoXmlNode::unload()
-{
-    d->unloadChildren();
-}
-
-void KoXmlNode::asQDomNode(QDomDocument& ownerDoc) const
-{
-    Q_ASSERT(!isDocument());
-    d->asQDomNode(ownerDoc);
-}
-
-// ==================================================================
-//
-//         KoXmlElement
-//
-// ==================================================================
-
-// Creates an empty element
-KoXmlElement::KoXmlElement(): KoXmlNode()
-{
-}
-
-KoXmlElement::~KoXmlElement()
-{
-}
-
-// Creates a shallow copy of another element
-KoXmlElement::KoXmlElement(const KoXmlElement& element): KoXmlNode(element.d)
-{
-}
-
-KoXmlElement::KoXmlElement(KoXmlNodeData* data): KoXmlNode(data)
-{
-}
-
-// Copies another element
-KoXmlElement& KoXmlElement::operator=(const KoXmlElement & element)
-{
-    KoXmlNode::operator=(element);
-    return *this;
-}
-
-bool KoXmlElement::operator== (const KoXmlElement& element) const
-{
-    if (isNull() || element.isNull()) return false;
-    return (d == element.d);
-}
-
-bool KoXmlElement::operator!= (const KoXmlElement& element) const
-{
-    if (isNull() && element.isNull()) return false;
-    if (isNull() || element.isNull()) return true;
-    return (d != element.d);
-}
-
-QString KoXmlElement::tagName() const
-{
-    return isElement() ? d->tagName : QString();
-}
-
-QString KoXmlElement::text() const
-{
-    return d->text();
-}
-
-QString KoXmlElement::attribute(const QString& name) const
-{
-    if (!isElement())
-        return QString();
-
-    if (!d->loaded)
-        d->loadChildren();
-
-    return d->attribute(name, QString());
-}
-
-QString KoXmlElement::attribute(const QString& name,
-                                const QString& defaultValue) const
-{
-    if (!isElement())
-        return defaultValue;
-
-    if (!d->loaded)
-        d->loadChildren();
-
-    return d->attribute(name, defaultValue);
-}
-
-QString KoXmlElement::attributeNS(const QString& namespaceURI,
-                                  const QString& localName, const QString& defaultValue) const
-{
-    if (!isElement())
-        return defaultValue;
-
-    if (!d->loaded)
-        d->loadChildren();
-
-    KoXmlStringPair key(namespaceURI, localName);
-    return d->attrNS.value(key, defaultValue);
-
-//  return d->attributeNS( namespaceURI, localName, defaultValue );
-}
-
-bool KoXmlElement::hasAttribute(const QString& name) const
-{
-    if (!d->loaded)
-        d->loadChildren();
-
-    return isElement() ? d->hasAttribute(name) : false;
-}
-
-bool KoXmlElement::hasAttributeNS(const QString& namespaceURI,
-                                  const QString& localName) const
-{
-    if (!d->loaded)
-        d->loadChildren();
-
-    return isElement() ? d->hasAttributeNS(namespaceURI, localName) : false;
-}
-
-// ==================================================================
-//
-//         KoXmlText
-//
-// ==================================================================
-
-KoXmlText::KoXmlText(): KoXmlNode()
-{
-}
-
-KoXmlText::~KoXmlText()
-{
-}
-
-KoXmlText::KoXmlText(const KoXmlText& text): KoXmlNode(text.d)
-{
-}
-
-KoXmlText::KoXmlText(KoXmlNodeData* data): KoXmlNode(data)
-{
-}
-
-bool KoXmlText::isText() const
-{
-    return true;
-}
-
-QString KoXmlText::data() const
-{
-    return d->data();
-}
-
-KoXmlText& KoXmlText::operator=(const KoXmlText & element)
-{
-    KoXmlNode::operator=(element);
-    return *this;
-}
-
-// ==================================================================
-//
-//         KoXmlCDATASection
-//
-// ==================================================================
-
-KoXmlCDATASection::KoXmlCDATASection(): KoXmlText()
-{
-}
-
-KoXmlCDATASection::KoXmlCDATASection(const KoXmlCDATASection& cdata)
-        : KoXmlText(cdata)
-{
-}
-
-KoXmlCDATASection::~KoXmlCDATASection()
-{
-}
-
-KoXmlCDATASection::KoXmlCDATASection(KoXmlNodeData* cdata):
-        KoXmlText(cdata)
-{
-}
-
-bool KoXmlCDATASection::isCDATASection() const
-{
-    return true;
-}
-
-KoXmlCDATASection& KoXmlCDATASection::operator=(const KoXmlCDATASection & cdata)
-{
-    KoXmlNode::operator=(cdata);
-    return *this;
-}
-
-// ==================================================================
-//
-//         KoXmlDocumentType
-//
-// ==================================================================
-
-KoXmlDocumentType::KoXmlDocumentType(): KoXmlNode()
-{
-}
-
-KoXmlDocumentType::~KoXmlDocumentType()
-{
-}
-
-KoXmlDocumentType::KoXmlDocumentType(const KoXmlDocumentType& dt):
-        KoXmlNode(dt.d)
-{
-}
-
-QString KoXmlDocumentType::name() const
-{
-    return nodeName();
-}
-
-KoXmlDocumentType::KoXmlDocumentType(KoXmlNodeData* dt): KoXmlNode(dt)
-{
-}
-
-KoXmlDocumentType& KoXmlDocumentType::operator=(const KoXmlDocumentType & dt)
-{
-    KoXmlNode::operator=(dt);
-    return *this;
-}
-
-// ==================================================================
-//
-//         KoXmlDocument
-//
-// ==================================================================
-
-KoXmlDocument::KoXmlDocument(bool stripSpaces): KoXmlNode(new KoXmlDocumentData(0))
-{
-    KOXMLDOCDATA(d)->emptyDocument = false;
-    KOXMLDOCDATA(d)->stripSpaces = stripSpaces;
-}
-
-KoXmlDocument::~KoXmlDocument()
-{
-}
-
-KoXmlDocument::KoXmlDocument(KoXmlDocumentData* data): KoXmlNode(data)
-{
-    KOXMLDOCDATA(d)->emptyDocument = true;
-}
-
-// Creates a copy of another document
-KoXmlDocument::KoXmlDocument(const KoXmlDocument& doc): KoXmlNode(doc.d)
-{
-}
-
-// Creates a shallow copy of another document
-KoXmlDocument& KoXmlDocument::operator=(const KoXmlDocument & doc)
-{
-    KoXmlNode::operator=(doc);
-    return *this;
-}
-
-// Checks if this document and doc are equals
-bool KoXmlDocument::operator==(const KoXmlDocument& doc) const
-{
-    return(d == doc.d);
-}
-
-// Checks if this document and doc are not equals
-bool KoXmlDocument::operator!=(const KoXmlDocument& doc) const
-{
-    return(d != doc.d);
-}
-
-KoXmlElement KoXmlDocument::documentElement() const
-{
-    if (!d->loaded)
-        d->loadChildren();
-
-    for (KoXmlNodeData* node = d->first; node; node = node->next) {
-        if (node->nodeType == KoXmlNode::ElementNode) {
-            return KoXmlElement(node);
-        }
-    }
-
-    return KoXmlElement();
-}
-
-KoXmlDocumentType KoXmlDocument::doctype() const
-{
-    return KOXMLDOCDATA(d)->dt;
-}
-
-QString KoXmlDocument::nodeName() const
-{
-    return (KOXMLDOCDATA(d)->emptyDocument) ? QString::fromLatin1("#document") : QString();
-}
-
-void KoXmlDocument::clear()
-{
-    d->unref();
-    KoXmlDocumentData *dat = new KoXmlDocumentData;
-    dat->emptyDocument = false;
-    d = dat;
-}
-
-namespace {
-    /* Use an entity resolver that ignores undefined entities and simply
-       returns an empty string for them.
-       */
-    class DumbEntityResolver : public QXmlStreamEntityResolver {
-    public:
-        QString resolveUndeclaredEntity ( const QString &) override { return ""; }
-    };
-
-}
-
-bool KoXmlDocument::setContent(QXmlStreamReader *reader,
-                               QString* errorMsg, int* errorLine, int* errorColumn)
-{
-    if (d->nodeType != KoXmlNode::DocumentNode) {
-        const bool stripSpaces = KOXMLDOCDATA(d)->stripSpaces;
-        d->unref();
-        KoXmlDocumentData *dat = new KoXmlDocumentData;
-        dat->nodeType = KoXmlNode::DocumentNode;
-        dat->stripSpaces = stripSpaces;
-        d = dat;
-    }
-
-    const bool result = KOXMLDOCDATA(d)->setContent(reader, errorMsg, errorLine, errorColumn);
-
-    return result;
-}
-
-// no namespace processing
-bool KoXmlDocument::setContent(QIODevice* device, QString* errorMsg,
-                               int* errorLine, int* errorColumn)
-{
-    return setContent(device, false, errorMsg, errorLine, errorColumn);
-}
-
-bool KoXmlDocument::setContent(QIODevice* device, bool namespaceProcessing,
-                               QString* errorMsg, int* errorLine, int* errorColumn)
-{
-    if (d->nodeType != KoXmlNode::DocumentNode) {
-        const bool stripSpaces = KOXMLDOCDATA(d)->stripSpaces;
-        d->unref();
-        KoXmlDocumentData *dat = new KoXmlDocumentData;
-        dat->nodeType = KoXmlNode::DocumentNode;
-        dat->stripSpaces = stripSpaces;
-        d = dat;
-    }
-
-    if (!device->isOpen()) device->open(QIODevice::ReadOnly);
-    QXmlStreamReader reader(device);
-    reader.setNamespaceProcessing(namespaceProcessing);
-    DumbEntityResolver entityResolver;
-    reader.setEntityResolver(&entityResolver);
-
-    const bool result = KOXMLDOCDATA(d)->setContent(&reader, errorMsg, errorLine, errorColumn);
-
-    return result;
-}
-
-bool KoXmlDocument::setContent(const QByteArray& text, bool namespaceProcessing,
-                               QString *errorMsg, int *errorLine, int *errorColumn)
-{
-    QBuffer buffer;
-    buffer.setData(text);
-    return setContent(&buffer, namespaceProcessing, errorMsg, errorLine, errorColumn);
-}
-
-bool KoXmlDocument::setContent(const QString& text, bool namespaceProcessing,
-                               QString *errorMsg, int *errorLine, int *errorColumn)
-{
-    if (d->nodeType != KoXmlNode::DocumentNode) {
-        const bool stripSpaces = KOXMLDOCDATA(d)->stripSpaces;
-        d->unref();
-        KoXmlDocumentData *dat = new KoXmlDocumentData;
-        dat->nodeType = KoXmlNode::DocumentNode;
-        dat->stripSpaces = stripSpaces;
-        d = dat;
-    }
-
-    QXmlStreamReader reader(text);
-    reader.setNamespaceProcessing(namespaceProcessing);
-    DumbEntityResolver entityResolver;
-    reader.setEntityResolver(&entityResolver);
-
-    const bool result = KOXMLDOCDATA(d)->setContent(&reader, errorMsg, errorLine, errorColumn);
-
-    return result;
-}
-
-bool KoXmlDocument::setContent(const QString& text,
-                               QString *errorMsg, int *errorLine, int *errorColumn)
-{
-    return setContent(text, false, errorMsg, errorLine, errorColumn);
-}
-
-void  KoXmlDocument::setWhitespaceStripping(bool stripSpaces)
-{
-    KOXMLDOCDATA(d)->stripSpaces = stripSpaces;
-}
-
-=======
-#include <QTextCodec>
-#include <QTextDecoder>
-#include <QXmlStreamReader>
->>>>>>> dd1c4cb1
 
 
 // ==================================================================
@@ -2253,10 +47,6 @@
 KoXmlElement KoXml::namedItemNS(const KoXmlNode& node, const QString& nsURI,
                                 const QString& localName, KoXmlNamedItemType type)
 {
-<<<<<<< HEAD
-#ifdef KOXML_USE_QDOM
-=======
->>>>>>> dd1c4cb1
     Q_UNUSED(type)
     return namedItemNS(node, nsURI, localName);
 }
@@ -2294,15 +84,7 @@
 void KoXml::asQDomNode(QDomDocument& ownerDoc, const KoXmlNode& node)
 {
     Q_ASSERT(!node.isDocument());
-<<<<<<< HEAD
-#ifdef KOXML_USE_QDOM
     ownerDoc.appendChild(ownerDoc.importNode(node, true));
-#else
-    node.asQDomNode(ownerDoc);
-#endif
-=======
-    ownerDoc.appendChild(ownerDoc.importNode(node, true));
->>>>>>> dd1c4cb1
 }
 
 void KoXml::asQDomElement(QDomDocument &ownerDoc, const KoXmlElement& element)
