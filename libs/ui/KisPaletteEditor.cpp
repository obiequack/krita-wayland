--- conflicted
+++ resolved
@@ -181,15 +181,6 @@
     if (!cs || !cs->isEditable()) {
         return;
     }
-
-<<<<<<< HEAD
-=======
-    if (cs->isGlobal()) {
-        QFile::remove(cs->filename());
-        m_d->rServer->removeResourceAndBlacklist(cs);
-        return;
-    }
->>>>>>> b1c9bdf6
     m_d->rServer->removeResourceFromServer(cs);
     uploadPaletteList();
 }
