--- conflicted
+++ resolved
@@ -183,25 +183,14 @@
     customPatterns->setFont(m_font);
     m_patternsTab->addTab(customPatterns, i18n("Custom Pattern"));
 
-<<<<<<< HEAD
     connect(m_patternChooser, SIGNAL(resourceSelected(KoResourceSP )),
-            view->resourceProvider(), SLOT(slotPatternActivated(KoResourceSP )));
+            view->canvasResourceProvider(), SLOT(slotPatternActivated(KoResourceSP )));
 
     connect(customPatterns, SIGNAL(activatedResource(KoResourceSP )),
-            view->resourceProvider(), SLOT(slotPatternActivated(KoResourceSP )));
-
-    connect(view->resourceProvider(), SIGNAL(sigPatternChanged(KoPatternSP)),
+            view->canvasResourceProvider(), SLOT(slotPatternActivated(KoResourceSP )));
+
+    connect(view->canvasResourceProvider(), SIGNAL(sigPatternChanged(KoPatternSP)),
             this, SLOT(slotSetPattern(KoPatternSP)));
-=======
-    connect(m_patternChooser, SIGNAL(resourceSelected(KoResource*)),
-            view->canvasResourceProvider(), SLOT(slotPatternActivated(KoResource*)));
-
-    connect(customPatterns, SIGNAL(activatedResource(KoResource*)),
-            view->canvasResourceProvider(), SLOT(slotPatternActivated(KoResource*)));
-
-    connect(view->canvasResourceProvider(), SIGNAL(sigPatternChanged(KoPattern*)),
-            this, SLOT(slotSetPattern(KoPattern*)));
->>>>>>> b5464301
 
     m_patternChooser->setCurrentItem(0, 0);
     if (m_patternChooser->currentResource() && view->canvasResourceProvider()) {
@@ -235,15 +224,14 @@
     m_gradientChooser->setFont(m_font);
     m_gradientTab->addTab(m_gradientChooser, i18n("Gradients"));
 
-<<<<<<< HEAD
     connect(m_gradientChooser, SIGNAL(resourceSelected(KoResourceSP )),
-            view->resourceProvider(), SLOT(slotGradientActivated(KoResourceSP )));
+            view->canvasResourceProvider(), SLOT(slotGradientActivated(KoResourceSP )));
 
     connect (view->mainWindow(), SIGNAL(themeChanged()), m_gradientChooser, SLOT(slotUpdateIcons()));
 
-    connect(view->resourceProvider(), SIGNAL(sigGradientChanged(KoAbstractGradientSP)),
+    connect(view->canvasResourceProvider(), SIGNAL(sigGradientChanged(KoAbstractGradientSP)),
             this, SLOT(slotSetGradient(KoAbstractGradientSP)));
-=======
+
     connect(m_gradientChooser, SIGNAL(resourceSelected(KoResource*)),
             view->canvasResourceProvider(), SLOT(slotGradientActivated(KoResource*)));
 
@@ -251,7 +239,6 @@
 
     connect(view->canvasResourceProvider(), SIGNAL(sigGradientChanged(KoAbstractGradient*)),
             this, SLOT(slotSetGradient(KoAbstractGradient*)));
->>>>>>> b5464301
 
     m_gradientChooser->setCurrentItem(0, 0);
     if (m_gradientChooser->currentResource() && view->canvasResourceProvider())
