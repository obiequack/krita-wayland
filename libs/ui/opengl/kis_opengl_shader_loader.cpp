--- conflicted
+++ resolved
@@ -97,14 +97,10 @@
                     "#version 300 es\n"
                     "precision mediump float;\n"
                     "precision mediump sampler3D;\n");
-<<<<<<< HEAD
 
         // OpenColorIO doesn't support the new GLSL version yet.
         fragSource.append("#define texture2D texture\n");
         fragSource.append("#define texture3D texture\n");
-
-=======
->>>>>>> c59a2fad
     } else {
         fragSource.append(KisOpenGL::supportsLoD() ? "#version 130\n" : "#version 120\n");
     }
