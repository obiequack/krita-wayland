/*
 *  This file is part of KimageShop^WKrayon^WKrita
 *
 *  Copyright (c) 1999 Matthias Elter  <me@kde.org>
 *                1999 Michael Koch    <koch@kde.org>
 *                1999 Carsten Pfeiffer <pfeiffer@kde.org>
 *                2002 Patrick Julien <freak@codepimps.org>
 *                2003-2011 Boudewijn Rempt <boud@valdyas.org>
 *                2004 Clarence Dang <dang@kde.org>
 *                2011 José Luis Vergara <pentalis@gmail.com>
 *                2017 L. E. Segovia <leo.segovia@siggraph.org>
 *
 *  This program is free software; you can redistribute it and/or modify
 *  it under the terms of the GNU General Public License as published by
 *  the Free Software Foundation; either version 2 of the License, or
 *  (at your option) any later version.
 *
 *  This program is distributed in the hope that it will be useful,
 *  but WITHOUT ANY WARRANTY; without even the implied warranty of
 *  MERCHANTABILITY or FITNESS FOR A PARTICULAR PURPOSE.  See the
 *  GNU General Public License for more details.
 *
 *  You should have received a copy of the GNU General Public License
 *  along with this program; if not, write to the Free Software
 *  Foundation, Inc., 51 Franklin Street, Fifth Floor, Boston, MA 02110-1301, USA.
 */

#include <stdio.h>

#include "KisViewManager.h"
#include <QPrinter>

#include <QAction>
#include <QApplication>
#include <QBuffer>
#include <QByteArray>
#include <QStandardPaths>
#include <QDesktopWidget>
#include <QDesktopServices>
#include <QGridLayout>
#include <QMainWindow>
#include <QMenu>
#include <QMenuBar>
#include <QMessageBox>
#include <QObject>
#include <QPoint>
#include <QPrintDialog>
#include <QRect>
#include <QScrollBar>
#include <QStatusBar>
#include <QToolBar>
#include <QUrl>
#include <QWidget>

#include <kactioncollection.h>
#include <klocalizedstring.h>
#include <KoResourcePaths.h>
#include <kselectaction.h>

#include <KoCanvasController.h>
#include <KoCompositeOp.h>
#include <KoDockRegistry.h>
#include <KoProperties.h>
#include <KoResourceItemChooserSync.h>
#include <KoSelection.h>
#include <KoStore.h>
#include <KoToolManager.h>
#include <KoToolRegistry.h>
#include <KoViewConverter.h>
#include <KoZoomHandler.h>
#include <KoPluginLoader.h>
#include <KoDocumentInfo.h>
#include <KoColorSpaceRegistry.h>

#include "input/kis_input_manager.h"
#include "canvas/kis_canvas2.h"
#include "canvas/kis_canvas_controller.h"
#include "canvas/kis_grid_manager.h"
#include "dialogs/kis_dlg_blacklist_cleanup.h"
#include "input/kis_input_profile_manager.h"
#include "kis_action_manager.h"
#include "kis_action.h"
#include "kis_canvas_controls_manager.h"
#include "kis_canvas_resource_provider.h"
#include "kis_composite_progress_proxy.h"
#include <KoProgressUpdater.h>
#include "kis_config.h"
#include "kis_config_notifier.h"
#include "kis_control_frame.h"
#include "kis_coordinates_converter.h"
#include "KisDocument.h"
#include "kis_favorite_resource_manager.h"
#include "kis_filter_manager.h"
#include "kis_group_layer.h"
#include <kis_image.h>
#include <kis_image_barrier_locker.h>
#include "kis_image_manager.h"
#include <kis_layer.h>
#include "kis_mainwindow_observer.h"
#include "kis_mask_manager.h"
#include "kis_mimedata.h"
#include "kis_mirror_manager.h"
#include "kis_node_commands_adapter.h"
#include "kis_node.h"
#include "kis_node_manager.h"
#include "KisDecorationsManager.h"
#include <kis_paint_layer.h>
#include "kis_paintop_box.h"
#include <brushengine/kis_paintop_preset.h>
#include "KisPart.h"
#include "KisPrintJob.h"
#include <KoUpdater.h>
#include "KisResourceServerProvider.h"
#include "kis_selection.h"
#include "kis_selection_manager.h"
#include "kis_shape_controller.h"
#include "kis_shape_layer.h"
#include <kis_signal_compressor.h>
#include "kis_statusbar.h"
#include <KisTemplateCreateDia.h>
#include <kis_tool_freehand.h>
#include "kis_tooltip_manager.h"
#include <kis_undo_adapter.h>
#include "KisView.h"
#include "kis_zoom_manager.h"
#include "widgets/kis_floating_message.h"
#include "kis_signal_auto_connection.h"
#include "kis_icon_utils.h"
#include "kis_guides_manager.h"
#include "kis_derived_resources.h"
#include "dialogs/kis_delayed_save_dialog.h"
#include <kis_image.h>
#include <KisMainWindow.h>
#include "kis_signals_blocker.h"


class BlockingUserInputEventFilter : public QObject
{
    bool eventFilter(QObject *watched, QEvent *event) override
    {
        Q_UNUSED(watched);
        if(dynamic_cast<QWheelEvent*>(event)
                || dynamic_cast<QKeyEvent*>(event)
                || dynamic_cast<QMouseEvent*>(event)) {
            return true;
        }
        else {
            return false;
        }
    }
};

class KisViewManager::KisViewManagerPrivate
{

public:

    KisViewManagerPrivate(KisViewManager *_q, KActionCollection *_actionCollection, QWidget *_q_parent)
        : filterManager(_q)
        , createTemplate(0)
        , saveIncremental(0)
        , saveIncrementalBackup(0)
        , openResourcesDirectory(0)
        , rotateCanvasRight(0)
        , rotateCanvasLeft(0)
        , resetCanvasRotation(0)
        , wrapAroundAction(0)
        , levelOfDetailAction(0)
        , showRulersAction(0)
        , rulersTrackMouseAction(0)
        , zoomTo100pct(0)
        , zoomIn(0)
        , zoomOut(0)
        , selectionManager(_q)
        , statusBar(_q)
        , controlFrame(_q, _q_parent)
        , nodeManager(_q)
        , imageManager(_q)
        , gridManager(_q)
        , canvasControlsManager(_q)
        , paintingAssistantsManager(_q)
        , actionManager(_q, _actionCollection)
        , mainWindow(0)
        , showFloatingMessage(true)
        , currentImageView(0)
        , canvasResourceProvider(_q)
        , canvasResourceManager()
        , guiUpdateCompressor(30, KisSignalCompressor::POSTPONE, _q)
        , actionCollection(_actionCollection)
        , mirrorManager(_q)
        , inputManager(_q)
        , actionAuthor(0)
        , showPixelGrid(0)
    {
        KisViewManager::initializeResourceManager(&canvasResourceManager);
    }

public:
    KisFilterManager filterManager;
    KisAction *createTemplate;
    KisAction *createCopy;
    KisAction *saveIncremental;
    KisAction *saveIncrementalBackup;
    KisAction *openResourcesDirectory;
    KisAction *rotateCanvasRight;
    KisAction *rotateCanvasLeft;
    KisAction *resetCanvasRotation;
    KisAction *wrapAroundAction;
    KisAction *levelOfDetailAction;
    KisAction *showRulersAction;
    KisAction *rulersTrackMouseAction;
    KisAction *zoomTo100pct;
    KisAction *zoomIn;
    KisAction *zoomOut;
    KisAction *softProof;
    KisAction *gamutCheck;

    KisSelectionManager selectionManager;
    KisGuidesManager guidesManager;
    KisStatusBar statusBar;
    QPointer<KoUpdater> persistentImageProgressUpdater;

    QScopedPointer<KoProgressUpdater> persistentUnthreadedProgressUpdaterRouter;
    QPointer<KoUpdater> persistentUnthreadedProgressUpdater;

    KisControlFrame controlFrame;
    KisNodeManager nodeManager;
    KisImageManager imageManager;
    KisGridManager gridManager;
    KisCanvasControlsManager canvasControlsManager;
    KisDecorationsManager paintingAssistantsManager;
    BlockingUserInputEventFilter blockingEventFilter;
    KisActionManager actionManager;
    QMainWindow* mainWindow;
    QPointer<KisFloatingMessage> savedFloatingMessage;
    bool showFloatingMessage;
    QPointer<KisView> currentImageView;
    KisCanvasResourceProvider canvasResourceProvider;
    KoCanvasResourceManager canvasResourceManager;
    KisSignalCompressor guiUpdateCompressor;
    KActionCollection *actionCollection;
    KisMirrorManager mirrorManager;
    KisInputManager inputManager;

    KisSignalAutoConnectionsStore viewConnections;
    KSelectAction *actionAuthor; // Select action for author profile.
    KisAction *showPixelGrid;

    QByteArray canvasState;
#if QT_VERSION < QT_VERSION_CHECK(5, 10, 0)
    QFlags<Qt::WindowState> windowFlags;
#endif

    bool blockUntilOperationsFinishedImpl(KisImageSP image, bool force);
};

KisViewManager::KisViewManager(QWidget *parent, KActionCollection *_actionCollection)
    : d(new KisViewManagerPrivate(this, _actionCollection, parent))
{
    d->actionCollection = _actionCollection;
    d->mainWindow = dynamic_cast<QMainWindow*>(parent);
    d->canvasResourceProvider.setResourceManager(&d->canvasResourceManager);
    connect(&d->guiUpdateCompressor, SIGNAL(timeout()), this, SLOT(guiUpdateTimeout()));

    createActions();
    setupManagers();

    // These initialization functions must wait until KisViewManager ctor is complete.
    d->statusBar.setup();
    d->persistentImageProgressUpdater =
            d->statusBar.progressUpdater()->startSubtask(1, "", true);
    // reset state to "completed"
    d->persistentImageProgressUpdater->setRange(0,100);
    d->persistentImageProgressUpdater->setValue(100);

    d->persistentUnthreadedProgressUpdater =
            d->statusBar.progressUpdater()->startSubtask(1, "", true);
    // reset state to "completed"
    d->persistentUnthreadedProgressUpdater->setRange(0,100);
    d->persistentUnthreadedProgressUpdater->setValue(100);

    d->persistentUnthreadedProgressUpdaterRouter.reset(
                new KoProgressUpdater(d->persistentUnthreadedProgressUpdater,
                                      KoProgressUpdater::Unthreaded));
    d->persistentUnthreadedProgressUpdaterRouter->setAutoNestNames(true);

    d->controlFrame.setup(parent);


    //Check to draw scrollbars after "Canvas only mode" toggle is created.
    this->showHideScrollbars();

    QScopedPointer<KoDummyCanvasController> dummy(new KoDummyCanvasController(actionCollection()));
    KoToolManager::instance()->registerToolActions(actionCollection(), dummy.data());

    QTimer::singleShot(0, this, SLOT(initializeStatusBarVisibility()));

    connect(KoToolManager::instance(), SIGNAL(inputDeviceChanged(KoInputDevice)),
            d->controlFrame.paintopBox(), SLOT(slotInputDeviceChanged(KoInputDevice)));

    connect(KoToolManager::instance(), SIGNAL(changedTool(KoCanvasController*,int)),
            d->controlFrame.paintopBox(), SLOT(slotToolChanged(KoCanvasController*,int)));

    connect(&d->nodeManager, SIGNAL(sigNodeActivated(KisNodeSP)),
            resourceProvider(), SLOT(slotNodeActivated(KisNodeSP)));

    connect(resourceProvider()->resourceManager(), SIGNAL(canvasResourceChanged(int,QVariant)),
            d->controlFrame.paintopBox(), SLOT(slotCanvasResourceChanged(int,QVariant)));

    connect(KisPart::instance(), SIGNAL(sigViewAdded(KisView*)), SLOT(slotViewAdded(KisView*)));
    connect(KisPart::instance(), SIGNAL(sigViewRemoved(KisView*)), SLOT(slotViewRemoved(KisView*)));

    connect(KisConfigNotifier::instance(), SIGNAL(configChanged()), SLOT(slotUpdateAuthorProfileActions()));
    connect(KisConfigNotifier::instance(), SIGNAL(pixelGridModeChanged()), SLOT(slotUpdatePixelGridAction()));

    KisInputProfileManager::instance()->loadProfiles();

    KisConfig cfg(true);
    d->showFloatingMessage = cfg.showCanvasMessages();
    const KoColorSpace *cs = KoColorSpaceRegistry::instance()->rgb8();
    KoColor foreground(Qt::black, cs);
    d->canvasResourceProvider.setFGColor(cfg.readKoColor("LastForeGroundColor",foreground));
    KoColor background(Qt::white, cs);
    d->canvasResourceProvider.setBGColor(cfg.readKoColor("LastBackGroundColor",background));



}


KisViewManager::~KisViewManager()
{
    KisConfig cfg(false);
    if (resourceProvider() && resourceProvider()->currentPreset()) {
        cfg.writeEntry("LastPreset", resourceProvider()->currentPreset()->name());
        cfg.writeKoColor("LastForeGroundColor",resourceProvider()->fgColor());
        cfg.writeKoColor("LastBackGroundColor",resourceProvider()->bgColor());

    }

    cfg.writeEntry("baseLength", KoResourceItemChooserSync::instance()->baseLength());

    delete d;
}

void KisViewManager::initializeResourceManager(KoCanvasResourceManager *resourceManager)
{
    resourceManager->addDerivedResourceConverter(toQShared(new KisCompositeOpResourceConverter));
    resourceManager->addDerivedResourceConverter(toQShared(new KisEffectiveCompositeOpResourceConverter));
    resourceManager->addDerivedResourceConverter(toQShared(new KisOpacityResourceConverter));
    resourceManager->addDerivedResourceConverter(toQShared(new KisFlowResourceConverter));
    resourceManager->addDerivedResourceConverter(toQShared(new KisSizeResourceConverter));
    resourceManager->addDerivedResourceConverter(toQShared(new KisLodAvailabilityResourceConverter));
    resourceManager->addDerivedResourceConverter(toQShared(new KisLodSizeThresholdResourceConverter));
    resourceManager->addDerivedResourceConverter(toQShared(new KisLodSizeThresholdSupportedResourceConverter));
    resourceManager->addDerivedResourceConverter(toQShared(new KisEraserModeResourceConverter));
    resourceManager->addResourceUpdateMediator(toQShared(new KisPresetUpdateMediator));
}

KActionCollection *KisViewManager::actionCollection() const
{
    return d->actionCollection;
}

void KisViewManager::slotViewAdded(KisView *view)
{
    // WARNING: this slot is called even when a view from another main windows is added!
    //          Don't expect \p view be a child of this view manager!
    Q_UNUSED(view);

    if (viewCount() == 0) {
        d->statusBar.showAllStatusBarItems();
    }
}

void KisViewManager::slotViewRemoved(KisView *view)
{
    // WARNING: this slot is called even when a view from another main windows is removed!
    //          Don't expect \p view be a child of this view manager!
    Q_UNUSED(view);

    if (viewCount() == 0) {
        d->statusBar.hideAllStatusBarItems();
    }
}

void KisViewManager::setCurrentView(KisView *view)
{
    bool first = true;
    if (d->currentImageView) {
        d->currentImageView->notifyCurrentStateChanged(false);

        d->currentImageView->canvasBase()->setCursor(QCursor(Qt::ArrowCursor));
        first = false;
        KisDocument* doc = d->currentImageView->document();
        if (doc) {
            doc->image()->compositeProgressProxy()->removeProxy(d->persistentImageProgressUpdater);
            doc->disconnect(this);
        }
        d->currentImageView->canvasController()->proxyObject->disconnect(&d->statusBar);
        d->viewConnections.clear();
    }


    QPointer<KisView> imageView = qobject_cast<KisView*>(view);
    d->currentImageView = imageView;

    if (imageView) {
        d->softProof->setChecked(imageView->softProofing());
        d->gamutCheck->setChecked(imageView->gamutCheck());

        // Wait for the async image to have loaded
        KisDocument* doc = view->document();
<<<<<<< HEAD
//        connect(d->currentImageView->canvasController()->proxyObject,
//                SIGNAL(documentMousePositionChanged(QPointF)),
//                &d->statusBar,
//                SLOT(documentMousePositionChanged(QPointF)));
=======

        if (KisConfig(true).readEntry<bool>("EnablePositionLabel", false)) {
            connect(d->currentImageView->canvasController()->proxyObject,
                    SIGNAL(documentMousePositionChanged(QPointF)),
                    &d->statusBar,
                    SLOT(documentMousePositionChanged(QPointF)));
        }
>>>>>>> a12d9dd1

        // Restore the last used brush preset, color and background color.
        if (first) {
            KisPaintOpPresetResourceServer * rserver = KisResourceServerProvider::instance()->paintOpPresetServer();
            QString defaultPresetName = "basic_tip_default";
            bool foundTip = false;
            for (int i=0; i<rserver->resourceCount(); i++) {
                KisPaintOpPresetSP resource = rserver->resources().at(i);
                if (resource->name().toLower().contains("basic_tip_default")) {
                    defaultPresetName = resource->name();
                    foundTip = true;
                } else if (foundTip == false && (resource->name().toLower().contains("default") ||
                                                 resource->filename().toLower().contains("default"))) {
                    defaultPresetName = resource->name();
                    foundTip = true;
                }
            }
            KisConfig cfg(true);
            QString lastPreset = cfg.readEntry("LastPreset", defaultPresetName);
            KisPaintOpPresetSP preset = rserver->resourceByName(lastPreset);
            if (!preset) {
                preset = rserver->resourceByName(defaultPresetName);
            }

            if (!preset && !rserver->resources().isEmpty()) {
                preset = rserver->resources().first();
            }
            if (preset) {
                paintOpBox()->restoreResource(preset.data());
            }
        }

        KisCanvasController *canvasController = dynamic_cast<KisCanvasController*>(d->currentImageView->canvasController());

        d->viewConnections.addUniqueConnection(&d->nodeManager, SIGNAL(sigNodeActivated(KisNodeSP)), doc->image(), SLOT(requestStrokeEndActiveNode()));
        d->viewConnections.addUniqueConnection(d->rotateCanvasRight, SIGNAL(triggered()), canvasController, SLOT(rotateCanvasRight15()));
        d->viewConnections.addUniqueConnection(d->rotateCanvasLeft, SIGNAL(triggered()),canvasController, SLOT(rotateCanvasLeft15()));
        d->viewConnections.addUniqueConnection(d->resetCanvasRotation, SIGNAL(triggered()),canvasController, SLOT(resetCanvasRotation()));

        d->viewConnections.addUniqueConnection(d->wrapAroundAction, SIGNAL(toggled(bool)), canvasController, SLOT(slotToggleWrapAroundMode(bool)));
        d->wrapAroundAction->setChecked(canvasController->wrapAroundMode());

        d->viewConnections.addUniqueConnection(d->levelOfDetailAction, SIGNAL(toggled(bool)), canvasController, SLOT(slotToggleLevelOfDetailMode(bool)));
        d->levelOfDetailAction->setChecked(canvasController->levelOfDetailMode());

        d->viewConnections.addUniqueConnection(d->currentImageView->image(), SIGNAL(sigColorSpaceChanged(const KoColorSpace*)), d->controlFrame.paintopBox(), SLOT(slotColorSpaceChanged(const KoColorSpace*)));
        d->viewConnections.addUniqueConnection(d->showRulersAction, SIGNAL(toggled(bool)), imageView->zoomManager(), SLOT(setShowRulers(bool)));
        d->viewConnections.addUniqueConnection(d->rulersTrackMouseAction, SIGNAL(toggled(bool)), imageView->zoomManager(), SLOT(setRulersTrackMouse(bool)));
        d->viewConnections.addUniqueConnection(d->zoomTo100pct, SIGNAL(triggered()), imageView->zoomManager(), SLOT(zoomTo100()));
        d->viewConnections.addUniqueConnection(d->zoomIn, SIGNAL(triggered()), imageView->zoomController()->zoomAction(), SLOT(zoomIn()));
        d->viewConnections.addUniqueConnection(d->zoomOut, SIGNAL(triggered()), imageView->zoomController()->zoomAction(), SLOT(zoomOut()));

        d->viewConnections.addUniqueConnection(d->softProof, SIGNAL(toggled(bool)), view, SLOT(slotSoftProofing(bool)) );
        d->viewConnections.addUniqueConnection(d->gamutCheck, SIGNAL(toggled(bool)), view, SLOT(slotGamutCheck(bool)) );

        // set up progrress reporting
        doc->image()->compositeProgressProxy()->addProxy(d->persistentImageProgressUpdater);
        d->viewConnections.addUniqueConnection(&d->statusBar, SIGNAL(sigCancellationRequested()), doc->image(), SLOT(requestStrokeCancellation()));

        d->viewConnections.addUniqueConnection(d->showPixelGrid, SIGNAL(toggled(bool)), canvasController, SLOT(slotTogglePixelGrid(bool)));

        imageView->zoomManager()->setShowRulers(d->showRulersAction->isChecked());
        imageView->zoomManager()->setRulersTrackMouse(d->rulersTrackMouseAction->isChecked());

        showHideScrollbars();
    }

    d->filterManager.setView(imageView);
    d->selectionManager.setView(imageView);
    d->guidesManager.setView(imageView);
    d->nodeManager.setView(imageView);
    d->imageManager.setView(imageView);
    d->canvasControlsManager.setView(imageView);
    d->actionManager.setView(imageView);
    d->gridManager.setView(imageView);
    d->statusBar.setView(imageView);
    d->paintingAssistantsManager.setView(imageView);
    d->mirrorManager.setView(imageView);

    if (d->currentImageView) {
        d->currentImageView->notifyCurrentStateChanged(true);
        d->currentImageView->canvasController()->activate();
        d->currentImageView->canvasController()->setFocus();

        d->viewConnections.addUniqueConnection(
                    image(), SIGNAL(sigSizeChanged(const QPointF&, const QPointF&)),
                    resourceProvider(), SLOT(slotImageSizeChanged()));

        d->viewConnections.addUniqueConnection(
                    image(), SIGNAL(sigResolutionChanged(double,double)),
                    resourceProvider(), SLOT(slotOnScreenResolutionChanged()));

        d->viewConnections.addUniqueConnection(
                    image(), SIGNAL(sigNodeChanged(KisNodeSP)),
                    this, SLOT(updateGUI()));

        d->viewConnections.addUniqueConnection(
                    d->currentImageView->zoomManager()->zoomController(),
                    SIGNAL(zoomChanged(KoZoomMode::Mode,qreal)),
                    resourceProvider(), SLOT(slotOnScreenResolutionChanged()));

    }

    d->actionManager.updateGUI();

    resourceProvider()->slotImageSizeChanged();
    resourceProvider()->slotOnScreenResolutionChanged();

    Q_EMIT viewChanged();
}


KoZoomController *KisViewManager::zoomController() const
{
    if (d->currentImageView) {
        return d->currentImageView->zoomController();
    }
    return 0;
}

KisImageWSP KisViewManager::image() const
{
    if (document()) {
        return document()->image();
    }
    return 0;
}

KisCanvasResourceProvider * KisViewManager::resourceProvider()
{
    return &d->canvasResourceProvider;
}

KisCanvas2 * KisViewManager::canvasBase() const
{
    if (d && d->currentImageView) {
        return d->currentImageView->canvasBase();
    }
    return 0;
}

QWidget* KisViewManager::canvas() const
{
    if (d && d->currentImageView && d->currentImageView->canvasBase()->canvasWidget()) {
        return d->currentImageView->canvasBase()->canvasWidget();
    }
    return 0;
}

KisStatusBar * KisViewManager::statusBar() const
{
    return &d->statusBar;
}

KisPaintopBox* KisViewManager::paintOpBox() const
{
    return d->controlFrame.paintopBox();
}

QPointer<KoUpdater> KisViewManager::createUnthreadedUpdater(const QString &name)
{
    return d->persistentUnthreadedProgressUpdaterRouter->startSubtask(1, name, false);
}

QPointer<KoUpdater> KisViewManager::createThreadedUpdater(const QString &name)
{
    return d->statusBar.progressUpdater()->startSubtask(1, name, false);
}

KisSelectionManager * KisViewManager::selectionManager()
{
    return &d->selectionManager;
}

KisNodeSP KisViewManager::activeNode()
{
    return d->nodeManager.activeNode();
}

KisLayerSP KisViewManager::activeLayer()
{
    return d->nodeManager.activeLayer();
}

KisPaintDeviceSP KisViewManager::activeDevice()
{
    return d->nodeManager.activePaintDevice();
}

KisZoomManager * KisViewManager::zoomManager()
{
    if (d->currentImageView) {
        return d->currentImageView->zoomManager();
    }
    return 0;
}

KisFilterManager * KisViewManager::filterManager()
{
    return &d->filterManager;
}

KisImageManager * KisViewManager::imageManager()
{
    return &d->imageManager;
}

KisInputManager* KisViewManager::inputManager() const
{
    return &d->inputManager;
}

KisSelectionSP KisViewManager::selection()
{
    if (d->currentImageView) {
        return d->currentImageView->selection();
    }
    return 0;

}

bool KisViewManager::selectionEditable()
{
    KisLayerSP layer = activeLayer();
    if (layer) {
        KoProperties properties;
        QList<KisNodeSP> masks = layer->childNodes(QStringList("KisSelectionMask"), properties);
        if (masks.size() == 1) {
            return masks[0]->isEditable();
        }
    }
    // global selection is always editable
    return true;
}

KisUndoAdapter * KisViewManager::undoAdapter()
{
    if (!document()) return 0;

    KisImageWSP image = document()->image();
    Q_ASSERT(image);

    return image->undoAdapter();
}

void KisViewManager::createActions()
{
    KisConfig cfg(true);

    d->saveIncremental = actionManager()->createAction("save_incremental_version");
    connect(d->saveIncremental, SIGNAL(triggered()), this, SLOT(slotSaveIncremental()));

    d->saveIncrementalBackup = actionManager()->createAction("save_incremental_backup");
    connect(d->saveIncrementalBackup, SIGNAL(triggered()), this, SLOT(slotSaveIncrementalBackup()));

    connect(mainWindow(), SIGNAL(documentSaved()), this, SLOT(slotDocumentSaved()));

    d->saveIncremental->setEnabled(false);
    d->saveIncrementalBackup->setEnabled(false);

    KisAction *tabletDebugger = actionManager()->createAction("tablet_debugger");
    connect(tabletDebugger, SIGNAL(triggered()), this, SLOT(toggleTabletLogger()));

    d->createTemplate = actionManager()->createAction("create_template");
    connect(d->createTemplate, SIGNAL(triggered()), this, SLOT(slotCreateTemplate()));

    d->createCopy = actionManager()->createAction("create_copy");
    connect(d->createCopy, SIGNAL(triggered()), this, SLOT(slotCreateCopy()));

    d->openResourcesDirectory = actionManager()->createAction("open_resources_directory");
    connect(d->openResourcesDirectory, SIGNAL(triggered()), SLOT(openResourcesDirectory()));

    d->rotateCanvasRight   = actionManager()->createAction("rotate_canvas_right");
    d->rotateCanvasLeft    = actionManager()->createAction("rotate_canvas_left");
    d->resetCanvasRotation = actionManager()->createAction("reset_canvas_rotation");
    d->wrapAroundAction    = actionManager()->createAction("wrap_around_mode");
    d->levelOfDetailAction = actionManager()->createAction("level_of_detail_mode");
    d->softProof           = actionManager()->createAction("softProof");
    d->gamutCheck          = actionManager()->createAction("gamutCheck");

    KisAction *tAction = actionManager()->createAction("showStatusBar");
    tAction->setChecked(cfg.showStatusBar());
    connect(tAction, SIGNAL(toggled(bool)), this, SLOT(showStatusBar(bool)));

    tAction = actionManager()->createAction("view_show_canvas_only");
    tAction->setChecked(false);
    connect(tAction, SIGNAL(toggled(bool)), this, SLOT(switchCanvasOnly(bool)));

    //Workaround, by default has the same shortcut as mirrorCanvas
    KisAction *a = dynamic_cast<KisAction*>(actionCollection()->action("format_italic"));
    if (a) {
        a->setDefaultShortcut(QKeySequence());
    }

    a = actionManager()->createAction("edit_blacklist_cleanup");
    connect(a, SIGNAL(triggered()), this, SLOT(slotBlacklistCleanup()));

    actionManager()->createAction("ruler_pixel_multiple2");
    d->showRulersAction = actionManager()->createAction("view_ruler");
    d->showRulersAction->setChecked(cfg.showRulers());
    connect(d->showRulersAction, SIGNAL(toggled(bool)), SLOT(slotSaveShowRulersState(bool)));

    d->rulersTrackMouseAction = actionManager()->createAction("rulers_track_mouse");
    d->rulersTrackMouseAction->setChecked(cfg.rulersTrackMouse());
    connect(d->rulersTrackMouseAction, SIGNAL(toggled(bool)), SLOT(slotSaveRulersTrackMouseState(bool)));

    d->zoomTo100pct = actionManager()->createAction("zoom_to_100pct");

    d->zoomIn = actionManager()->createStandardAction(KStandardAction::ZoomIn, 0, "");
    d->zoomOut = actionManager()->createStandardAction(KStandardAction::ZoomOut, 0, "");

    d->actionAuthor  = new KSelectAction(KisIconUtils::loadIcon("im-user"), i18n("Active Author Profile"), this);
    connect(d->actionAuthor, SIGNAL(triggered(const QString &)), this, SLOT(changeAuthorProfile(const QString &)));
    actionCollection()->addAction("settings_active_author", d->actionAuthor);
    slotUpdateAuthorProfileActions();

    d->showPixelGrid = actionManager()->createAction("view_pixel_grid");
    slotUpdatePixelGridAction();
}

void KisViewManager::setupManagers()
{
    // Create the managers for filters, selections, layers etc.
    // XXX: When the currentlayer changes, call updateGUI on all
    // managers

    d->filterManager.setup(actionCollection(), actionManager());

    d->selectionManager.setup(actionManager());

    d->guidesManager.setup(actionManager());

    d->nodeManager.setup(actionCollection(), actionManager());

    d->imageManager.setup(actionManager());

    d->gridManager.setup(actionManager());

    d->paintingAssistantsManager.setup(actionManager());

    d->canvasControlsManager.setup(actionManager());

    d->mirrorManager.setup(actionCollection());
}

void KisViewManager::updateGUI()
{
    d->guiUpdateCompressor.start();
}

void KisViewManager::slotBlacklistCleanup()
{
    KisDlgBlacklistCleanup dialog;
    dialog.exec();
}

KisNodeManager * KisViewManager::nodeManager() const
{
    return &d->nodeManager;
}

KisActionManager* KisViewManager::actionManager() const
{
    return &d->actionManager;
}

KisGridManager * KisViewManager::gridManager() const
{
    return &d->gridManager;
}

KisGuidesManager * KisViewManager::guidesManager() const
{
    return &d->guidesManager;
}

KisDocument *KisViewManager::document() const
{
    if (d->currentImageView && d->currentImageView->document()) {
        return d->currentImageView->document();
    }
    return 0;
}

int KisViewManager::viewCount() const
{
    KisMainWindow *mw  = qobject_cast<KisMainWindow*>(d->mainWindow);
    if (mw) {
        return mw->viewCount();
    }
    return 0;
}

bool KisViewManager::KisViewManagerPrivate::blockUntilOperationsFinishedImpl(KisImageSP image, bool force)
{
    const int busyWaitDelay = 1000;
    KisDelayedSaveDialog dialog(image, !force ? KisDelayedSaveDialog::GeneralDialog : KisDelayedSaveDialog::ForcedDialog, busyWaitDelay, mainWindow);
    dialog.blockIfImageIsBusy();

    return dialog.result() == QDialog::Accepted;
}


bool KisViewManager::blockUntilOperationsFinished(KisImageSP image)
{
    return d->blockUntilOperationsFinishedImpl(image, false);
}

void KisViewManager::blockUntilOperationsFinishedForced(KisImageSP image)
{
    d->blockUntilOperationsFinishedImpl(image, true);
}

void KisViewManager::slotCreateTemplate()
{
    if (!document()) return;
    KisTemplateCreateDia::createTemplate( QStringLiteral("templates/"), ".kra", document(), mainWindow());
}

void KisViewManager::slotCreateCopy()
{
    KisDocument *srcDoc = document();
    if (!srcDoc) return;

    if (!this->blockUntilOperationsFinished(srcDoc->image())) return;

    KisDocument *doc = 0;
    {
        KisImageBarrierLocker l(srcDoc->image());
        doc = srcDoc->clone();
    }
    KIS_SAFE_ASSERT_RECOVER_RETURN(doc);

    QString name = srcDoc->documentInfo()->aboutInfo("name");
    if (name.isEmpty()) {
        name = document()->url().toLocalFile();
    }
    name = i18n("%1 (Copy)", name);
    doc->documentInfo()->setAboutInfo("title", name);

    KisPart::instance()->addDocument(doc);
    KisMainWindow *mw  = qobject_cast<KisMainWindow*>(d->mainWindow);
    mw->addViewAndNotifyLoadingCompleted(doc);
}


QMainWindow* KisViewManager::qtMainWindow() const
{
    if (d->mainWindow)
        return d->mainWindow;

    //Fallback for when we have not yet set the main window.
    QMainWindow* w = qobject_cast<QMainWindow*>(qApp->activeWindow());
    if(w)
        return w;

    return mainWindow();
}

void KisViewManager::setQtMainWindow(QMainWindow* newMainWindow)
{
    d->mainWindow = newMainWindow;
}

void KisViewManager::slotDocumentSaved()
{
    d->saveIncremental->setEnabled(true);
    d->saveIncrementalBackup->setEnabled(true);
}

void KisViewManager::slotSaveIncremental()
{
    if (!document()) return;

    if (document()->url().isEmpty()) {
        KisMainWindow *mw = qobject_cast<KisMainWindow*>(d->mainWindow);
        mw->saveDocument(document(), true, false);
        return;
    }

    bool foundVersion;
    bool fileAlreadyExists;
    bool isBackup;
    QString version = "000";
    QString newVersion;
    QString letter;
    QString fileName = document()->localFilePath();

    // Find current version filenames
    // v v Regexp to find incremental versions in the filename, taking our backup scheme into account as well
    // Considering our incremental version and backup scheme, format is filename_001~001.ext
    QRegExp regex("_\\d{1,4}[.]|_\\d{1,4}[a-z][.]|_\\d{1,4}[~]|_\\d{1,4}[a-z][~]");
    regex.indexIn(fileName);     //  Perform the search
    QStringList matches = regex.capturedTexts();
    foundVersion = matches.at(0).isEmpty() ? false : true;

    // Ensure compatibility with Save Incremental Backup
    // If this regex is not kept separate, the entire algorithm needs modification;
    // It's simpler to just add this.
    QRegExp regexAux("_\\d{1,4}[~]|_\\d{1,4}[a-z][~]");
    regexAux.indexIn(fileName);     //  Perform the search
    QStringList matchesAux = regexAux.capturedTexts();
    isBackup = matchesAux.at(0).isEmpty() ? false : true;

    // If the filename has a version, prepare it for incrementation
    if (foundVersion) {
        version = matches.at(matches.count() - 1);     //  Look at the last index, we don't care about other matches
        if (version.contains(QRegExp("[a-z]"))) {
            version.chop(1);             //  Trim "."
            letter = version.right(1);   //  Save letter
            version.chop(1);             //  Trim letter
        } else {
            version.chop(1);             //  Trim "."
        }
        version.remove(0, 1);            //  Trim "_"
    } else {
        // TODO: this will not work with files extensions like jp2
        // ...else, simply add a version to it so the next loop works
        QRegExp regex2("[.][a-z]{2,4}$");  //  Heuristic to find file extension
        regex2.indexIn(fileName);
        QStringList matches2 = regex2.capturedTexts();
        QString extensionPlusVersion = matches2.at(0);
        extensionPlusVersion.prepend(version);
        extensionPlusVersion.prepend("_");
        fileName.replace(regex2, extensionPlusVersion);
    }

    // Prepare the base for new version filename
    int intVersion = version.toInt(0);
    ++intVersion;
    QString baseNewVersion = QString::number(intVersion);
    while (baseNewVersion.length() < version.length()) {
        baseNewVersion.prepend("0");
    }

    // Check if the file exists under the new name and search until options are exhausted (test appending a to z)
    do {
        newVersion = baseNewVersion;
        newVersion.prepend("_");
        if (!letter.isNull()) newVersion.append(letter);
        if (isBackup) {
            newVersion.append("~");
        } else {
            newVersion.append(".");
        }
        fileName.replace(regex, newVersion);
        fileAlreadyExists = QFile(fileName).exists();
        if (fileAlreadyExists) {
            if (!letter.isNull()) {
                char letterCh = letter.at(0).toLatin1();
                ++letterCh;
                letter = QString(QChar(letterCh));
            } else {
                letter = 'a';
            }
        }
    } while (fileAlreadyExists && letter != "{");  // x, y, z, {...

    if (letter == "{") {
        QMessageBox::critical(mainWindow(), i18nc("@title:window", "Couldn't save incremental version"), i18n("Alternative names exhausted, try manually saving with a higher number"));
        return;
    }
    document()->setFileBatchMode(true);
    document()->saveAs(QUrl::fromUserInput(fileName), document()->mimeType(), true);
    document()->setFileBatchMode(false);

    if (mainWindow()) {
        mainWindow()->updateCaption();
    }

}

void KisViewManager::slotSaveIncrementalBackup()
{
    if (!document()) return;

    if (document()->url().isEmpty()) {
        KisMainWindow *mw = qobject_cast<KisMainWindow*>(d->mainWindow);
        mw->saveDocument(document(), true, false);
        return;
    }

    bool workingOnBackup;
    bool fileAlreadyExists;
    QString version = "000";
    QString newVersion;
    QString letter;
    QString fileName = document()->localFilePath();

    // First, discover if working on a backup file, or a normal file
    QRegExp regex("~\\d{1,4}[.]|~\\d{1,4}[a-z][.]");
    regex.indexIn(fileName);     //  Perform the search
    QStringList matches = regex.capturedTexts();
    workingOnBackup = matches.at(0).isEmpty() ? false : true;

    if (workingOnBackup) {
        // Try to save incremental version (of backup), use letter for alt versions
        version = matches.at(matches.count() - 1);     //  Look at the last index, we don't care about other matches
        if (version.contains(QRegExp("[a-z]"))) {
            version.chop(1);             //  Trim "."
            letter = version.right(1);   //  Save letter
            version.chop(1);             //  Trim letter
        } else {
            version.chop(1);             //  Trim "."
        }
        version.remove(0, 1);            //  Trim "~"

        // Prepare the base for new version filename
        int intVersion = version.toInt(0);
        ++intVersion;
        QString baseNewVersion = QString::number(intVersion);
        QString backupFileName = document()->localFilePath();
        while (baseNewVersion.length() < version.length()) {
            baseNewVersion.prepend("0");
        }

        // Check if the file exists under the new name and search until options are exhausted (test appending a to z)
        do {
            newVersion = baseNewVersion;
            newVersion.prepend("~");
            if (!letter.isNull()) newVersion.append(letter);
            newVersion.append(".");
            backupFileName.replace(regex, newVersion);
            fileAlreadyExists = QFile(backupFileName).exists();
            if (fileAlreadyExists) {
                if (!letter.isNull()) {
                    char letterCh = letter.at(0).toLatin1();
                    ++letterCh;
                    letter = QString(QChar(letterCh));
                } else {
                    letter = 'a';
                }
            }
        } while (fileAlreadyExists && letter != "{");  // x, y, z, {...

        if (letter == "{") {
            QMessageBox::critical(mainWindow(), i18nc("@title:window", "Couldn't save incremental backup"), i18n("Alternative names exhausted, try manually saving with a higher number"));
            return;
        }
        QFile::copy(fileName, backupFileName);
        document()->saveAs(QUrl::fromUserInput(fileName), document()->mimeType(), true);

        if (mainWindow()) mainWindow()->updateCaption();
    }
    else { // if NOT working on a backup...
        // Navigate directory searching for latest backup version, ignore letters
        const quint8 HARDCODED_DIGIT_COUNT = 3;
        QString baseNewVersion = "000";
        QString backupFileName = document()->localFilePath();
        QRegExp regex2("[.][a-z]{2,4}$");  //  Heuristic to find file extension
        regex2.indexIn(backupFileName);
        QStringList matches2 = regex2.capturedTexts();
        QString extensionPlusVersion = matches2.at(0);
        extensionPlusVersion.prepend(baseNewVersion);
        extensionPlusVersion.prepend("~");
        backupFileName.replace(regex2, extensionPlusVersion);

        // Save version with 1 number higher than the highest version found ignoring letters
        do {
            newVersion = baseNewVersion;
            newVersion.prepend("~");
            newVersion.append(".");
            backupFileName.replace(regex, newVersion);
            fileAlreadyExists = QFile(backupFileName).exists();
            if (fileAlreadyExists) {
                // Prepare the base for new version filename, increment by 1
                int intVersion = baseNewVersion.toInt(0);
                ++intVersion;
                baseNewVersion = QString::number(intVersion);
                while (baseNewVersion.length() < HARDCODED_DIGIT_COUNT) {
                    baseNewVersion.prepend("0");
                }
            }
        } while (fileAlreadyExists);

        // Save both as backup and on current file for interapplication workflow
        document()->setFileBatchMode(true);
        QFile::copy(fileName, backupFileName);
        document()->saveAs(QUrl::fromUserInput(fileName), document()->mimeType(), true);
        document()->setFileBatchMode(false);

        if (mainWindow()) mainWindow()->updateCaption();
    }
}

void KisViewManager::disableControls()
{
    // prevents possible crashes, if somebody changes the paintop during dragging by using the mousewheel
    // this is for Bug 250944
    // the solution blocks all wheel, mouse and key event, while dragging with the freehand tool
    // see KisToolFreehand::initPaint() and endPaint()
    d->controlFrame.paintopBox()->installEventFilter(&d->blockingEventFilter);
    Q_FOREACH (QObject* child, d->controlFrame.paintopBox()->children()) {
        child->installEventFilter(&d->blockingEventFilter);
    }
}

void KisViewManager::enableControls()
{
    d->controlFrame.paintopBox()->removeEventFilter(&d->blockingEventFilter);
    Q_FOREACH (QObject* child, d->controlFrame.paintopBox()->children()) {
        child->removeEventFilter(&d->blockingEventFilter);
    }
}

void KisViewManager::showStatusBar(bool toggled)
{
    KisMainWindow *mw = mainWindow();
    if(mw && mw->statusBar()) {
        mw->statusBar()->setVisible(toggled);
        KisConfig cfg(false);
        cfg.setShowStatusBar(toggled);
    }
}

void KisViewManager::switchCanvasOnly(bool toggled)
{
    KisConfig cfg(false);
    KisMainWindow* main = mainWindow();

    if(!main) {
        dbgUI << "Unable to switch to canvas-only mode, main window not found";
        return;
    }

    if (toggled) {
        d->canvasState = qtMainWindow()->saveState();
#if QT_VERSION < QT_VERSION_CHECK(5, 10, 0)
        d->windowFlags = main->windowState();
#endif
    }

    if (cfg.hideStatusbarFullscreen()) {
        if (main->statusBar()) {
            if (!toggled) {
                if (main->statusBar()->dynamicPropertyNames().contains("wasvisible")) {
                    if (main->statusBar()->property("wasvisible").toBool()) {
                        main->statusBar()->setVisible(true);
                    }
                }
            }
            else {
                main->statusBar()->setProperty("wasvisible", main->statusBar()->isVisible());
                main->statusBar()->setVisible(false);
            }
        }
    }

    if (cfg.hideDockersFullscreen()) {
        KisAction* action = qobject_cast<KisAction*>(main->actionCollection()->action("view_toggledockers"));
        if (action) {
            action->setCheckable(true);
            if (toggled) {
                if (action->isChecked()) {
                    cfg.setShowDockers(action->isChecked());
                    action->setChecked(false);
                } else {
                    cfg.setShowDockers(false);
                }
            } else {
                action->setChecked(cfg.showDockers());
            }
        }
    }

    // QT in windows does not return to maximized upon 4th tab in a row
    // https://bugreports.qt.io/browse/QTBUG-57882, https://bugreports.qt.io/browse/QTBUG-52555, https://codereview.qt-project.org/#/c/185016/
    if (cfg.hideTitlebarFullscreen() && !cfg.fullscreenMode()) {
        if(toggled) {
            main->setWindowState( main->windowState() | Qt::WindowFullScreen);
        } else {
            main->setWindowState( main->windowState() & ~Qt::WindowFullScreen);
#if QT_VERSION < QT_VERSION_CHECK(5, 10, 0)
            // If window was maximized prior to fullscreen, restore that
            if (d->windowFlags & Qt::WindowMaximized) {
                main->setWindowState( main->windowState() | Qt::WindowMaximized);
            }
#endif
        }
    }

    if (cfg.hideMenuFullscreen()) {
        if (!toggled) {
            if (main->menuBar()->dynamicPropertyNames().contains("wasvisible")) {
                if (main->menuBar()->property("wasvisible").toBool()) {
                    main->menuBar()->setVisible(true);
                }
            }
        }
        else {
            main->menuBar()->setProperty("wasvisible", main->menuBar()->isVisible());
            main->menuBar()->setVisible(false);
        }
    }

    if (cfg.hideToolbarFullscreen()) {
        QList<QToolBar*> toolBars = main->findChildren<QToolBar*>();
        Q_FOREACH (QToolBar* toolbar, toolBars) {
            if (!toggled) {
                if (toolbar->dynamicPropertyNames().contains("wasvisible")) {
                    if (toolbar->property("wasvisible").toBool()) {
                        toolbar->setVisible(true);
                    }
                }
            }
            else {
                toolbar->setProperty("wasvisible", toolbar->isVisible());
                toolbar->setVisible(false);
            }
        }
    }

    showHideScrollbars();

    if (toggled) {
        // show a fading heads-up display about the shortcut to go back

        showFloatingMessage(i18n("Going into Canvas-Only mode.\nPress %1 to go back.",
                                 actionCollection()->action("view_show_canvas_only")->shortcut().toString()), QIcon());
    }
    else {
        main->restoreState(d->canvasState);
    }

}

void KisViewManager::toggleTabletLogger()
{
    d->inputManager.toggleTabletLogger();
}

void KisViewManager::openResourcesDirectory()
{
    QString dir = KoResourcePaths::locateLocal("data", "");
    QDesktopServices::openUrl(QUrl::fromLocalFile(dir));
}

void KisViewManager::updateIcons()
{
    if (mainWindow()) {
        QList<QDockWidget*> dockers = mainWindow()->dockWidgets();
        Q_FOREACH (QDockWidget* dock, dockers) {
            QObjectList objects;
            objects.append(dock);
            while (!objects.isEmpty()) {
                QObject* object = objects.takeFirst();
                objects.append(object->children());
                KisIconUtils::updateIconCommon(object);
            }
        }
    }
}
void KisViewManager::initializeStatusBarVisibility()
{
    KisConfig cfg(true);
    d->mainWindow->statusBar()->setVisible(cfg.showStatusBar());
}

void KisViewManager::guiUpdateTimeout()
{
    d->nodeManager.updateGUI();
    d->selectionManager.updateGUI();
    d->filterManager.updateGUI();
    if (zoomManager()) {
        zoomManager()->updateGUI();
    }
    d->gridManager.updateGUI();
    d->actionManager.updateGUI();
}

void KisViewManager::showFloatingMessage(const QString &message, const QIcon& icon, int timeout, KisFloatingMessage::Priority priority, int alignment)
{
    if (!d->currentImageView) return;
    d->currentImageView->showFloatingMessageImpl(message, icon, timeout, priority, alignment);

    emit floatingMessageRequested(message, icon.name());
}

KisMainWindow *KisViewManager::mainWindow() const
{
    return qobject_cast<KisMainWindow*>(d->mainWindow);
}


void KisViewManager::showHideScrollbars()
{
    if (!d->currentImageView) return;
    if (!d->currentImageView->canvasController()) return;

    KisConfig cfg(true);
    bool toggled = actionCollection()->action("view_show_canvas_only")->isChecked();

    if ( (toggled && cfg.hideScrollbarsFullscreen()) || (!toggled && cfg.hideScrollbars()) ) {
        d->currentImageView->canvasController()->setVerticalScrollBarPolicy(Qt::ScrollBarAlwaysOff);
        d->currentImageView->canvasController()->setHorizontalScrollBarPolicy(Qt::ScrollBarAlwaysOff);
    } else {
        d->currentImageView->canvasController()->setVerticalScrollBarPolicy(Qt::ScrollBarAlwaysOn);
        d->currentImageView->canvasController()->setHorizontalScrollBarPolicy(Qt::ScrollBarAlwaysOn);
    }
}

void KisViewManager::slotSaveShowRulersState(bool value)
{
    KisConfig cfg(false);
    cfg.setShowRulers(value);
}

void KisViewManager::slotSaveRulersTrackMouseState(bool value)
{
    KisConfig cfg(false);
    cfg.setRulersTrackMouse(value);
}

void KisViewManager::setShowFloatingMessage(bool show)
{
    d->showFloatingMessage = show;
}

void KisViewManager::changeAuthorProfile(const QString &profileName)
{
    KConfigGroup appAuthorGroup(KSharedConfig::openConfig(), "Author");
    if (profileName.isEmpty() || profileName == i18nc("choice for author profile", "Anonymous")) {
        appAuthorGroup.writeEntry("active-profile", "");
    } else {
        appAuthorGroup.writeEntry("active-profile", profileName);
    }
    appAuthorGroup.sync();
    Q_FOREACH (KisDocument *doc, KisPart::instance()->documents()) {
        doc->documentInfo()->updateParameters();
    }
}

void KisViewManager::slotUpdateAuthorProfileActions()
{
    Q_ASSERT(d->actionAuthor);
    if (!d->actionAuthor) {
        return;
    }
    d->actionAuthor->clear();
    d->actionAuthor->addAction(i18nc("choice for author profile", "Anonymous"));

    KConfigGroup authorGroup(KSharedConfig::openConfig(), "Author");
    QStringList profiles = authorGroup.readEntry("profile-names", QStringList());
    QString authorInfo = QStandardPaths::writableLocation(QStandardPaths::AppDataLocation) + "/authorinfo/";
    QStringList filters = QStringList() << "*.authorinfo";
    QDir dir(authorInfo);
    Q_FOREACH(QString entry, dir.entryList(filters)) {
        int ln = QString(".authorinfo").size();
        entry.chop(ln);
        if (!profiles.contains(entry)) {
            profiles.append(entry);
        }
    }
    Q_FOREACH (const QString &profile , profiles) {
        d->actionAuthor->addAction(profile);
    }

    KConfigGroup appAuthorGroup(KSharedConfig::openConfig(), "Author");
    QString profileName = appAuthorGroup.readEntry("active-profile", "");

    if (profileName == "anonymous" || profileName.isEmpty()) {
        d->actionAuthor->setCurrentItem(0);
    } else if (profiles.contains(profileName)) {
        d->actionAuthor->setCurrentAction(profileName);
    }
}

void KisViewManager::slotUpdatePixelGridAction()
{
    KIS_SAFE_ASSERT_RECOVER_RETURN(d->showPixelGrid);

    KisSignalsBlocker b(d->showPixelGrid);

    KisConfig cfg(true);
    d->showPixelGrid->setChecked(cfg.pixelGridEnabled());
}<|MERGE_RESOLUTION|>--- conflicted
+++ resolved
@@ -411,12 +411,6 @@
 
         // Wait for the async image to have loaded
         KisDocument* doc = view->document();
-<<<<<<< HEAD
-//        connect(d->currentImageView->canvasController()->proxyObject,
-//                SIGNAL(documentMousePositionChanged(QPointF)),
-//                &d->statusBar,
-//                SLOT(documentMousePositionChanged(QPointF)));
-=======
 
         if (KisConfig(true).readEntry<bool>("EnablePositionLabel", false)) {
             connect(d->currentImageView->canvasController()->proxyObject,
@@ -424,7 +418,6 @@
                     &d->statusBar,
                     SLOT(documentMousePositionChanged(QPointF)));
         }
->>>>>>> a12d9dd1
 
         // Restore the last used brush preset, color and background color.
         if (first) {
