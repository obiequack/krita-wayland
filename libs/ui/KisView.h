--- conflicted
+++ resolved
@@ -75,11 +75,7 @@
     /**
      * Creates a new view for the document.
      */
-<<<<<<< HEAD
     KisView(KisDocument *document, KisViewManager *viewManager, QWidget *parent = 0);
-=======
-    KisView(KisDocument *document, KoCanvasResourceProvider *resourceManager, KActionCollection *actionCollection, QWidget *parent = 0);
->>>>>>> 221737ae
     ~KisView() override;
 
     // Temporary while teasing apart view and mainwindow
