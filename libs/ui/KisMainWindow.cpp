/* This file is part of the KDE project
   Copyright (C) 1998, 1999 Torben Weis <weis@kde.org>
   Copyright (C) 2000-2006 David Faure <faure@kde.org>
   Copyright (C) 2007, 2009 Thomas zander <zander@kde.org>
   Copyright (C) 2010 Benjamin Port <port.benjamin@gmail.com>

   This library is free software; you can redistribute it and/or
   modify it under the terms of the GNU Library General Public
   License as published by the Free Software Foundation; either
   version 2 of the License, or (at your option) any later version.

   This library is distributed in the hope that it will be useful,
   but WITHOUT ANY WARRANTY; without even the implied warranty of
   MERCHANTABILITY or FITNESS FOR A PARTICULAR PURPOSE.  See the GNU
   Library General Public License for more details.

   You should have received a copy of the GNU Library General Public License
   along with this library; see the file COPYING.LIB.  If not, write to
   the Free Software Foundation, Inc., 51 Franklin Street, Fifth Floor,
 * Boston, MA 02110-1301, USA.
*/

#include "KisMainWindow.h"

#include <KoConfig.h>

// qt includes
#include <QApplication>
#include <QByteArray>
#include <QCloseEvent>
#include <QStandardPaths>
#include <QDesktopServices>
#include <QDesktopServices>
#include <QDesktopWidget>
#include <QDialog>
#include <QDockWidget>
#include <QIcon>
#include <QInputDialog>
#include <QLabel>
#include <QLayout>
#include <QMdiArea>
#include <QMdiSubWindow>
#include <QMutex>
#include <QMutexLocker>
#include <QPointer>
#include <QPrintDialog>
#include <QPrinter>
#include <QPrintPreviewDialog>
#include <QToolButton>
#include <QSignalMapper>
#include <QTabBar>
#include <QMoveEvent>
#include <QUrl>
#include <QMessageBox>
#include <QTemporaryFile>
#include <QStatusBar>
#include <QMenu>
#include <QMenuBar>
#include <KisMimeDatabase.h>
#include <QMimeData>

#include <kactioncollection.h>
#include <QAction>
#include <kactionmenu.h>
#include <kis_debug.h>
#include <kedittoolbar.h>
#include <khelpmenu.h>
#include <klocalizedstring.h>
#include <kaboutdata.h>
#include <kis_workspace_resource.h>
#include <input/kis_input_manager.h>

#ifdef HAVE_KIO
#include <krecentdocument.h>
#endif
#include <krecentfilesaction.h>
#include <KoResourcePaths.h>
#include <ktoggleaction.h>
#include <ktoolbar.h>
#include <kmainwindow.h>
#include <kxmlguiwindow.h>
#include <kxmlguifactory.h>
#include <kxmlguiclient.h>
#include <kguiitem.h>
#include <kwindowconfig.h>

#include "KoDockFactoryBase.h"
#include "KoDockWidgetTitleBar.h"
#include "KoDocumentInfoDlg.h"
#include "KoDocumentInfo.h"
#include "KoFileDialog.h"
#include <kis_icon.h>
#include <KoPageLayoutDialog.h>
#include <KoPageLayoutWidget.h>
#include <KoToolManager.h>
#include <KoZoomController.h>
#include "KoToolDocker.h"
#include <KoToolBoxFactory.h>
#include <KoDockRegistry.h>
#include <KoPluginLoader.h>
#include <KoColorSpaceEngine.h>
#include <KoUpdater.h>
#include <KoResourceModel.h>

#include <KisMimeDatabase.h>
#include <brushengine/kis_paintop_settings.h>
#include "dialogs/kis_about_application.h"
#include "dialogs/kis_delayed_save_dialog.h"
#include "dialogs/kis_dlg_preferences.h"
#include "kis_action.h"
#include "kis_action_manager.h"
#include "KisApplication.h"
#include "kis_canvas2.h"
#include "kis_canvas_controller.h"
#include "kis_canvas_resource_provider.h"
#include "kis_clipboard.h"
#include "kis_config.h"
#include "kis_config_notifier.h"
#include "kis_custom_image_widget.h"
#include <KisDocument.h>
#include "KisDocument.h"
#include "KisDocument.h"
#include "kis_group_layer.h"
#include "kis_icon_utils.h"
#include "kis_image_from_clipboard_widget.h"
#include "kis_image.h"
#include <KisImportExportFilter.h>
#include "KisImportExportManager.h"
#include "kis_mainwindow_observer.h"
#include "kis_memory_statistics_server.h"
#include "kis_node.h"
#include "KisOpenPane.h"
#include "kis_paintop_box.h"
#include "KisPart.h"
#include "KisPrintJob.h"
#include "kis_resource_server_provider.h"
#include "kis_signal_compressor_with_param.h"
#include "kis_statusbar.h"
#include "KisView.h"
#include "KisViewManager.h"
#include "thememanager.h"
#include "kis_animation_importer.h"
#include "dialogs/kis_dlg_import_image_sequence.h"
#include <KisUpdateSchedulerConfigNotifier.h>

#include <mutex>

#ifdef Q_OS_WIN
  #include <QtPlatformHeaders/QWindowsWindowFunctions>
#endif

class ToolDockerFactory : public KoDockFactoryBase
{
public:
    ToolDockerFactory() : KoDockFactoryBase() { }

    QString id() const override {
        return "sharedtooldocker";
    }

    QDockWidget* createDockWidget() override {
        KoToolDocker* dockWidget = new KoToolDocker();
        dockWidget->setTabEnabled(false);
        return dockWidget;
    }

    DockPosition defaultDockPosition() const override {
        return DockRight;
    }
};

class Q_DECL_HIDDEN KisMainWindow::Private
{
public:
    Private(KisMainWindow *parent)
        : q(parent)
        , dockWidgetMenu(new KActionMenu(i18nc("@action:inmenu", "&Dockers"), parent))
        , windowMenu(new KActionMenu(i18nc("@action:inmenu", "&Window"), parent))
        , documentMenu(new KActionMenu(i18nc("@action:inmenu", "New &View"), parent))
        , workspaceMenu(new KActionMenu(i18nc("@action:inmenu", "Wor&kspace"), parent))
        , mdiArea(new QMdiArea(parent))
        , windowMapper(new QSignalMapper(parent))
        , documentMapper(new QSignalMapper(parent))
    {
        mdiArea->setTabsMovable(true);
    }

    ~Private() {
        qDeleteAll(toolbarList);
    }

    KisMainWindow *q {0};
    KisViewManager *viewManager {0};

    QPointer<KisView> activeView;

    QList<QAction *> toolbarList;

    bool firstTime {true};
    bool windowSizeDirty {false};
    bool readOnly {false};

    KisAction *showDocumentInfo {0};
    KisAction *saveAction {0};
    KisAction *saveActionAs {0};
//    KisAction *printAction;
//    KisAction *printActionPreview;
//    KisAction *exportPdf {0};
    KisAction *importAnimation {0};
    KisAction *closeAll {0};
//    KisAction *reloadFile;
    KisAction *importFile {0};
    KisAction *exportFile {0};
    KisAction *undo {0};
    KisAction *redo {0};
    KisAction *newWindow {0};
    KisAction *close {0};
    KisAction *mdiCascade {0};
    KisAction *mdiTile {0};
    KisAction *mdiNextWindow {0};
    KisAction *mdiPreviousWindow {0};
    KisAction *toggleDockers {0};
    KisAction *toggleDockerTitleBars {0};
    KisAction *fullScreenMode {0};

    KisAction *expandingSpacers[2];

    KActionMenu *dockWidgetMenu;
    KActionMenu *windowMenu;
    KActionMenu *documentMenu;
    KActionMenu *workspaceMenu;

    KHelpMenu *helpMenu  {0};

    KRecentFilesAction *recentFiles {0};
    KoResourceModel *workspacemodel {0};

    QString lastExportLocation;

    QMap<QString, QDockWidget *> dockWidgetsMap;
    QByteArray dockerStateBeforeHiding;
    KoToolDocker *toolOptionsDocker {0};

    QCloseEvent *deferredClosingEvent {0};

    Digikam::ThemeManager *themeManager {0};

    QMdiArea *mdiArea;
    QMdiSubWindow *activeSubWindow  {0};
    QSignalMapper *windowMapper;
    QSignalMapper *documentMapper;

    QByteArray lastExportedFormat;
    QScopedPointer<KisSignalCompressorWithParam<int> > tabSwitchCompressor;
    QMutex savingEntryMutex;

    KConfigGroup windowStateConfig;

    KisActionManager * actionManager() {
        return viewManager->actionManager();
    }

    QTabBar* findTabBarHACK() {
        QObjectList objects = mdiArea->children();
        Q_FOREACH (QObject *object, objects) {
            QTabBar *bar = qobject_cast<QTabBar*>(object);
            if (bar) {
                return bar;
            }
        }
        return 0;
    }
};

KisMainWindow::KisMainWindow(KConfigGroup windowStateConfig)
    : KXmlGuiWindow()
    , d(new Private(this))
{
    auto rserver = KisResourceServerProvider::instance()->workspaceServer(false);
    QSharedPointer<KoAbstractResourceServerAdapter> adapter(new KoResourceServerAdapter<KisWorkspaceResource>(rserver));
    d->workspacemodel = new KoResourceModel(adapter, this);
    connect(d->workspacemodel, &KoResourceModel::afterResourcesLayoutReset, this, [&]() { updateWindowMenu(); });

    KisConfig cfg;

    d->viewManager = new KisViewManager(this, actionCollection());
    KConfigGroup group( KSharedConfig::openConfig(), "theme");
    d->themeManager = new Digikam::ThemeManager(group.readEntry("Theme", "Krita dark"), this);

    d->windowStateConfig = windowStateConfig;

    setAcceptDrops(true);
    setStandardToolBarMenuEnabled(true);
    setTabPosition(Qt::AllDockWidgetAreas, QTabWidget::North);
    setDockNestingEnabled(true);

    qApp->setStartDragDistance(25);     // 25 px is a distance that works well for Tablet and Mouse events

#ifdef Q_OS_OSX
    setUnifiedTitleAndToolBarOnMac(true);
#endif

    connect(this, SIGNAL(restoringDone()), this, SLOT(forceDockTabFonts()));
    connect(this, SIGNAL(themeChanged()), d->viewManager, SLOT(updateIcons()));
    connect(KisPart::instance(), SIGNAL(documentClosed(QString)), SLOT(updateWindowMenu()));
    connect(KisPart::instance(), SIGNAL(documentOpened(QString)), SLOT(updateWindowMenu()));
    connect(KisConfigNotifier::instance(), SIGNAL(configChanged()), this, SLOT(configChanged()));

    actionCollection()->addAssociatedWidget(this);

    KoPluginLoader::instance()->load("Krita/ViewPlugin", "Type == 'Service' and ([X-Krita-Version] == 28)", KoPluginLoader::PluginsConfig(), d->viewManager);

    KoToolBoxFactory toolBoxFactory;
    QDockWidget *toolbox = createDockWidget(&toolBoxFactory);
    toolbox->setFeatures(QDockWidget::DockWidgetMovable | QDockWidget::DockWidgetFloatable | QDockWidget::DockWidgetClosable);

    if (cfg.toolOptionsInDocker()) {
        ToolDockerFactory toolDockerFactory;
        d->toolOptionsDocker = qobject_cast<KoToolDocker*>(createDockWidget(&toolDockerFactory));
        d->toolOptionsDocker->toggleViewAction()->setEnabled(true);
    }

    QMap<QString, QAction*> dockwidgetActions;
    dockwidgetActions[toolbox->toggleViewAction()->text()] = toolbox->toggleViewAction();
    Q_FOREACH (const QString & docker, KoDockRegistry::instance()->keys()) {
        KoDockFactoryBase *factory = KoDockRegistry::instance()->value(docker);
        QDockWidget *dw = createDockWidget(factory);
        dockwidgetActions[dw->toggleViewAction()->text()] = dw->toggleViewAction();
    }

    if (d->toolOptionsDocker) {
        dockwidgetActions[d->toolOptionsDocker->toggleViewAction()->text()] = d->toolOptionsDocker->toggleViewAction();
    }
    connect(KoToolManager::instance(), SIGNAL(toolOptionWidgetsChanged(KoCanvasController*, QList<QPointer<QWidget> >)), this, SLOT(newOptionWidgets(KoCanvasController*, QList<QPointer<QWidget> >)));

    Q_FOREACH (QString title, dockwidgetActions.keys()) {
        d->dockWidgetMenu->addAction(dockwidgetActions[title]);
    }


    Q_FOREACH (QDockWidget *wdg, dockWidgets()) {
        if ((wdg->features() & QDockWidget::DockWidgetClosable) == 0) {
            wdg->setVisible(true);
        }
    }

    Q_FOREACH (KoCanvasObserverBase* observer, canvasObservers()) {
        observer->setObservedCanvas(0);
        KisMainwindowObserver* mainwindowObserver = dynamic_cast<KisMainwindowObserver*>(observer);
        if (mainwindowObserver) {
            mainwindowObserver->setMainWindow(d->viewManager);
        }
    }

    d->mdiArea->setHorizontalScrollBarPolicy(Qt::ScrollBarAsNeeded);
    d->mdiArea->setVerticalScrollBarPolicy(Qt::ScrollBarAsNeeded);
    d->mdiArea->setTabPosition(QTabWidget::North);
    d->mdiArea->setTabsClosable(true);

    setCentralWidget(d->mdiArea);

    connect(d->mdiArea, SIGNAL(subWindowActivated(QMdiSubWindow*)), this, SLOT(subWindowActivated()));
    connect(d->windowMapper, SIGNAL(mapped(QWidget*)), this, SLOT(setActiveSubWindow(QWidget*)));
    connect(d->documentMapper, SIGNAL(mapped(QObject*)), this, SLOT(newView(QObject*)));

    createActions();

    setAutoSaveSettings(d->windowStateConfig, false);

    subWindowActivated();
    updateWindowMenu();


    if (isHelpMenuEnabled() && !d->helpMenu) {
        // workaround for KHelpMenu (or rather KAboutData::applicationData()) internally
        // not using the Q*Application metadata ATM, which results e.g. in the bugreport wizard
        // not having the app version preset
        // fixed hopefully in KF5 5.22.0, patch pending
        QGuiApplication *app = qApp;
        KAboutData aboutData(app->applicationName(), app->applicationDisplayName(), app->applicationVersion());
        aboutData.setOrganizationDomain(app->organizationDomain().toUtf8());
        d->helpMenu = new KHelpMenu(this, aboutData, false);
        // workaround-less version:
        // d->helpMenu = new KHelpMenu(this, QString()/*unused*/, false);

        // The difference between using KActionCollection->addAction() is that
        // these actions do not get tied to the MainWindow.  What does this all do?
        KActionCollection *actions = d->viewManager->actionCollection();
        QAction *helpContentsAction = d->helpMenu->action(KHelpMenu::menuHelpContents);
        QAction *whatsThisAction = d->helpMenu->action(KHelpMenu::menuWhatsThis);
        QAction *reportBugAction = d->helpMenu->action(KHelpMenu::menuReportBug);
        QAction *switchLanguageAction = d->helpMenu->action(KHelpMenu::menuSwitchLanguage);
        QAction *aboutAppAction = d->helpMenu->action(KHelpMenu::menuAboutApp);
        QAction *aboutKdeAction = d->helpMenu->action(KHelpMenu::menuAboutKDE);

        if (helpContentsAction) {
            actions->addAction(helpContentsAction->objectName(), helpContentsAction);
        }
        if (whatsThisAction) {
            actions->addAction(whatsThisAction->objectName(), whatsThisAction);
        }
        if (reportBugAction) {
            actions->addAction(reportBugAction->objectName(), reportBugAction);
        }
        if (switchLanguageAction) {
            actions->addAction(switchLanguageAction->objectName(), switchLanguageAction);
        }
        if (aboutAppAction) {
            actions->addAction(aboutAppAction->objectName(), aboutAppAction);
        }
        if (aboutKdeAction) {
            actions->addAction(aboutKdeAction->objectName(), aboutKdeAction);
        }

        connect(d->helpMenu, SIGNAL(showAboutApplication()), SLOT(showAboutApplication()));
    }

    // KDE' libs 4''s help contents action is broken outside kde, for some reason... We can handle it just as easily ourselves
    QAction *helpAction = actionCollection()->action("help_contents");
    helpAction->disconnect();
    connect(helpAction, SIGNAL(triggered()), this, SLOT(showManual()));


#if 0
    //check for colliding shortcuts
    QSet<QKeySequence> existingShortcuts;
    Q_FOREACH (QAction* action, actionCollection()->actions()) {
        if(action->shortcut() == QKeySequence(0)) {
            continue;
        }
        dbgKrita << "shortcut " << action->text() << " " << action->shortcut();
        Q_ASSERT(!existingShortcuts.contains(action->shortcut()));
        existingShortcuts.insert(action->shortcut());
    }
#endif

    configChanged();

    // If we have customized the toolbars, load that first
    setLocalXMLFile(KoResourcePaths::locateLocal("data", "krita4.xmlgui"));
    setXMLFile(":/kxmlgui5/krita4.xmlgui");

    guiFactory()->addClient(this);

    // Create and plug toolbar list for Settings menu
    QList<QAction *> toolbarList;
    Q_FOREACH (QWidget* it, guiFactory()->containers("ToolBar")) {
        KToolBar * toolBar = ::qobject_cast<KToolBar *>(it);

        if (toolBar) {
            if (toolBar->objectName() == "BrushesAndStuff") {
                toolBar->setEnabled(false);
            }

            KToggleAction* act = new KToggleAction(i18n("Show %1 Toolbar", toolBar->windowTitle()), this);
            actionCollection()->addAction(toolBar->objectName().toUtf8(), act);
            act->setCheckedState(KGuiItem(i18n("Hide %1 Toolbar", toolBar->windowTitle())));
            connect(act, SIGNAL(toggled(bool)), this, SLOT(slotToolbarToggled(bool)));
            act->setChecked(!toolBar->isHidden());
            toolbarList.append(act);
        } else {
            warnUI << "Toolbar list contains a " << it->metaObject()->className() << " which is not a toolbar!";
        }
    }
    plugActionList("toolbarlist", toolbarList);
    d->toolbarList = toolbarList;

    applyToolBarLayout();

    d->viewManager->updateGUI();
    d->viewManager->updateIcons();

#ifdef Q_OS_WIN
    auto w = qApp->activeWindow();
    if (w) QWindowsWindowFunctions::setHasBorderInFullScreen(w->windowHandle(), true);
#endif

    QTimer::singleShot(1000, this, SLOT(checkSanity()));

    {
        using namespace std::placeholders; // For _1 placeholder
        std::function<void (int)> callback(
            std::bind(&KisMainWindow::switchTab, this, _1));

        d->tabSwitchCompressor.reset(
            new KisSignalCompressorWithParam<int>(500, callback, KisSignalCompressor::FIRST_INACTIVE));
    }
}

KisMainWindow::~KisMainWindow()
{
//    Q_FOREACH (QAction *ac, actionCollection()->actions()) {
//        QAction *action = qobject_cast<QAction*>(ac);
//        if (action) {
//        dbgKrita << "<Action"
//                 << "name=" << action->objectName()
//                 << "icon=" << action->icon().name()
//                 << "text="  << action->text().replace("&", "&amp;")
//                 << "whatsThis="  << action->whatsThis()
//                 << "toolTip="  << action->toolTip().replace("<html>", "").replace("</html>", "")
//                 << "iconText="  << action->iconText().replace("&", "&amp;")
//                 << "shortcut="  << action->shortcut(QAction::ActiveShortcut).toString()
//                 << "defaultShortcut="  << action->shortcut(QAction::DefaultShortcut).toString()
//                 << "isCheckable="  << QString((action->isChecked() ? "true" : "false"))
//                 << "statusTip=" << action->statusTip()
//                 << "/>"   ;
//        }
//        else {
//            dbgKrita << "Got a QAction:" << ac->objectName();
//        }

//    }

    // The doc and view might still exist (this is the case when closing the window)
    KisPart::instance()->removeMainWindow(this);

    delete d->viewManager;
    delete d;

}

void KisMainWindow::addView(KisView *view)
{
    if (d->activeView == view) return;

    if (d->activeView) {
        d->activeView->disconnect(this);
    }

    // register the newly created view in the input manager
    viewManager()->inputManager()->addTrackedCanvas(view->canvasBase());

    showView(view);
    updateCaption();
    emit restoringDone();

    if (d->activeView) {
        connect(d->activeView, SIGNAL(titleModified(QString,bool)), SLOT(slotDocumentTitleModified()));
        connect(d->viewManager->statusBar(), SIGNAL(memoryStatusUpdated()), this, SLOT(updateCaption()));
    }
}

void KisMainWindow::notifyChildViewDestroyed(KisView *view)
{
    viewManager()->inputManager()->removeTrackedCanvas(view->canvasBase());
    if (view->canvasBase() == viewManager()->canvasBase()) {
        viewManager()->setCurrentView(0);
    }
}


void KisMainWindow::showView(KisView *imageView)
{
    if (imageView && activeView() != imageView) {
        // XXX: find a better way to initialize this!
        imageView->setViewManager(d->viewManager);

        imageView->canvasBase()->setFavoriteResourceManager(d->viewManager->paintOpBox()->favoriteResourcesManager());
        imageView->slotLoadingFinished();

        QMdiSubWindow *subwin = d->mdiArea->addSubWindow(imageView);
        imageView->setSubWindow(subwin);
        subwin->setAttribute(Qt::WA_DeleteOnClose, true);
        connect(subwin, SIGNAL(destroyed()), SLOT(updateWindowMenu()));

        KisConfig cfg;
        subwin->setOption(QMdiSubWindow::RubberBandMove, cfg.readEntry<int>("mdi_rubberband", cfg.useOpenGL()));
        subwin->setOption(QMdiSubWindow::RubberBandResize, cfg.readEntry<int>("mdi_rubberband", cfg.useOpenGL()));
        subwin->setWindowIcon(qApp->windowIcon());

        /**
         * Hack alert!
         *
         * Here we explicitly request KoToolManager to emit all the tool
         * activation signals, to reinitialize the tool options docker.
         *
         * That is needed due to a design flaw we have in the
         * initialization procedure.  The tool in the KoToolManager is
         * initialized in KisView::setViewManager() calls, which
         * happens early enough. During this call the tool manager
         * requests KoCanvasControllerWidget to emit the signal to
         * update the widgets in the tool docker. *But* at that moment
         * of time the view is not yet connected to the main window,
         * because it happens in KisViewManager::setCurrentView a bit
         * later. This fact makes the widgets updating signals be lost
         * and never reach the tool docker.
         *
         * So here we just explicitly call the tool activation stub.
         */

        KoToolManager::instance()->initializeCurrentToolForCanvas();

        if (d->mdiArea->subWindowList().size() == 1) {
            imageView->showMaximized();
        }
        else {
            imageView->show();
        }

        // No, no, no: do not try to call this _before_ the show() has
        // been called on the view; only when that has happened is the
        // opengl context active, and very bad things happen if we tell
        // the dockers to update themselves with a view if the opengl
        // context is not active.
        setActiveView(imageView);

        updateWindowMenu();
        updateCaption();
    }
}

void KisMainWindow::slotPreferences()
{
    if (KisDlgPreferences::editPreferences()) {
        KisConfigNotifier::instance()->notifyConfigChanged();
        KisConfigNotifier::instance()->notifyPixelGridModeChanged();
        KisUpdateSchedulerConfigNotifier::instance()->notifyConfigChanged();

        // XXX: should this be changed for the views in other windows as well?
        Q_FOREACH (QPointer<KisView> koview, KisPart::instance()->views()) {
            KisViewManager *view = qobject_cast<KisViewManager*>(koview);
            if (view) {
                // Update the settings for all nodes -- they don't query
                // KisConfig directly because they need the settings during
                // compositing, and they don't connect to the config notifier
                // because nodes are not QObjects (because only one base class
                // can be a QObject).
                KisNode* node = dynamic_cast<KisNode*>(view->image()->rootLayer().data());
                node->updateSettings();
            }

        }

        d->viewManager->showHideScrollbars();
    }
}

void KisMainWindow::slotThemeChanged()
{
    // save theme changes instantly
    KConfigGroup group( KSharedConfig::openConfig(), "theme");
    group.writeEntry("Theme", d->themeManager->currentThemeName());

    // reload action icons!
    Q_FOREACH (QAction *action, actionCollection()->actions()) {
        KisIconUtils::updateIcon(action);
    }

    emit themeChanged();
}

void KisMainWindow::updateReloadFileAction(KisDocument *doc)
{
    Q_UNUSED(doc);
//    d->reloadFile->setEnabled(doc && !doc->url().isEmpty());
}

void KisMainWindow::setReadWrite(bool readwrite)
{
    d->saveAction->setEnabled(readwrite);
    d->importFile->setEnabled(readwrite);
    d->readOnly = !readwrite;
    updateCaption();
}

void KisMainWindow::addRecentURL(const QUrl &url)
{
    // Add entry to recent documents list
    // (call coming from KisDocument because it must work with cmd line, template dlg, file/open, etc.)
    if (!url.isEmpty()) {
        bool ok = true;
        if (url.isLocalFile()) {
            QString path = url.adjusted(QUrl::StripTrailingSlash).toLocalFile();
            const QStringList tmpDirs = KoResourcePaths::resourceDirs("tmp");
            for (QStringList::ConstIterator it = tmpDirs.begin() ; ok && it != tmpDirs.end() ; ++it) {
                if (path.contains(*it)) {
                    ok = false; // it's in the tmp resource
                }
            }
#ifdef HAVE_KIO
            if (ok) {
                KRecentDocument::add(QUrl::fromLocalFile(path));
            }
#endif
        }
#ifdef HAVE_KIO
        else {
            KRecentDocument::add(url.adjusted(QUrl::StripTrailingSlash));
        }
#endif
        if (ok) {
            d->recentFiles->addUrl(url);
        }
        saveRecentFiles();

    }
}

void KisMainWindow::saveRecentFiles()
{
    // Save list of recent files
    KSharedConfigPtr config =  KSharedConfig::openConfig();
    d->recentFiles->saveEntries(config->group("RecentFiles"));
    config->sync();

    // Tell all windows to reload their list, after saving
    // Doesn't work multi-process, but it's a start
    Q_FOREACH (KisMainWindow *mw, KisPart::instance()->mainWindows()) {
        if (mw != this) {
            mw->reloadRecentFileList();
        }
    }
}

void KisMainWindow::reloadRecentFileList()
{
    d->recentFiles->loadEntries(KSharedConfig::openConfig()->group("RecentFiles"));
}

void KisMainWindow::updateCaption()
{
    if (!d->mdiArea->activeSubWindow()) {
        updateCaption(QString(), false);
    }
    else if (d->activeView && d->activeView->document() && d->activeView->image()){
        KisDocument *doc = d->activeView->document();

        QString caption(doc->caption());
        if (d->readOnly) {
            caption += " [" + i18n("Write Protected") + "] ";
        }

        if (doc->isRecovered()) {
            caption += " [" + i18n("Recovered") + "] ";
        }


        // new documents aren't saved yet, so we don't need to say it is modified
        // new files don't have a URL, so we are using that for the check
        if (!doc->url().isEmpty()) {

            if ( doc->isModified()) {
                caption += " [" + i18n("Modified") + "] ";
            }
        }

        // show the file size for the document


        KisMemoryStatisticsServer::Statistics m_fileSizeStats = KisMemoryStatisticsServer::instance()->fetchMemoryStatistics(d->activeView ? d->activeView->image() : 0);


        if (m_fileSizeStats.imageSize) {
            caption += QString(" (").append( KisStatusBar::formatSize(m_fileSizeStats.imageSize)).append( ")");
        }


        d->activeView->setWindowTitle(caption);
        d->activeView->setWindowModified(doc->isModified());

        updateCaption(caption, doc->isModified());

        if (!doc->url().fileName().isEmpty())
            d->saveAction->setToolTip(i18n("Save as %1", doc->url().fileName()));
        else
            d->saveAction->setToolTip(i18n("Save"));
    }
}

void KisMainWindow::updateCaption(const QString & caption, bool mod)
{
    dbgUI << "KisMainWindow::updateCaption(" << caption << "," << mod << ")";
#ifdef KRITA_ALPHA
    setCaption(QString("ALPHA %1: %2").arg(KRITA_ALPHA).arg(caption), mod);
    return;
#endif
#ifdef KRITA_BETA
    setCaption(QString("BETA %1: %2").arg(KRITA_BETA).arg(caption), mod);
    return;
#endif
#ifdef KRITA_RC
    setCaption(QString("RELEASE CANDIDATE %1: %2").arg(KRITA_RC).arg(caption), mod);
    return;
#endif

    setCaption(caption, mod);
}


KisView *KisMainWindow::activeView() const
{
    if (d->activeView) {
        return d->activeView;
    }
    return 0;
}

bool KisMainWindow::openDocument(const QUrl &url, OpenFlags flags)
{
    if (!QFile(url.toLocalFile()).exists()) {
        if (!flags && BatchMode) {
            QMessageBox::critical(0, i18nc("@title:window", "Krita"), i18n("The file %1 does not exist.", url.url()));
        }
        d->recentFiles->removeUrl(url); //remove the file from the recent-opened-file-list
        saveRecentFiles();
        return false;
    }
    return openDocumentInternal(url, flags);
}

bool KisMainWindow::openDocumentInternal(const QUrl &url, OpenFlags flags)
{
    if (!url.isLocalFile()) {
        qWarning() << "KisMainWindow::openDocumentInternal. Not a local file:" << url;
        return false;
    }

    KisDocument *newdoc = KisPart::instance()->createDocument();

    if (flags & BatchMode) {
        newdoc->setFileBatchMode(true);
    }

    d->firstTime = true;
    connect(newdoc, SIGNAL(completed()), this, SLOT(slotLoadCompleted()));
    connect(newdoc, SIGNAL(canceled(const QString &)), this, SLOT(slotLoadCanceled(const QString &)));

    KisDocument::OpenFlags openFlags = KisDocument::None;
    if (flags & RecoveryFile) {
        openFlags |= KisDocument::RecoveryFile;
    }

    bool openRet = !(flags & Import) ? newdoc->openUrl(url, openFlags) : newdoc->importDocument(url);


    if (!openRet) {
        delete newdoc;
        return false;
    }

    KisPart::instance()->addDocument(newdoc);
    updateReloadFileAction(newdoc);

    if (!QFileInfo(url.toLocalFile()).isWritable()) {
        setReadWrite(false);
    }
    return true;
}

KisView* KisMainWindow::addViewAndNotifyLoadingCompleted(KisDocument *document)
{
    KisView *view = KisPart::instance()->createView(document, resourceManager(), actionCollection(), this);
    addView(view);

    emit guiLoadingFinished();

    return view;
}

QStringList KisMainWindow::showOpenFileDialog(bool isImporting)
{
    KoFileDialog dialog(this, KoFileDialog::ImportFiles, "OpenDocument");
    dialog.setDefaultDir(QStandardPaths::writableLocation(QStandardPaths::PicturesLocation));
    dialog.setMimeTypeFilters(KisImportExportManager::mimeFilter(KisImportExportManager::Import));
    dialog.setCaption(isImporting ? i18n("Import Images") : i18n("Open Images"));

    return dialog.filenames();
}

// Separate from openDocument to handle async loading (remote URLs)
void KisMainWindow::slotLoadCompleted()
{
    KisDocument *newdoc = qobject_cast<KisDocument*>(sender());
    if (newdoc && newdoc->image()) {
        addViewAndNotifyLoadingCompleted(newdoc);

        disconnect(newdoc, SIGNAL(completed()), this, SLOT(slotLoadCompleted()));
        disconnect(newdoc, SIGNAL(canceled(const QString &)), this, SLOT(slotLoadCanceled(const QString &)));

        emit loadCompleted();
    }
}

void KisMainWindow::slotLoadCanceled(const QString & errMsg)
{
    dbgUI << "KisMainWindow::slotLoadCanceled";
    if (!errMsg.isEmpty())   // empty when canceled by user
        QMessageBox::critical(this, i18nc("@title:window", "Krita"), errMsg);
    // ... can't delete the document, it's the one who emitted the signal...

    KisDocument* doc = qobject_cast<KisDocument*>(sender());
    Q_ASSERT(doc);
    disconnect(doc, SIGNAL(completed()), this, SLOT(slotLoadCompleted()));
    disconnect(doc, SIGNAL(canceled(const QString &)), this, SLOT(slotLoadCanceled(const QString &)));
}

void KisMainWindow::slotSaveCanceled(const QString &errMsg)
{
    dbgUI << "KisMainWindow::slotSaveCanceled";
    if (!errMsg.isEmpty())   // empty when canceled by user
        QMessageBox::critical(this, i18nc("@title:window", "Krita"), errMsg);
    slotSaveCompleted();
}

void KisMainWindow::slotSaveCompleted()
{
    dbgUI << "KisMainWindow::slotSaveCompleted";
    KisDocument* doc = qobject_cast<KisDocument*>(sender());
    Q_ASSERT(doc);
    disconnect(doc, SIGNAL(completed()), this, SLOT(slotSaveCompleted()));
    disconnect(doc, SIGNAL(canceled(const QString &)), this, SLOT(slotSaveCanceled(const QString &)));

    if (d->deferredClosingEvent) {
        KXmlGuiWindow::closeEvent(d->deferredClosingEvent);
    }
}

bool KisMainWindow::hackIsSaving() const
{
    StdLockableWrapper<QMutex> wrapper(&d->savingEntryMutex);
    std::unique_lock<StdLockableWrapper<QMutex>> l(wrapper, std::try_to_lock);
    return !l.owns_lock();
}

bool KisMainWindow::saveDocument(KisDocument *document, bool saveas, bool isExporting)
{
    if (!document) {
        return true;
    }

    /**
     * Make sure that we cannot enter this method twice!
     *
     * The lower level functions may call processEvents() so
     * double-entry is quite possible to achieve. Here we try to lock
     * the mutex, and if it is failed, just cancel saving.
     */
    StdLockableWrapper<QMutex> wrapper(&d->savingEntryMutex);
    std::unique_lock<StdLockableWrapper<QMutex>> l(wrapper, std::try_to_lock);
    if (!l.owns_lock()) return false;

    // no busy wait for saving because it is dangerous!
    KisDelayedSaveDialog dlg(document->image(), KisDelayedSaveDialog::SaveDialog, 0, this);
    dlg.blockIfImageIsBusy();

    if (dlg.result() == KisDelayedSaveDialog::Rejected) {
        return false;
    }
    else if (dlg.result() == KisDelayedSaveDialog::Ignored) {
        QMessageBox::critical(0,
                              i18nc("@title:window", "Krita"),
                              i18n("You are saving a file while the image is "
                                   "still rendering. The saved file may be "
                                   "incomplete or corrupted.\n\n"
                                   "Please select a location where the original "
                                   "file will not be overridden!"));


        saveas = true;
    }

    if (document->isRecovered()) {
        saveas = true;
    }

    bool reset_url;

    if (document->url().isEmpty()) {
        reset_url = true;
        saveas = true;
    }
    else {
        reset_url = false;
    }

    connect(document, SIGNAL(completed()), this, SLOT(slotSaveCompleted()));
    connect(document, SIGNAL(canceled(const QString &)), this, SLOT(slotSaveCanceled(const QString &)));

    QUrl oldURL = document->url();
    QString oldFile = document->localFilePath();

    QByteArray nativeFormat = document->nativeFormatMimeType();
    QByteArray oldMimeFormat = document->mimeType();

    QUrl suggestedURL = document->url();

    QStringList mimeFilter = KisImportExportManager::mimeFilter(KisImportExportManager::Export);

    mimeFilter = KisImportExportManager::mimeFilter(KisImportExportManager::Export);
    if (!mimeFilter.contains(oldMimeFormat)) {
        dbgUI << "KisMainWindow::saveDocument no export filter for" << oldMimeFormat;

        // --- don't setOutputMimeType in case the user cancels the Save As
        // dialog and then tries to just plain Save ---

        // suggest a different filename extension (yes, we fortunately don't all live in a world of magic :))
        QString suggestedFilename = QFileInfo(suggestedURL.toLocalFile()).baseName();

        if (!suggestedFilename.isEmpty()) {  // ".kra" looks strange for a name
            suggestedFilename = suggestedFilename + "." + KisMimeDatabase::suffixesForMimeType(KIS_MIME_TYPE).first();
            suggestedURL = suggestedURL.adjusted(QUrl::RemoveFilename);
            suggestedURL.setPath(suggestedURL.path() + suggestedFilename);
        }

        // force the user to choose outputMimeType
        saveas = true;
    }

    bool ret = false;

    if (document->url().isEmpty() || isExporting || saveas) {
        // if you're just File/Save As'ing to change filter options you
        // don't want to be reminded about overwriting files etc.
        bool justChangingFilterOptions = false;

        KoFileDialog dialog(this, KoFileDialog::SaveFile, "SaveAs");
        dialog.setCaption(isExporting ? i18n("Exporting") : i18n("Saving As"));

        //qDebug() << ">>>>>" << isExporting << d->lastExportLocation << d->lastExportedFormat << QString::fromLatin1(document->mimeType());

        if (isExporting && !d->lastExportLocation.isEmpty()) {

            // Use the location where we last exported to, if it's set, as the opening location for the file dialog
            QString proposedPath = QFileInfo(d->lastExportLocation).absolutePath();
            // If the document doesn't have a filename yet, use the title
            QString proposedFileName = suggestedURL.isEmpty() ? document->documentInfo()->aboutInfo("title") :  QFileInfo(suggestedURL.toLocalFile()).baseName();
            // Use the last mimetype we exported to by default
            QString proposedMimeType =  d->lastExportedFormat.isEmpty() ? "" : d->lastExportedFormat;
            QString proposedExtension = KisMimeDatabase::suffixesForMimeType(proposedMimeType).first().remove("*,");

            // Set the default dir: this overrides the one loaded from the config file, since we're exporting and the lastExportLocation is not empty
            dialog.setDefaultDir(proposedPath + "/" + proposedFileName + "." + proposedExtension, true);
            dialog.setMimeTypeFilters(mimeFilter, proposedMimeType);
        }
        else {
            // Get the last used location for saving
            KConfigGroup group =  KSharedConfig::openConfig()->group("File Dialogs");
            QString proposedPath = group.readEntry("SaveAs", "");
            // if that is empty, get the last used location for loading
            if (proposedPath.isEmpty()) {
                proposedPath = group.readEntry("OpenDocument", "");
            }
            // If that is empty, too, use the Pictures location.
            if (proposedPath.isEmpty()) {
                proposedPath = QStandardPaths::writableLocation(QStandardPaths::PicturesLocation);
            }
            // But only use that if the suggestedUrl, that is, the document's own url is empty, otherwise
            // open the location where the document currently is.
            dialog.setDefaultDir(suggestedURL.isEmpty() ? proposedPath : suggestedURL.toLocalFile(), true);

            // If exporting, default to all supported file types if user is exporting
            QByteArray default_mime_type = "";
            if (!isExporting) {
                // otherwise use the document's mimetype, or if that is empty, kra, which is the savest.
                default_mime_type = document->mimeType().isEmpty() ? nativeFormat : document->mimeType();
            }
            dialog.setMimeTypeFilters(mimeFilter, QString::fromLatin1(default_mime_type));
        }

        QUrl newURL = QUrl::fromUserInput(dialog.filename());

        if (newURL.isLocalFile()) {
            QString fn = newURL.toLocalFile();
            if (QFileInfo(fn).completeSuffix().isEmpty()) {
                fn.append(KisMimeDatabase::suffixesForMimeType(nativeFormat).first());
                newURL = QUrl::fromLocalFile(fn);
            }
        }

        if (document->documentInfo()->aboutInfo("title") == i18n("Unnamed")) {
            QString fn = newURL.toLocalFile();
            QFileInfo info(fn);
            document->documentInfo()->setAboutInfo("title", info.baseName());
        }

        QByteArray outputFormat = nativeFormat;

        QString outputFormatString = KisMimeDatabase::mimeTypeForFile(newURL.toLocalFile(), false);
        outputFormat = outputFormatString.toLatin1();


        if (!isExporting) {
            justChangingFilterOptions = (newURL == document->url()) && (outputFormat == document->mimeType());
        }
        else {
            QString path = QFileInfo(d->lastExportLocation).absolutePath();
            QString filename = QFileInfo(document->url().toLocalFile()).baseName();
            justChangingFilterOptions = (QFileInfo(newURL.toLocalFile()).absolutePath() == path)
                    && (QFileInfo(newURL.toLocalFile()).baseName() == filename)
                    && (outputFormat == d->lastExportedFormat);
        }

        bool bOk = true;
        if (newURL.isEmpty()) {
            bOk = false;
        }

        if (bOk) {
            bool wantToSave = true;

            // don't change this line unless you know what you're doing :)
            if (!justChangingFilterOptions) {
                if (!document->isNativeFormat(outputFormat))
                    wantToSave = true;
            }

            if (wantToSave) {
                if (!isExporting) {  // Save As
                    ret = document->saveAs(newURL, outputFormat, true);
                    if (ret) {
                        dbgUI << "Successful Save As!";
                        KisPart::instance()->addRecentURLToAllMainWindows(newURL);
                        setReadWrite(true);
                    } else {
                        dbgUI << "Failed Save As!";
                        document->setUrl(oldURL);
                        document->setLocalFilePath(oldFile);
                    }
                }
                else { // Export
                    ret = document->exportDocument(newURL, outputFormat);

                    if (ret) {
                        d->lastExportLocation = newURL.toLocalFile();
                        d->lastExportedFormat = outputFormat;
                    }
                }

            }   // if (wantToSave)  {
            else
                ret = false;
        }   // if (bOk) {
        else
            ret = false;
    } else { // saving
        // We cannot "export" into the currently
        // opened document. We are not Gimp.
        KIS_ASSERT_RECOVER_NOOP(!isExporting);

        // be sure document has the correct outputMimeType!
        if (document->isModified()) {
            ret = document->save(true, 0);
        }

        if (!ret) {
            dbgUI << "Failed Save!";
            document->setUrl(oldURL);
            document->setLocalFilePath(oldFile);
        }
    }

    if (ret && !isExporting) {
        document->setRecovered(false);
    }

    if (!ret && reset_url)
        document->resetURL(); //clean the suggested filename as the save dialog was rejected

    updateReloadFileAction(document);
    updateCaption();

    return ret;
}

void KisMainWindow::undo()
{
    if (activeView()) {
        activeView()->undoAction()->trigger();
        d->undo->setText(activeView()->undoAction()->text());
    }
}

void KisMainWindow::redo()
{
    if (activeView()) {
        activeView()->redoAction()->trigger();
        d->redo->setText(activeView()->redoAction()->text());
    }
}

void KisMainWindow::closeEvent(QCloseEvent *e)
{
    if (!KisPart::instance()->closingSession()) {
        QAction *action= d->viewManager->actionCollection()->action("view_show_canvas_only");
        if ((action) && (action->isChecked())) {
            action->setChecked(false);
        }

        // Save session when last window is closed
        if (KisPart::instance()->mainwindowCount() == 1) {
            bool closeAllowed = KisPart::instance()->closeSession();

            if (!closeAllowed) {
                e->setAccepted(false);
            }
            return;
        }
    }
<<<<<<< HEAD
=======
    KConfigGroup cfg( KSharedConfig::openConfig(), "MainWindow");
    cfg.writeEntry("ko_geometry", saveGeometry().toBase64());
    cfg.writeEntry("State", saveState().toBase64());
>>>>>>> 21e67d8f

    d->mdiArea->closeAllSubWindows();

    QList<QMdiSubWindow*> childrenList = d->mdiArea->subWindowList();

    if (childrenList.isEmpty()) {
        d->deferredClosingEvent = e;
        saveWindowState(true);
    } else {
        e->setAccepted(false);
    }
}

void KisMainWindow::saveWindowSettings()
{
    KSharedConfigPtr config =  KSharedConfig::openConfig();

    if (d->windowSizeDirty ) {
        dbgUI << "KisMainWindow::saveWindowSettings";
        KConfigGroup group = d->windowStateConfig;
        KWindowConfig::saveWindowSize(windowHandle(), group);
        config->sync();
        d->windowSizeDirty = false;
    }

    if (!d->activeView || d->activeView->document()) {

        // Save toolbar position into the config file of the app, under the doc's component name
        KConfigGroup group = d->windowStateConfig;
        saveMainWindowSettings(group);

        // Save collapsible state of dock widgets
        for (QMap<QString, QDockWidget*>::const_iterator i = d->dockWidgetsMap.constBegin();
             i != d->dockWidgetsMap.constEnd(); ++i) {
            if (i.value()->widget()) {
                KConfigGroup dockGroup = group.group(QString("DockWidget ") + i.key());
                dockGroup.writeEntry("Collapsed", i.value()->widget()->isHidden());
                dockGroup.writeEntry("Locked", i.value()->property("Locked").toBool());
                dockGroup.writeEntry("DockArea", (int) dockWidgetArea(i.value()));
                dockGroup.writeEntry("xPosition", (int) i.value()->widget()->x());
                dockGroup.writeEntry("yPosition", (int) i.value()->widget()->y());

                dockGroup.writeEntry("width", (int) i.value()->widget()->width());
                dockGroup.writeEntry("height", (int) i.value()->widget()->height());
            }
        }

    }

     KSharedConfig::openConfig()->sync();
    resetAutoSaveSettings(); // Don't let KMainWindow override the good stuff we wrote down

}

void KisMainWindow::resizeEvent(QResizeEvent * e)
{
    d->windowSizeDirty = true;
    KXmlGuiWindow::resizeEvent(e);
}

void KisMainWindow::setActiveView(KisView* view)
{
    d->activeView = view;
    updateCaption();
    actionCollection()->action("edit_undo")->setText(activeView()->undoAction()->text());
    actionCollection()->action("edit_redo")->setText(activeView()->redoAction()->text());
    d->viewManager->setCurrentView(view);
}

void KisMainWindow::dragEnterEvent(QDragEnterEvent *event)
{
    if (event->mimeData()->hasUrls() ||
        event->mimeData()->hasFormat("application/x-krita-node") ||
        event->mimeData()->hasFormat("application/x-qt-image")) {

        event->accept();
    }
}

void KisMainWindow::dropEvent(QDropEvent *event)
{
    if (event->mimeData()->hasUrls() && event->mimeData()->urls().size() > 0) {
        Q_FOREACH (const QUrl &url, event->mimeData()->urls()) {
            openDocument(url, None);
        }
    }
}

void KisMainWindow::dragMoveEvent(QDragMoveEvent * event)
{
    QTabBar *tabBar = d->findTabBarHACK();

    if (!tabBar && d->mdiArea->viewMode() == QMdiArea::TabbedView) {
        qWarning() << "WARNING!!! Cannot find QTabBar in the main window! Looks like Qt has changed behavior. Drag & Drop between multiple tabs might not work properly (tabs will not switch automatically)!";
    }

    if (tabBar && tabBar->isVisible()) {
        QPoint pos = tabBar->mapFromGlobal(mapToGlobal(event->pos()));
        if (tabBar->rect().contains(pos)) {
            const int tabIndex = tabBar->tabAt(pos);

            if (tabIndex >= 0 && tabBar->currentIndex() != tabIndex) {
                d->tabSwitchCompressor->start(tabIndex);
            }
        } else if (d->tabSwitchCompressor->isActive()) {
            d->tabSwitchCompressor->stop();
        }
    }
}

void KisMainWindow::dragLeaveEvent(QDragLeaveEvent * /*event*/)
{
    if (d->tabSwitchCompressor->isActive()) {
        d->tabSwitchCompressor->stop();
    }
}

void KisMainWindow::mouseReleaseEvent(QMouseEvent *event)
{
    /**
     * This ensures people who do not understand that you
     * need to make a canvas first, will find the new image
     * dialog on click.
     */
    if (centralWidget()->geometry().contains(event->pos())
            && KisPart::instance()->documents().size()==0) {
        this->slotFileNew();
        event->accept();
    } else {
        event->ignore();
    }
}

void KisMainWindow::switchTab(int index)
{
    QTabBar *tabBar = d->findTabBarHACK();
    if (!tabBar) return;

    tabBar->setCurrentIndex(index);
}

void KisMainWindow::slotFileNew()
{
    const QStringList mimeFilter = KisImportExportManager::mimeFilter(KisImportExportManager::Import);

    KisOpenPane *startupWidget = new KisOpenPane(this, mimeFilter, QStringLiteral("templates/"));
    startupWidget->setWindowModality(Qt::WindowModal);
    startupWidget->setWindowTitle(i18n("Create new document"));


    KisConfig cfg;

    int w = cfg.defImageWidth();
    int h = cfg.defImageHeight();
    const double resolution = cfg.defImageResolution();
    const QString colorModel = cfg.defColorModel();
    const QString colorDepth = cfg.defaultColorDepth();
    const QString colorProfile = cfg.defColorProfile();


    CustomDocumentWidgetItem item;
    item.widget = new KisCustomImageWidget(startupWidget,
                                           w,
                                           h,
                                           resolution,
                                           colorModel,
                                           colorDepth,
                                           colorProfile,
                                           i18n("Unnamed"));

    item.icon = "document-new";

    startupWidget->addCustomDocumentWidget(item.widget, item.title, item.icon);

    QSize sz = KisClipboard::instance()->clipSize();
    if (sz.isValid() && sz.width() != 0 && sz.height() != 0) {
        w = sz.width();
        h = sz.height();
    }

    item.widget = new KisImageFromClipboard(startupWidget,
                                            w,
                                            h,
                                            resolution,
                                            colorModel,
                                            colorDepth,
                                            colorProfile,
                                            i18n("Unnamed"));

    item.title = i18n("Create from Clipboard");
    item.icon = "tab-new";

    startupWidget->addCustomDocumentWidget(item.widget, item.title, item.icon);

    // calls deleteLater
    connect(startupWidget, SIGNAL(documentSelected(KisDocument*)), KisPart::instance(), SLOT(startCustomDocument(KisDocument*)));
    // calls deleteLater
    connect(startupWidget, SIGNAL(openTemplate(const QUrl&)), KisPart::instance(), SLOT(openTemplate(const QUrl&)));

    startupWidget->exec();

    // Cancel calls deleteLater...

}

void KisMainWindow::slotImportFile()
{
    dbgUI << "slotImportFile()";
    slotFileOpen(true);
}


void KisMainWindow::slotFileOpen(bool isImporting)
{
    QStringList urls = showOpenFileDialog(isImporting);

    if (urls.isEmpty())
        return;

    Q_FOREACH (const QString& url, urls) {

        if (!url.isEmpty()) {
            OpenFlags flags = isImporting ? Import : None;
            bool res = openDocument(QUrl::fromLocalFile(url), flags);
            if (!res) {
                warnKrita << "Loading" << url << "failed";
            }
        }
    }
}

void KisMainWindow::slotFileOpenRecent(const QUrl &url)
{
    (void) openDocument(QUrl::fromLocalFile(url.toLocalFile()), None);
}

void KisMainWindow::slotFileSave()
{
    if (saveDocument(d->activeView->document(), false, false)) {
        emit documentSaved();
    }
}

void KisMainWindow::slotFileSaveAs()
{
    if (saveDocument(d->activeView->document(), true, false)) {
        emit documentSaved();
    }
}

void KisMainWindow::slotExportFile()
{
    if (saveDocument(d->activeView->document(), true, true)) {
        emit documentSaved();
    }
}

KoCanvasResourceManager *KisMainWindow::resourceManager() const
{
    return d->viewManager->resourceProvider()->resourceManager();
}

int KisMainWindow::viewCount() const
{
    return d->mdiArea->subWindowList().size();
}

const KConfigGroup &KisMainWindow::windowStateConfig() const
{
    return d->windowStateConfig;
}

void KisMainWindow::saveWindowState(bool restoreNormalState)
{
    if (restoreNormalState) {
        QAction *showCanvasOnly = d->viewManager->actionCollection()->action("view_show_canvas_only");

        if (showCanvasOnly && showCanvasOnly->isChecked()) {
            showCanvasOnly->setChecked(false);
        }

        d->windowStateConfig.writeEntry("ko_geometry", saveGeometry().toBase64());
        d->windowStateConfig.writeEntry("ko_windowstate", saveState().toBase64());

        if (!d->dockerStateBeforeHiding.isEmpty()) {
            restoreState(d->dockerStateBeforeHiding);
        }

        statusBar()->setVisible(true);
        menuBar()->setVisible(true);

        saveWindowSettings();

    } else {
        saveMainWindowSettings(d->windowStateConfig);
    }

}

bool KisMainWindow::restoreWorkspace(const QByteArray &state)
{
    QByteArray oldState = saveState();
    const bool showTitlebars = KisConfig().showDockerTitleBars();

    // needed because otherwise the layout isn't correctly restored in some situations
    Q_FOREACH (QDockWidget *dock, dockWidgets()) {
        dock->hide();
        dock->titleBarWidget()->setVisible(showTitlebars);
    }

    bool success = KXmlGuiWindow::restoreState(state);

    if (!success) {
        KXmlGuiWindow::restoreState(oldState);
        Q_FOREACH (QDockWidget *dock, dockWidgets()) {
            if (dock->titleBarWidget()) {
                dock->titleBarWidget()->setVisible(showTitlebars || dock->isFloating());
            }
        }
        return false;
    }


    Q_FOREACH (QDockWidget *dock, dockWidgets()) {
        if (dock->titleBarWidget()) {
            const bool isCollapsed = (dock->widget() && dock->widget()->isHidden()) || !dock->widget();
            dock->titleBarWidget()->setVisible(showTitlebars || (dock->isFloating() && isCollapsed));
        }
    }

    return success;
}

KisViewManager *KisMainWindow::viewManager() const
{
    return d->viewManager;
}

void KisMainWindow::slotDocumentInfo()
{
    if (!d->activeView->document())
        return;

    KoDocumentInfo *docInfo = d->activeView->document()->documentInfo();

    if (!docInfo)
        return;

    KoDocumentInfoDlg *dlg = d->activeView->document()->createDocumentInfoDialog(this, docInfo);

    if (dlg->exec()) {
        if (dlg->isDocumentSaved()) {
            d->activeView->document()->setModified(false);
        } else {
            d->activeView->document()->setModified(true);
        }
        d->activeView->document()->setTitleModified();
    }

    delete dlg;
}

bool KisMainWindow::slotFileCloseAll()
{
    Q_FOREACH (QMdiSubWindow *subwin, d->mdiArea->subWindowList()) {
        if (subwin) {
            if(!subwin->close())
                return false;
        }
    }

    updateCaption();
    return true;
}

void KisMainWindow::slotFileQuit()
{
    KisPart::instance()->closeSession();
}

void KisMainWindow::slotFilePrint()
{
    if (!activeView())
        return;
    KisPrintJob *printJob = activeView()->createPrintJob();
    if (printJob == 0)
        return;
    applyDefaultSettings(printJob->printer());
    QPrintDialog *printDialog = activeView()->createPrintDialog( printJob, this );
    if (printDialog && printDialog->exec() == QDialog::Accepted) {
        printJob->printer().setPageMargins(0.0, 0.0, 0.0, 0.0, QPrinter::Point);
        printJob->printer().setPaperSize(QSizeF(activeView()->image()->width() / (72.0 * activeView()->image()->xRes()),
                                                activeView()->image()->height()/ (72.0 * activeView()->image()->yRes())),
                                         QPrinter::Inch);
        printJob->startPrinting(KisPrintJob::DeleteWhenDone);
    }
    else {
        delete printJob;
    }
    delete printDialog;
}

void KisMainWindow::slotFilePrintPreview()
{
    if (!activeView())
        return;
    KisPrintJob *printJob = activeView()->createPrintJob();
    if (printJob == 0)
        return;

    /* Sets the startPrinting() slot to be blocking.
     The Qt print-preview dialog requires the printing to be completely blocking
     and only return when the full document has been printed.
     By default the KisPrintingDialog is non-blocking and
     multithreading, setting blocking to true will allow it to be used in the preview dialog */
    printJob->setProperty("blocking", true);
    QPrintPreviewDialog *preview = new QPrintPreviewDialog(&printJob->printer(), this);
    printJob->setParent(preview); // will take care of deleting the job
    connect(preview, SIGNAL(paintRequested(QPrinter*)), printJob, SLOT(startPrinting()));
    preview->exec();
    delete preview;
}

KisPrintJob* KisMainWindow::exportToPdf(QString pdfFileName)
{
    if (!activeView())
        return 0;

    if (!activeView()->document())
        return 0;

    KoPageLayout pageLayout;
    pageLayout.width = 0;
    pageLayout.height = 0;
    pageLayout.topMargin = 0;
    pageLayout.bottomMargin = 0;
    pageLayout.leftMargin = 0;
    pageLayout.rightMargin = 0;

    if (pdfFileName.isEmpty()) {
        KConfigGroup group =  KSharedConfig::openConfig()->group("File Dialogs");
        QString defaultDir = group.readEntry("SavePdfDialog");
        if (defaultDir.isEmpty())
            defaultDir = QStandardPaths::writableLocation(QStandardPaths::DocumentsLocation);
        QUrl startUrl = QUrl::fromLocalFile(defaultDir);
        KisDocument* pDoc = d->activeView->document();
        /** if document has a file name, take file name and replace extension with .pdf */
        if (pDoc && pDoc->url().isValid()) {
            startUrl = pDoc->url();
            QString fileName = startUrl.toLocalFile();
            fileName = fileName.replace( QRegExp( "\\.\\w{2,5}$", Qt::CaseInsensitive ), ".pdf" );
            startUrl = startUrl.adjusted(QUrl::RemoveFilename);
            startUrl.setPath(startUrl.path() +  fileName );
        }

        QPointer<KoPageLayoutDialog> layoutDlg(new KoPageLayoutDialog(this, pageLayout));
        layoutDlg->setWindowModality(Qt::WindowModal);
        if (layoutDlg->exec() != QDialog::Accepted || !layoutDlg) {
            delete layoutDlg;
            return 0;
        }
        pageLayout = layoutDlg->pageLayout();
        delete layoutDlg;

        KoFileDialog dialog(this, KoFileDialog::SaveFile, "OpenDocument");
        dialog.setCaption(i18n("Export as PDF"));
        dialog.setDefaultDir(startUrl.toLocalFile());
        dialog.setMimeTypeFilters(QStringList() << "application/pdf");
        QUrl url = QUrl::fromUserInput(dialog.filename());

        pdfFileName = url.toLocalFile();
        if (pdfFileName.isEmpty())
            return 0;
    }

    KisPrintJob *printJob = activeView()->createPrintJob();
    if (printJob == 0)
        return 0;
    if (isHidden()) {
        printJob->setProperty("noprogressdialog", true);
    }

    applyDefaultSettings(printJob->printer());
    // TODO for remote files we have to first save locally and then upload.
    printJob->printer().setOutputFileName(pdfFileName);
    printJob->printer().setDocName(pdfFileName);
    printJob->printer().setColorMode(QPrinter::Color);

    if (pageLayout.format == KoPageFormat::CustomSize) {
        printJob->printer().setPaperSize(QSizeF(pageLayout.width, pageLayout.height), QPrinter::Millimeter);
    } else {
        printJob->printer().setPaperSize(KoPageFormat::printerPageSize(pageLayout.format));
    }

    printJob->printer().setPageMargins(pageLayout.leftMargin, pageLayout.topMargin, pageLayout.rightMargin, pageLayout.bottomMargin, QPrinter::Millimeter);

    switch (pageLayout.orientation) {
    case KoPageFormat::Portrait:
        printJob->printer().setOrientation(QPrinter::Portrait);
        break;
    case KoPageFormat::Landscape:
        printJob->printer().setOrientation(QPrinter::Landscape);
        break;
    }

    //before printing check if the printer can handle printing
    if (!printJob->canPrint()) {
        QMessageBox::critical(this, i18nc("@title:window", "Krita"), i18n("Cannot export to the specified file"));
    }

    printJob->startPrinting(KisPrintJob::DeleteWhenDone);
    return printJob;
}

void KisMainWindow::importAnimation()
{
    if (!activeView()) return;

    KisDocument *document = activeView()->document();
    if (!document) return;

    KisDlgImportImageSequence dlg(this, document);

    if (dlg.exec() == QDialog::Accepted) {
        QStringList files = dlg.files();
        int firstFrame = dlg.firstFrame();
        int step = dlg.step();

        KoUpdaterPtr updater =
            !document->fileBatchMode() ? viewManager()->createUnthreadedUpdater(i18n("Import frames")) : 0;
        KisAnimationImporter importer(document->image(), updater);
        KisImportExportFilter::ConversionStatus status = importer.import(files, firstFrame, step);

        if (status != KisImportExportFilter::OK && status != KisImportExportFilter::InternalError) {
            QString msg = KisImportExportFilter::conversionStatusString(status);

            if (!msg.isEmpty())
                QMessageBox::critical(0, i18nc("@title:window", "Krita"), i18n("Could not finish import animation:\n%1", msg));
        }
        activeView()->canvasBase()->refetchDataFromImage();
    }
}

void KisMainWindow::slotConfigureToolbars()
{
    saveWindowState();
    KEditToolBar edit(factory(), this);
    connect(&edit, SIGNAL(newToolBarConfig()), this, SLOT(slotNewToolbarConfig()));
    (void) edit.exec();
    applyToolBarLayout();
}

void KisMainWindow::slotNewToolbarConfig()
{
    applyMainWindowSettings(d->windowStateConfig);

    KXMLGUIFactory *factory = guiFactory();
    Q_UNUSED(factory);

    // Check if there's an active view
    if (!d->activeView)
        return;

    plugActionList("toolbarlist", d->toolbarList);
    applyToolBarLayout();
}

void KisMainWindow::slotToolbarToggled(bool toggle)
{
    //dbgUI <<"KisMainWindow::slotToolbarToggled" << sender()->name() <<" toggle=" << true;
    // The action (sender) and the toolbar have the same name
    KToolBar * bar = toolBar(sender()->objectName());
    if (bar) {
        if (toggle) {
            bar->show();
        }
        else {
            bar->hide();
        }

        if (d->activeView && d->activeView->document()) {
            saveWindowState();
        }
    } else
        warnUI << "slotToolbarToggled : Toolbar " << sender()->objectName() << " not found!";
}

void KisMainWindow::viewFullscreen(bool fullScreen)
{
    KisConfig cfg;
    cfg.setFullscreenMode(fullScreen);

    if (fullScreen) {
        setWindowState(windowState() | Qt::WindowFullScreen);   // set
    } else {
        setWindowState(windowState() & ~Qt::WindowFullScreen);   // reset
    }
}

void KisMainWindow::setMaxRecentItems(uint _number)
{
    d->recentFiles->setMaxItems(_number);
}

void KisMainWindow::slotReloadFile()
{
    KisDocument* document = d->activeView->document();
    if (!document || document->url().isEmpty())
        return;

    if (document->isModified()) {
        bool ok = QMessageBox::question(this,
                                        i18nc("@title:window", "Krita"),
                                        i18n("You will lose all changes made since your last save\n"
                                             "Do you want to continue?"),
                                        QMessageBox::Yes | QMessageBox::No, QMessageBox::Yes) == QMessageBox::Yes;
        if (!ok)
            return;
    }

    QUrl url = document->url();

    saveWindowSettings();
    if (!document->reload()) {
        QMessageBox::critical(this, i18nc("@title:window", "Krita"), i18n("Error: Could not reload this document"));
    }

    return;

}

QDockWidget* KisMainWindow::createDockWidget(KoDockFactoryBase* factory)
{
    QDockWidget* dockWidget = 0;

    if (!d->dockWidgetsMap.contains(factory->id())) {
        dockWidget = factory->createDockWidget();

        // It is quite possible that a dock factory cannot create the dock; don't
        // do anything in that case.
        if (!dockWidget) {
            warnKrita << "Could not create docker for" << factory->id();
            return 0;
        }

        KoDockWidgetTitleBar *titleBar = dynamic_cast<KoDockWidgetTitleBar*>(dockWidget->titleBarWidget());

        // Check if the dock widget is supposed to be collapsible
        if (!dockWidget->titleBarWidget()) {
            titleBar = new KoDockWidgetTitleBar(dockWidget);
            dockWidget->setTitleBarWidget(titleBar);
            titleBar->setCollapsable(factory->isCollapsable());
        }
        titleBar->setFont(KoDockRegistry::dockFont());

        dockWidget->setObjectName(factory->id());
        dockWidget->setParent(this);

        if (dockWidget->widget() && dockWidget->widget()->layout())
            dockWidget->widget()->layout()->setContentsMargins(1, 1, 1, 1);

        Qt::DockWidgetArea side = Qt::RightDockWidgetArea;
        bool visible = true;

        switch (factory->defaultDockPosition()) {
        case KoDockFactoryBase::DockTornOff:
            dockWidget->setFloating(true); // position nicely?
            break;
        case KoDockFactoryBase::DockTop:
            side = Qt::TopDockWidgetArea; break;
        case KoDockFactoryBase::DockLeft:
            side = Qt::LeftDockWidgetArea; break;
        case KoDockFactoryBase::DockBottom:
            side = Qt::BottomDockWidgetArea; break;
        case KoDockFactoryBase::DockRight:
            side = Qt::RightDockWidgetArea; break;
        case KoDockFactoryBase::DockMinimized:
        default:
            side = Qt::RightDockWidgetArea;
            visible = false;
        }

        KConfigGroup group = d->windowStateConfig.group("DockWidget " + factory->id());
        side = static_cast<Qt::DockWidgetArea>(group.readEntry("DockArea", static_cast<int>(side)));
        if (side == Qt::NoDockWidgetArea) side = Qt::RightDockWidgetArea;

        addDockWidget(side, dockWidget);
        if (!visible) {
            dockWidget->hide();
        }
        bool collapsed = factory->defaultCollapsed();

        bool locked = false;
        group = d->windowStateConfig.group("DockWidget " + factory->id());
        collapsed = group.readEntry("Collapsed", collapsed);
        locked = group.readEntry("Locked", locked);

        //dbgKrita << "docker" << factory->id() << dockWidget << "collapsed" << collapsed << "locked" << locked << "titlebar" << titleBar;

        if (titleBar && collapsed)
            titleBar->setCollapsed(true);

        if (titleBar && locked)
            titleBar->setLocked(true);

        d->dockWidgetsMap.insert(factory->id(), dockWidget);
    }
    else {
        dockWidget = d->dockWidgetsMap[factory->id()];
    }

#ifdef Q_OS_OSX
    dockWidget->setAttribute(Qt::WA_MacSmallSize, true);
#endif
    dockWidget->setFont(KoDockRegistry::dockFont());

    connect(dockWidget, SIGNAL(dockLocationChanged(Qt::DockWidgetArea)), this, SLOT(forceDockTabFonts()));

    return dockWidget;
}

void KisMainWindow::forceDockTabFonts()
{
    Q_FOREACH (QObject *child, children()) {
        if (child->inherits("QTabBar")) {
            ((QTabBar *)child)->setFont(KoDockRegistry::dockFont());
        }
    }
}

QList<QDockWidget*> KisMainWindow::dockWidgets() const
{
    return d->dockWidgetsMap.values();
}

QDockWidget* KisMainWindow::dockWidget(const QString &id)
{
    if (!d->dockWidgetsMap.contains(id)) return 0;
    return d->dockWidgetsMap[id];
}

QList<KoCanvasObserverBase*> KisMainWindow::canvasObservers() const
{
    QList<KoCanvasObserverBase*> observers;

    Q_FOREACH (QDockWidget *docker, dockWidgets()) {
        KoCanvasObserverBase *observer = dynamic_cast<KoCanvasObserverBase*>(docker);
        if (observer) {
            observers << observer;
        }
        else {
            warnKrita << docker << "is not a canvas observer";
        }
    }
    return observers;
}


void KisMainWindow::toggleDockersVisibility(bool visible)
{
    if (!visible) {
        d->dockerStateBeforeHiding = saveState();

        Q_FOREACH (QObject* widget, children()) {
            if (widget->inherits("QDockWidget")) {
                QDockWidget* dw = static_cast<QDockWidget*>(widget);
                if (dw->isVisible()) {
                    dw->hide();
                }
            }
        }
    }
    else {
        restoreState(d->dockerStateBeforeHiding);
    }
}

void KisMainWindow::slotDocumentTitleModified()
{
    updateCaption();
    updateReloadFileAction(d->activeView ? d->activeView->document() : 0);
}


void KisMainWindow::subWindowActivated()
{
    bool enabled = (activeKisView() != 0);

    d->mdiCascade->setEnabled(enabled);
    d->mdiNextWindow->setEnabled(enabled);
    d->mdiPreviousWindow->setEnabled(enabled);
    d->mdiTile->setEnabled(enabled);
    d->close->setEnabled(enabled);
    d->closeAll->setEnabled(enabled);

    setActiveSubWindow(d->mdiArea->activeSubWindow());
    Q_FOREACH (QToolBar *tb, toolBars()) {
        if (tb->objectName() == "BrushesAndStuff") {
            tb->setEnabled(enabled);
        }
    }

    updateCaption();
    d->actionManager()->updateGUI();
}

void KisMainWindow::updateWindowMenu()
{
    QMenu *menu = d->windowMenu->menu();
    menu->clear();

    menu->addAction(d->newWindow);
    menu->addAction(d->documentMenu);

    QMenu *docMenu = d->documentMenu->menu();
    docMenu->clear();

    Q_FOREACH (QPointer<KisDocument> doc, KisPart::instance()->documents()) {
        if (doc) {
            QString title = doc->url().toDisplayString();
            if (title.isEmpty() && doc->image()) {
                title = doc->image()->objectName();
            }
            QAction *action = docMenu->addAction(title);
            action->setIcon(qApp->windowIcon());
            connect(action, SIGNAL(triggered()), d->documentMapper, SLOT(map()));
            d->documentMapper->setMapping(action, doc);
        }
    }

    menu->addAction(d->workspaceMenu);
    QMenu *workspaceMenu = d->workspaceMenu->menu();
    workspaceMenu->clear();

    auto workspaces = KisResourceServerProvider::instance()->workspaceServer(false)->resources();
    auto m_this = this;
    for (auto &w : workspaces) {
        auto action = workspaceMenu->addAction(w->name());
        auto ds = w->dockerState();
        connect(action, &QAction::triggered, this, [=]() { m_this->restoreWorkspace(ds); });
    }
    workspaceMenu->addSeparator();
    connect(workspaceMenu->addAction(i18nc("@action:inmenu", "&Import Workspace...")),
            &QAction::triggered,
            this,
            [&]() {
        QString extensions = d->workspacemodel->extensions();
        QStringList mimeTypes;
        for(const QString &suffix : extensions.split(":")) {
            mimeTypes << KisMimeDatabase::mimeTypeForSuffix(suffix);
        }

        KoFileDialog dialog(0, KoFileDialog::OpenFile, "OpenDocument");
        dialog.setMimeTypeFilters(mimeTypes);
        dialog.setCaption(i18nc("@title:window", "Choose File to Add"));
        QString filename = dialog.filename();

        d->workspacemodel->importResourceFile(filename);
    });

    connect(workspaceMenu->addAction(i18nc("@action:inmenu", "&New Workspace...")),
            &QAction::triggered,
            [=]() {
        QString name = QInputDialog::getText(this, i18nc("@title:window", "New Workspace..."),
                                             i18nc("@label:textbox", "Name:"));
        if (name.isEmpty()) return;
        auto rserver = KisResourceServerProvider::instance()->workspaceServer();

        KisWorkspaceResource* workspace = new KisWorkspaceResource("");
        workspace->setDockerState(m_this->saveState());
        d->viewManager->resourceProvider()->notifySavingWorkspace(workspace);
        workspace->setValid(true);
        QString saveLocation = rserver->saveLocation();

        bool newName = false;
        if(name.isEmpty()) {
            newName = true;
            name = i18n("Workspace");
        }
        QFileInfo fileInfo(saveLocation + name + workspace->defaultFileExtension());

        int i = 1;
        while (fileInfo.exists()) {
            fileInfo.setFile(saveLocation + name + QString("%1").arg(i) + workspace->defaultFileExtension());
            i++;
        }
        workspace->setFilename(fileInfo.filePath());
        if(newName) {
            name = i18n("Workspace %1", i);
        }
        workspace->setName(name);
        rserver->addResource(workspace);
    });

    // TODO: What to do about delete?
//    workspaceMenu->addAction(i18nc("@action:inmenu", "&Delete Workspace..."));

    menu->addSeparator();
    menu->addAction(d->close);
    menu->addAction(d->closeAll);
    if (d->mdiArea->viewMode() == QMdiArea::SubWindowView) {
        menu->addSeparator();
        menu->addAction(d->mdiTile);
        menu->addAction(d->mdiCascade);
    }
    menu->addSeparator();
    menu->addAction(d->mdiNextWindow);
    menu->addAction(d->mdiPreviousWindow);
    menu->addSeparator();

    QList<QMdiSubWindow *> windows = d->mdiArea->subWindowList();
    for (int i = 0; i < windows.size(); ++i) {
        QPointer<KisView>child = qobject_cast<KisView*>(windows.at(i)->widget());
        if (child && child->document()) {
            QString text;
            if (i < 9) {
                text = i18n("&%1 %2", i + 1, child->document()->url().toDisplayString());
            }
            else {
                text = i18n("%1 %2", i + 1, child->document()->url().toDisplayString());
            }

            QAction *action  = menu->addAction(text);
            action->setIcon(qApp->windowIcon());
            action->setCheckable(true);
            action->setChecked(child == activeKisView());
            connect(action, SIGNAL(triggered()), d->windowMapper, SLOT(map()));
            d->windowMapper->setMapping(action, windows.at(i));
        }
    }

    updateCaption();
}

void KisMainWindow::setActiveSubWindow(QWidget *window)
{
    if (!window) return;
    QMdiSubWindow *subwin = qobject_cast<QMdiSubWindow *>(window);
    //dbgKrita << "setActiveSubWindow();" << subwin << d->activeSubWindow;

    if (subwin && subwin != d->activeSubWindow) {
        KisView *view = qobject_cast<KisView *>(subwin->widget());
        //dbgKrita << "\t" << view << activeView();
        if (view && view != activeView()) {
             d->mdiArea->setActiveSubWindow(subwin);
            setActiveView(view);
        }
        d->activeSubWindow = subwin;
    }
    updateWindowMenu();
    d->actionManager()->updateGUI();
}

void KisMainWindow::configChanged()
{
    KisConfig cfg;
    QMdiArea::ViewMode viewMode = (QMdiArea::ViewMode)cfg.readEntry<int>("mdi_viewmode", (int)QMdiArea::TabbedView);
    d->mdiArea->setViewMode(viewMode);
    Q_FOREACH (QMdiSubWindow *subwin, d->mdiArea->subWindowList()) {
        subwin->setOption(QMdiSubWindow::RubberBandMove, cfg.readEntry<int>("mdi_rubberband", cfg.useOpenGL()));
        subwin->setOption(QMdiSubWindow::RubberBandResize, cfg.readEntry<int>("mdi_rubberband", cfg.useOpenGL()));

        /**
         * Dirty workaround for a bug in Qt (checked on Qt 5.6.1):
         *
         * If you make a window "Show on top" and then switch to the tabbed mode
         * the window will contiue to be painted in its initial "mid-screen"
         * position. It will persist here until you explicitly switch to its tab.
         */
        if (viewMode == QMdiArea::TabbedView) {
            Qt::WindowFlags oldFlags = subwin->windowFlags();
            Qt::WindowFlags flags = oldFlags;

            flags &= ~Qt::WindowStaysOnTopHint;
            flags &= ~Qt::WindowStaysOnBottomHint;

            if (flags != oldFlags) {
                subwin->setWindowFlags(flags);
                subwin->showMaximized();
            }
        }

    }

    KConfigGroup group( KSharedConfig::openConfig(), "theme");
    d->themeManager->setCurrentTheme(group.readEntry("Theme", "Krita dark"));
    d->actionManager()->updateGUI();

    QBrush brush(cfg.getMDIBackgroundColor());
    d->mdiArea->setBackground(brush);

    QString backgroundImage = cfg.getMDIBackgroundImage();
    if (backgroundImage != "") {
        QImage image(backgroundImage);
        QBrush brush(image);
        d->mdiArea->setBackground(brush);
    }

    d->mdiArea->update();
}

KisView* KisMainWindow::newView(QObject *document)
{
    KisDocument *doc = qobject_cast<KisDocument*>(document);
    KisView *view = addViewAndNotifyLoadingCompleted(doc);
    d->actionManager()->updateGUI();

    return view;
}

void KisMainWindow::newWindow()
{
    KisPart::instance()->createMainWindow()->show();
}

void KisMainWindow::closeCurrentWindow()
{
    d->mdiArea->currentSubWindow()->close();
    d->actionManager()->updateGUI();
}

void KisMainWindow::checkSanity()
{
    // print error if the lcms engine is not available
    if (!KoColorSpaceEngineRegistry::instance()->contains("icc")) {
        // need to wait 1 event since exiting here would not work.
        m_errorMessage = i18n("The Krita LittleCMS color management plugin is not installed. Krita will quit now.");
        m_dieOnError = true;
        QTimer::singleShot(0, this, SLOT(showErrorAndDie()));
        return;
    }

    KisPaintOpPresetResourceServer * rserver = KisResourceServerProvider::instance()->paintOpPresetServer();
    if (rserver->resources().isEmpty()) {
        m_errorMessage = i18n("Krita cannot find any brush presets! Krita will quit now.");
        m_dieOnError = true;
        QTimer::singleShot(0, this, SLOT(showErrorAndDie()));
        return;
    }
}

void KisMainWindow::showErrorAndDie()
{
    QMessageBox::critical(0, i18nc("@title:window", "Installation error"), m_errorMessage);
    if (m_dieOnError) {
        exit(10);
    }
}

void KisMainWindow::showAboutApplication()
{
    KisAboutApplication dlg(this);
    dlg.exec();
}

QPointer<KisView>KisMainWindow::activeKisView()
{
    if (!d->mdiArea) return 0;
    QMdiSubWindow *activeSubWindow = d->mdiArea->activeSubWindow();
    //dbgKrita << "activeKisView" << activeSubWindow;
    if (!activeSubWindow) return 0;
    return qobject_cast<KisView*>(activeSubWindow->widget());
}

void KisMainWindow::newOptionWidgets(KoCanvasController *controller, const QList<QPointer<QWidget> > &optionWidgetList)
{
    KIS_ASSERT_RECOVER_NOOP(controller == KoToolManager::instance()->activeCanvasController());
    bool isOurOwnView = false;

    Q_FOREACH (QPointer<KisView> view, KisPart::instance()->views()) {
        if (view && view->canvasController() == controller) {
            isOurOwnView = view->mainWindow() == this;
        }
    }

    if (!isOurOwnView) return;

    Q_FOREACH (QWidget *w, optionWidgetList) {
#ifdef Q_OS_OSX
        w->setAttribute(Qt::WA_MacSmallSize, true);
#endif
        w->setFont(KoDockRegistry::dockFont());
    }

    if (d->toolOptionsDocker) {
        d->toolOptionsDocker->setOptionWidgets(optionWidgetList);
    }
    else {
        d->viewManager->paintOpBox()->newOptionWidgets(optionWidgetList);
    }
}

void KisMainWindow::applyDefaultSettings(QPrinter &printer) {

    if (!d->activeView) return;

    QString title = d->activeView->document()->documentInfo()->aboutInfo("title");
    if (title.isEmpty()) {
        QFileInfo info(d->activeView->document()->url().fileName());
        title = info.baseName();
    }

    if (title.isEmpty()) {
        // #139905
        title = i18n("%1 unsaved document (%2)", qApp->applicationDisplayName(),
                     QLocale().toString(QDate::currentDate(), QLocale::ShortFormat));
    }
    printer.setDocName(title);
}

void KisMainWindow::createActions()
{
    KisActionManager *actionManager = d->actionManager();
    KisConfig cfg;

    actionManager->createStandardAction(KStandardAction::New, this, SLOT(slotFileNew()));
    actionManager->createStandardAction(KStandardAction::Open, this, SLOT(slotFileOpen()));
    actionManager->createStandardAction(KStandardAction::Quit, this, SLOT(slotFileQuit()));
    actionManager->createStandardAction(KStandardAction::ConfigureToolbars, this, SLOT(slotConfigureToolbars()));
    d->fullScreenMode = actionManager->createStandardAction(KStandardAction::FullScreen, this, SLOT(viewFullscreen(bool)));

    d->recentFiles = KStandardAction::openRecent(this, SLOT(slotFileOpenRecent(QUrl)), actionCollection());
    connect(d->recentFiles, SIGNAL(recentListCleared()), this, SLOT(saveRecentFiles()));
    KSharedConfigPtr configPtr =  KSharedConfig::openConfig();
    d->recentFiles->loadEntries(configPtr->group("RecentFiles"));

    d->saveAction = actionManager->createStandardAction(KStandardAction::Save, this, SLOT(slotFileSave()));
    d->saveAction->setActivationFlags(KisAction::ACTIVE_IMAGE);

    d->saveActionAs = actionManager->createStandardAction(KStandardAction::SaveAs, this, SLOT(slotFileSaveAs()));
    d->saveActionAs->setActivationFlags(KisAction::ACTIVE_IMAGE);

//    d->printAction = actionManager->createStandardAction(KStandardAction::Print, this, SLOT(slotFilePrint()));
//    d->printAction->setActivationFlags(KisAction::ACTIVE_IMAGE);

//    d->printActionPreview = actionManager->createStandardAction(KStandardAction::PrintPreview, this, SLOT(slotFilePrintPreview()));
//    d->printActionPreview->setActivationFlags(KisAction::ACTIVE_IMAGE);

    d->undo = actionManager->createStandardAction(KStandardAction::Undo, this, SLOT(undo()));
    d->undo ->setActivationFlags(KisAction::ACTIVE_IMAGE);

    d->redo = actionManager->createStandardAction(KStandardAction::Redo, this, SLOT(redo()));
    d->redo->setActivationFlags(KisAction::ACTIVE_IMAGE);

//    d->exportPdf  = actionManager->createAction("file_export_pdf");
//    connect(d->exportPdf, SIGNAL(triggered()), this, SLOT(exportToPdf()));

    d->importAnimation  = actionManager->createAction("file_import_animation");
    connect(d->importAnimation, SIGNAL(triggered()), this, SLOT(importAnimation()));

    d->closeAll = actionManager->createAction("file_close_all");
    connect(d->closeAll, SIGNAL(triggered()), this, SLOT(slotFileCloseAll()));

//    d->reloadFile  = actionManager->createAction("file_reload_file");
//    d->reloadFile->setActivationFlags(KisAction::CURRENT_IMAGE_MODIFIED);
//    connect(d->reloadFile, SIGNAL(triggered(bool)), this, SLOT(slotReloadFile()));

    d->importFile  = actionManager->createAction("file_import_file");
    connect(d->importFile, SIGNAL(triggered(bool)), this, SLOT(slotImportFile()));

    d->exportFile  = actionManager->createAction("file_export_file");
    connect(d->exportFile, SIGNAL(triggered(bool)), this, SLOT(slotExportFile()));

    /* The following entry opens the document information dialog.  Since the action is named so it
        intends to show data this entry should not have a trailing ellipses (...).  */
    d->showDocumentInfo  = actionManager->createAction("file_documentinfo");
    connect(d->showDocumentInfo, SIGNAL(triggered(bool)), this, SLOT(slotDocumentInfo()));


    d->themeManager->setThemeMenuAction(new KActionMenu(i18nc("@action:inmenu", "&Themes"), this));
    d->themeManager->registerThemeActions(actionCollection());
    connect(d->themeManager, SIGNAL(signalThemeChanged()), this, SLOT(slotThemeChanged()));


    d->toggleDockers = actionManager->createAction("view_toggledockers");
    cfg.showDockers(true);
    d->toggleDockers->setChecked(true);
    connect(d->toggleDockers, SIGNAL(toggled(bool)), SLOT(toggleDockersVisibility(bool)));

    d->toggleDockerTitleBars = actionManager->createAction("view_toggledockertitlebars");
    d->toggleDockerTitleBars->setChecked(cfg.showDockerTitleBars());
    connect(d->toggleDockerTitleBars, SIGNAL(toggled(bool)), SLOT(showDockerTitleBars(bool)));

    actionCollection()->addAction("settings_dockers_menu", d->dockWidgetMenu);
    actionCollection()->addAction("window", d->windowMenu);

    d->mdiCascade = actionManager->createAction("windows_cascade");
    connect(d->mdiCascade, SIGNAL(triggered()), d->mdiArea, SLOT(cascadeSubWindows()));

    d->mdiTile = actionManager->createAction("windows_tile");
    connect(d->mdiTile, SIGNAL(triggered()), d->mdiArea, SLOT(tileSubWindows()));

    d->mdiNextWindow = actionManager->createAction("windows_next");
    connect(d->mdiNextWindow, SIGNAL(triggered()), d->mdiArea, SLOT(activateNextSubWindow()));

    d->mdiPreviousWindow = actionManager->createAction("windows_previous");
    connect(d->mdiPreviousWindow, SIGNAL(triggered()), d->mdiArea, SLOT(activatePreviousSubWindow()));

    d->newWindow = actionManager->createAction("view_newwindow");
    connect(d->newWindow, SIGNAL(triggered(bool)), this, SLOT(newWindow()));

    d->close = actionManager->createAction("file_close");
    connect(d->close, SIGNAL(triggered()), SLOT(closeCurrentWindow()));

    actionManager->createStandardAction(KStandardAction::Preferences, this, SLOT(slotPreferences()));

    for (int i = 0; i < 2; i++) {
        d->expandingSpacers[i] = new KisAction(i18n("Expanding Spacer"));
        d->expandingSpacers[i]->setDefaultWidget(new QWidget(this));
        d->expandingSpacers[i]->defaultWidget()->setSizePolicy(QSizePolicy::Expanding, QSizePolicy::Expanding);
        actionManager->addAction(QString("expanding_spacer_%1").arg(i), d->expandingSpacers[i]);
    }
}

void KisMainWindow::applyToolBarLayout()
{
    const bool isPlastiqueStyle = style()->objectName() == "plastique";

    Q_FOREACH (KToolBar *toolBar, toolBars()) {
        toolBar->layout()->setSpacing(4);
        if (isPlastiqueStyle) {
            toolBar->setContentsMargins(0, 0, 0, 2);
        }
        //Hide text for buttons with an icon in the toolbar
        Q_FOREACH (QAction *ac, toolBar->actions()){
            if (ac->icon().pixmap(QSize(1,1)).isNull() == false){
                ac->setPriority(QAction::LowPriority);
            }else {
                ac->setIcon(QIcon());
            }
        }
    }
}

void KisMainWindow::initializeGeometry()
{
    // if the user didn's specify the geometry on the command line (does anyone do that still?),
    // we first figure out some good default size and restore the x,y position. See bug 285804Z.
    KConfigGroup cfg = d->windowStateConfig;
    QByteArray geom = QByteArray::fromBase64(cfg.readEntry("ko_geometry", QByteArray()));
    if (!restoreGeometry(geom)) {
        const int scnum = QApplication::desktop()->screenNumber(parentWidget());
        QRect desk = QApplication::desktop()->availableGeometry(scnum);
        // if the desktop is virtual then use virtual screen size
        if (QApplication::desktop()->isVirtualDesktop()) {
            desk = QApplication::desktop()->availableGeometry(QApplication::desktop()->screen(scnum));
        }

        quint32 x = desk.x();
        quint32 y = desk.y();
        quint32 w = 0;
        quint32 h = 0;

        // Default size -- maximize on small screens, something useful on big screens
        const int deskWidth = desk.width();
        if (deskWidth > 1024) {
            // a nice width, and slightly less than total available
            // height to componensate for the window decs
            w = (deskWidth / 3) * 2;
            h = (desk.height() / 3) * 2;
        }
        else {
            w = desk.width();
            h = desk.height();
        }

        x += (desk.width() - w) / 2;
        y += (desk.height() - h) / 2;

        move(x,y);
        setGeometry(geometry().x(), geometry().y(), w, h);
    }
    restoreWorkspace(QByteArray::fromBase64(cfg.readEntry("State", QByteArray())));

    d->fullScreenMode->setChecked(isFullScreen());
}

void KisMainWindow::showManual()
{
    QDesktopServices::openUrl(QUrl("https://docs.krita.org"));
}

void KisMainWindow::showDockerTitleBars(bool show)
{
    Q_FOREACH (QDockWidget *dock, dockWidgets()) {
        if (dock->titleBarWidget()) {
            const bool isCollapsed = (dock->widget() && dock->widget()->isHidden()) || !dock->widget();
            dock->titleBarWidget()->setVisible(show || (dock->isFloating() && isCollapsed));
        }
    }

    KisConfig cfg;
    cfg.setShowDockerTitleBars(show);
}

void KisMainWindow::moveEvent(QMoveEvent *e)
{
    if (qApp->desktop()->screenNumber(this) != qApp->desktop()->screenNumber(e->oldPos())) {
        KisConfigNotifier::instance()->notifyConfigChanged();
    }
}



#include <moc_KisMainWindow.cpp><|MERGE_RESOLUTION|>--- conflicted
+++ resolved
@@ -1196,12 +1196,6 @@
             return;
         }
     }
-<<<<<<< HEAD
-=======
-    KConfigGroup cfg( KSharedConfig::openConfig(), "MainWindow");
-    cfg.writeEntry("ko_geometry", saveGeometry().toBase64());
-    cfg.writeEntry("State", saveState().toBase64());
->>>>>>> 21e67d8f
 
     d->mdiArea->closeAllSubWindows();
 
@@ -1484,7 +1478,7 @@
         }
 
         d->windowStateConfig.writeEntry("ko_geometry", saveGeometry().toBase64());
-        d->windowStateConfig.writeEntry("ko_windowstate", saveState().toBase64());
+        d->windowStateConfig.writeEntry("State", saveState().toBase64());
 
         if (!d->dockerStateBeforeHiding.isEmpty()) {
             restoreState(d->dockerStateBeforeHiding);
