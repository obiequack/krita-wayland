--- conflicted
+++ resolved
@@ -291,12 +291,6 @@
 
     void notifyChildViewDestroyed(KisView *view);
 
-<<<<<<< HEAD
-    /**
-     * Detach canvas onto a separate window, or restore it back to to main window.
-     */
-    void setCanvasDetached(bool detached);
-=======
     /// Set the active view, this will update the undo/redo actions
     void setActiveView(KisView *view);
 
@@ -309,8 +303,10 @@
      */
     void reloadRecentFileList();
 
-
->>>>>>> 221737ae
+    /**
+     * Detach canvas onto a separate window, or restore it back to to main window.
+     */
+    void setCanvasDetached(bool detached);
 
 private Q_SLOTS:
     /**
