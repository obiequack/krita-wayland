--- conflicted
+++ resolved
@@ -221,14 +221,9 @@
     return mw;
 }
 
-<<<<<<< HEAD
-KisView *KisPart::createView(KisDocument *document, KisViewManager *viewManager, QWidget *parent)
-=======
 KisView *KisPart::createView(KisDocument *document,
-                             KoCanvasResourceProvider *resourceManager,
-                             KActionCollection *actionCollection,
+                             KisViewManager *viewManager,
                              QWidget *parent)
->>>>>>> 221737ae
 {
     // If creating the canvas fails, record this and disable OpenGL next time
     KisConfig cfg(false);
