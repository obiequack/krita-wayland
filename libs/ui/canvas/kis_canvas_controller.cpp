/*
 *  Copyright (c) 2010 Dmitry Kazakov <dimula73@gmail.com>
 *
 *  This program is free software; you can redistribute it and/or modify
 *  it under the terms of the GNU General Public License as published by
 *  the Free Software Foundation; either version 2 of the License, or
 *  (at your option) any later version.
 *
 *  This program is distributed in the hope that it will be useful,
 *  but WITHOUT ANY WARRANTY; without even the implied warranty of
 *  MERCHANTABILITY or FITNESS FOR A PARTICULAR PURPOSE.  See the
 *  GNU General Public License for more details.
 *
 *  You should have received a copy of the GNU General Public License
 *  along with this program; if not, write to the Free Software
 *  Foundation, Inc., 51 Franklin Street, Fifth Floor, Boston, MA 02110-1301, USA.
 */

#include "kis_canvas_controller.h"

#include <QMouseEvent>
#include <QTabletEvent>

#include <klocalizedstring.h>

#include "kis_canvas_decoration.h"
#include "kis_paintop_transformation_connector.h"
#include "kis_coordinates_converter.h"
#include "kis_canvas2.h"
#include "kis_image.h"
#include "KisViewManager.h"
#include "KisView.h"
#include "krita_utils.h"
#include "kis_signal_compressor_with_param.h"

static const int gRulersUpdateDelay = 80 /* ms */;

struct KisCanvasController::Private {
    Private(KisCanvasController *qq)
        : q(qq),
          paintOpTransformationConnector(0)
    {
        using namespace std::placeholders;

        std::function<void (QPoint)> callback(
            std::bind(&KisCanvasController::Private::emitPointerPositionChangedSignals, this, _1));

        mousePositionCompressor.reset(
            new KisSignalCompressorWithParam<QPoint>(
                gRulersUpdateDelay,
                callback,
                KisSignalCompressor::FIRST_ACTIVE));
    }

    QPointer<KisView> view;
    KisCoordinatesConverter *coordinatesConverter;
    KisCanvasController *q;
    KisPaintopTransformationConnector *paintOpTransformationConnector;
    QScopedPointer<KisSignalCompressorWithParam<QPoint> > mousePositionCompressor;

    void emitPointerPositionChangedSignals(QPoint pointerPos);
    void updateDocumentSizeAfterTransform();
    void showRotationValueOnCanvas();
    void showMirrorStateOnCanvas();
};

void KisCanvasController::Private::emitPointerPositionChangedSignals(QPoint pointerPos)
{
    if (!coordinatesConverter) return;

    QPointF documentPos = coordinatesConverter->widgetToDocument(pointerPos);

    q->proxyObject->emitDocumentMousePositionChanged(documentPos);
    q->proxyObject->emitCanvasMousePositionChanged(pointerPos);
}

void KisCanvasController::Private::updateDocumentSizeAfterTransform()
{
    // round the size of the area to the nearest integer instead of getting aligned rect
    QSize widgetSize = coordinatesConverter->imageRectInWidgetPixels().toRect().size();
    q->updateDocumentSize(widgetSize, true);

    KisCanvas2 *kritaCanvas = dynamic_cast<KisCanvas2*>(q->canvas());
    Q_ASSERT(kritaCanvas);

    kritaCanvas->notifyZoomChanged();
}


KisCanvasController::KisCanvasController(QPointer<KisView>parent, KActionCollection * actionCollection)
    : KoCanvasControllerWidget(actionCollection, parent),
      m_d(new Private(this))
{
    m_d->view = parent;
}

KisCanvasController::~KisCanvasController()
{
    delete m_d;
}

void KisCanvasController::setCanvas(KoCanvasBase *canvas)
{
    KisCanvas2 *kritaCanvas = dynamic_cast<KisCanvas2*>(canvas);
    Q_ASSERT(kritaCanvas);

    m_d->coordinatesConverter =
        const_cast<KisCoordinatesConverter*>(kritaCanvas->coordinatesConverter());
    KoCanvasControllerWidget::setCanvas(canvas);

    m_d->paintOpTransformationConnector =
        new KisPaintopTransformationConnector(kritaCanvas, this);
}

void KisCanvasController::changeCanvasWidget(QWidget *widget)
{
    KoCanvasControllerWidget::changeCanvasWidget(widget);
}

void KisCanvasController::activate()
{
    KoCanvasControllerWidget::activate();
}

void KisCanvasController::keyPressEvent(QKeyEvent *event)
{
    /**
     * Dirty Hack Alert:
     * Do not call the KoCanvasControllerWidget::keyPressEvent()
     * to avoid activation of Pan and Default tool activation shortcuts
     */
    Q_UNUSED(event);
}

void KisCanvasController::wheelEvent(QWheelEvent *event)
{
    /**
     * Dirty Hack Alert:
     * Do not call the KoCanvasControllerWidget::wheelEvent()
     * to disable the default behavior of KoCanvasControllerWidget and QAbstractScrollArea
     */
    Q_UNUSED(event);
}

bool KisCanvasController::eventFilter(QObject *watched, QEvent *event)
{
    KoCanvasBase *canvas = this->canvas();
    if (!canvas || !canvas->canvasWidget() || canvas->canvasWidget() != watched) return false;

    if (event->type() == QEvent::MouseMove) {
        QMouseEvent *mevent = static_cast<QMouseEvent*>(event);
        m_d->mousePositionCompressor->start(mevent->pos());
    } else if (event->type() == QEvent::TabletMove) {
        QTabletEvent *tevent = static_cast<QTabletEvent*>(event);
        m_d->mousePositionCompressor->start(tevent->pos());
    }

    return false;
}

void KisCanvasController::updateDocumentSize(const QSize &sz, bool recalculateCenter)
{
    KoCanvasControllerWidget::updateDocumentSize(sz, recalculateCenter);

    emit documentSizeChanged();
}

void KisCanvasController::Private::showMirrorStateOnCanvas()
{
    bool isXMirrored = coordinatesConverter->xAxisMirrored();

    view->viewManager()->
        showFloatingMessage(
            i18nc("floating message about mirroring",
                  "Horizontal mirroring: %1 ", isXMirrored ? i18n("ON") : i18n("OFF")),
            QIcon(), 500, KisFloatingMessage::Low);
}

void KisCanvasController::mirrorCanvas(bool enable)
{
    KisCanvasDecoration *decorator = dynamic_cast<KisCanvas2*>(this->canvas())->decoration("mirror_axis");
    KIS_ASSERT_RECOVER_RETURN(decorator);
    decorator->setVisible(enable);

    QPoint newOffset = m_d->coordinatesConverter->mirror(m_d->coordinatesConverter->widgetCenterPoint(), enable, false);
    m_d->updateDocumentSizeAfterTransform();
    setScrollBarValue(newOffset);
    m_d->paintOpTransformationConnector->notifyTransformationChanged();
    m_d->showMirrorStateOnCanvas();
}

void KisCanvasController::Private::showRotationValueOnCanvas()
{
    qreal rotationAngle = coordinatesConverter->rotationAngle();


    view->viewManager()->
        showFloatingMessage(
            i18nc("floating message about rotation", "Rotation: %1° ",
                  KritaUtils::prettyFormatReal(rotationAngle)),
            QIcon(), 500, KisFloatingMessage::Low, Qt::AlignCenter);
}

void KisCanvasController::rotateCanvas(qreal angle)
{
    QPoint newOffset = m_d->coordinatesConverter->rotate(m_d->coordinatesConverter->widgetCenterPoint(), angle);
    m_d->updateDocumentSizeAfterTransform();
    setScrollBarValue(newOffset);
    m_d->paintOpTransformationConnector->notifyTransformationChanged();
    m_d->showRotationValueOnCanvas();
}

void KisCanvasController::rotateCanvasRight15()
{
    rotateCanvas(15.0);
}

void KisCanvasController::rotateCanvasLeft15()
{
    rotateCanvas(-15.0);
}

void KisCanvasController::resetCanvasRotation()
{
    QPoint newOffset = m_d->coordinatesConverter->resetRotation(m_d->coordinatesConverter->widgetCenterPoint());
    m_d->updateDocumentSizeAfterTransform();
    setScrollBarValue(newOffset);
    m_d->paintOpTransformationConnector->notifyTransformationChanged();
    m_d->showRotationValueOnCanvas();
}

void KisCanvasController::slotToggleWrapAroundMode(bool value)
{
    KisCanvas2 *kritaCanvas = dynamic_cast<KisCanvas2*>(canvas());
    Q_ASSERT(kritaCanvas);

    if (!canvas()->canvasIsOpenGL() && value) {
        m_d->view->viewManager()->showFloatingMessage(i18n("You are activating wrap-around mode, but have not enabled OpenGL.\n"
                                                          "To visualize wrap-around mode, enable OpenGL."), QIcon());
    }

    kritaCanvas->setWrapAroundViewingMode(value);
    kritaCanvas->image()->setWrapAroundModePermitted(value);
}

bool KisCanvasController::wrapAroundMode() const
{
    KisCanvas2 *kritaCanvas = dynamic_cast<KisCanvas2*>(canvas());
    Q_ASSERT(kritaCanvas);

    return kritaCanvas->wrapAroundViewingMode();
}

void KisCanvasController::slotToggleLevelOfDetailMode(bool value)
{
    KisCanvas2 *kritaCanvas = dynamic_cast<KisCanvas2*>(canvas());
    Q_ASSERT(kritaCanvas);

    kritaCanvas->setLodAllowedInCanvas(value);

    bool result = levelOfDetailMode();

    if (!value || result) {
        m_d->view->viewManager()->showFloatingMessage(
            i18n("Instant Preview Mode: %1", result ?
                 i18n("ON") : i18n("OFF")),
            QIcon(), 500, KisFloatingMessage::Low);
    } else {
        QString reason;

        if (!kritaCanvas->canvasIsOpenGL()) {
            reason = i18n("Instant Preview is only supported with OpenGL activated");
        }
<<<<<<< HEAD
#ifdef HAVE_OPENGL
=======
>>>>>>> bdc98ad6
        else if (kritaCanvas->openGLFilterMode() == KisOpenGL::BilinearFilterMode ||
                   kritaCanvas->openGLFilterMode() == KisOpenGL::NearestFilterMode) {
            QString filteringMode =
                kritaCanvas->openGLFilterMode() == KisOpenGL::BilinearFilterMode ?
                i18n("Bilinear") : i18n("Nearest Neighbour");
            reason = i18n("Instant Preview is supported\n in Trilinear of High Quality filtering modes.\nCurrent mode is %1", filteringMode);
        }
<<<<<<< HEAD
#endif
=======
>>>>>>> bdc98ad6

        m_d->view->viewManager()->showFloatingMessage(
            i18n("Failed activating Instant Preview mode!\n\n%1", reason),
            QIcon(), 5000, KisFloatingMessage::Low);
    }


}

bool KisCanvasController::levelOfDetailMode() const
{
    KisCanvas2 *kritaCanvas = dynamic_cast<KisCanvas2*>(canvas());
    Q_ASSERT(kritaCanvas);

    return kritaCanvas->lodAllowedInCanvas();
}<|MERGE_RESOLUTION|>--- conflicted
+++ resolved
@@ -271,10 +271,6 @@
         if (!kritaCanvas->canvasIsOpenGL()) {
             reason = i18n("Instant Preview is only supported with OpenGL activated");
         }
-<<<<<<< HEAD
-#ifdef HAVE_OPENGL
-=======
->>>>>>> bdc98ad6
         else if (kritaCanvas->openGLFilterMode() == KisOpenGL::BilinearFilterMode ||
                    kritaCanvas->openGLFilterMode() == KisOpenGL::NearestFilterMode) {
             QString filteringMode =
@@ -282,10 +278,6 @@
                 i18n("Bilinear") : i18n("Nearest Neighbour");
             reason = i18n("Instant Preview is supported\n in Trilinear of High Quality filtering modes.\nCurrent mode is %1", filteringMode);
         }
-<<<<<<< HEAD
-#endif
-=======
->>>>>>> bdc98ad6
 
         m_d->view->viewManager()->showFloatingMessage(
             i18n("Failed activating Instant Preview mode!\n\n%1", reason),
