--- conflicted
+++ resolved
@@ -358,14 +358,8 @@
 
     const KisImageAnimationInterface *animation = m_d->canvas->image()->animationInterface();
     {
-<<<<<<< HEAD
-        const KisImageAnimationInterface *animation = m_d->canvas->image()->animationInterface();
         const KisTimeSpan &range = animation->playbackRange();
         if (range.isEmpty()) return;
-=======
-        const KisTimeRange &range = animation->playbackRange();
-        if (!range.isValid()) return;
->>>>>>> 8c32b850
 
         // when openGL is disabled, there is no animation cache
         if (m_d->canvas->frameCache()) {
