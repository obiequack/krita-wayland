/* This file is part of the KDE project
   Copyright (C) 1998, 1999 Torben Weis <weis@kde.org>
   Copyright (C) 2000-2005 David Faure  <faure@kde.org>
   Copyright (C) 2007 Thorsten Zachmann <zachmann@kde.org>
   Copyright (C) 2010 Boudewijn Rempt   <boud@valdyas.org>
   Copyright (C) 2015 Michael Abrahams  <miabraha@gmail.com>

   This library is free software; you can redistribute it and/or
   modify it under the terms of the GNU Library General Public
   License as published by the Free Software Foundation; either
   version 2 of the License, or (at your option) any later version.

   This library is distributed in the hope that it will be useful,
   but WITHOUT ANY WARRANTY; without even the implied warranty of
   MERCHANTABILITY or FITNESS FOR A PARTICULAR PURPOSE.  See the GNU
   Library General Public License for more details.

   You should have received a copy of the GNU Library General Public License
   along with this library; see the file COPYING.LIB.  If not, write to
   the Free Software Foundation, Inc., 51 Franklin Street, Fifth Floor,
 * Boston, MA 02110-1301, USA.
*/

#ifndef KIS_PART_H
#define KIS_PART_H

#include <QList>
#include <QPointer>
#include <QUrl>
#include <QUuid>

#include "kritaui_export.h"
#include <KConfigCore/kconfiggroup.h>
#include <KoConfig.h>
#include <KisMainWindow.h>

namespace KIO {
}

class KisAction;
class KisDocument;
class KisView;
class KisDocument;
class KisIdleWatcher;
class KisAnimationCachePopulator;
class KisSessionResource;

/**
 * KisPart is the Great Deku Tree of Krita.
 *
 * It is a singleton class which provides the main entry point to the application.
 * Krita supports multiple documents, multiple main windows, and multiple
 * components.  KisPart manages these resources and provides them to the rest of
 * Krita.  It manages lists of Actions and shortcuts as well.
 *
 * The terminology comes from KParts, which is a system allowing one KDE app
 * to be run from inside another, like pressing F4 inside dophin to run konsole.
 *
 * Needless to say, KisPart hasn't got much to do with KParts anymore.
 */
class KRITAUI_EXPORT KisPart : public QObject
{
    Q_OBJECT

public:

    static KisPart *instance();

    /**
     * Constructor.
     *
     * @param parent may be another KisDocument, or anything else.
     *        Usually passed by KPluginFactory::create.
     */
    explicit KisPart();

    /**
     *  Destructor.
     *
     * The destructor does not delete any attached KisView objects and it does not
     * delete the attached widget as returned by widget().
     */
    ~KisPart() override;

    // ----------------- Document management -----------------

    /**
     * create an empty document. The document is not automatically registered with the part.
     */
    KisDocument *createDocument() const;

    /**
     * Add the specified document to the list of documents this KisPart manages.
     */
    void addDocument(KisDocument *document);

    /**
     * @return a list of all documents this part manages
     */
    QList<QPointer<KisDocument> > documents() const;

    /**
     * @return number of documents this part manages.
     */
    int documentCount() const;

    void removeDocument(KisDocument *document);

    // ----------------- MainWindow management -----------------


    /**
     * Create a new main window.
     */
    KisMainWindow *createMainWindow(QUuid id = QUuid());

    /**
     * Removes a main window from the list of managed windows.
     *
     * This is called by the MainWindow after it finishes its shutdown routine.
     */
    void removeMainWindow(KisMainWindow *mainWindow);

    /**
     * @return the list of main windows.
     */
    const QList<QPointer<KisMainWindow> >& mainWindows() const;

    /**
     * @return the number of shells for the main window
     */
    int mainwindowCount() const;

    void addRecentURLToAllMainWindows(QUrl url);

    /**
     * @return the currently active main window.
     */
    KisMainWindow *currentMainwindow() const;

    KisMainWindow *windowById(QUuid id) const;

    /**
     * @return the application-wide KisIdleWatcher.
     */
    KisIdleWatcher *idleWatcher() const;

    /**
     * @return the application-wide AnimationCachePopulator.
     */
    KisAnimationCachePopulator *cachePopulator() const;

public Q_SLOTS:

    /**
     * This slot loads an existing file.
     * @param url the file to load
     */
    void openExistingFile(const QUrl &url);

    /**
     * This slot loads a template and deletes the sender.
     * @param url the template to load
     */
    void openTemplate(const QUrl &url);


    /**
     * @brief startCustomDocument adds the given document to the document list and deletes the sender()
     * @param doc
     */
    void startCustomDocument(KisDocument *doc);

private Q_SLOTS:

    void updateIdleWatcherConnections();

    void updateShortcuts();

Q_SIGNALS:
    /**
     * emitted when a new document is opened. (for the idle watcher)
     */
    void documentOpened(const QString &ref);

    /**
     * emitted when an old document is closed. (for the idle watcher)
     */
    void documentClosed(const QString &ref);

    // These signals are for libkis or sketch
    void sigViewAdded(KisView *view);
    void sigViewRemoved(KisView *view);
    void sigDocumentAdded(KisDocument *document);
    void sigDocumentSaved(const QString &url);
    void sigDocumentRemoved(const QString &filename);
    void sigWindowAdded(KisMainWindow *window);

public:

    KisInputManager *currentInputManager();

    //------------------ View management ------------------

    /**
     * Create a new view for the document. The view is added to the list of
     * views, and if the document wasn't known yet, it's registered as well.
     */
<<<<<<< HEAD
    KisView *createView(KisDocument *document, KisViewManager *viewManager, QWidget *parent);
=======
    KisView *createView(KisDocument *document,
                        KoCanvasResourceProvider *resourceManager,
                        KActionCollection *actionCollection,
                        QWidget *parent);
>>>>>>> 221737ae

    /**
     * Adds a view to the document. If the part doesn't know yet about
     * the document, it is registered.
     *
     * This calls KisView::updateReadWrite to tell the new view
     * whether the document is readonly or not.
     */
    void addView(KisView *view);

    /**
     * Removes a view of the document.
     */
    void removeView(KisView *view);

    /**
     * @return a list of views this document is displayed in
     */
    QList<QPointer<KisView> > views() const;

    /**
     * @return number of views this document is displayed in
     */
    int viewCount(KisDocument *doc) const;

    //------------------ Session management ------------------

    void showSessionManager();

    void startBlankSession();

    /**
     * Restores a saved session by name
     */
    bool restoreSession(const QString &sessionName);

    void setCurrentSession(KisSessionResource *session);

    /**
     * Attempts to save the session and close all windows.
     * This may involve asking the user to save open files.
     * @return false, if closing was cancelled by the user
     */
    bool closeSession(bool keepWindows = false);

    /**
     * Are we in the process of closing the application through closeSession().
     */
    bool closingSession() const;

private Q_SLOTS:

    void slotDocumentSaved();

private:

    Q_DISABLE_COPY(KisPart)

    class Private;
    Private *const d;

};

#endif<|MERGE_RESOLUTION|>--- conflicted
+++ resolved
@@ -206,14 +206,9 @@
      * Create a new view for the document. The view is added to the list of
      * views, and if the document wasn't known yet, it's registered as well.
      */
-<<<<<<< HEAD
-    KisView *createView(KisDocument *document, KisViewManager *viewManager, QWidget *parent);
-=======
     KisView *createView(KisDocument *document,
-                        KoCanvasResourceProvider *resourceManager,
-                        KActionCollection *actionCollection,
+                        KisViewManager *viewManager,
                         QWidget *parent);
->>>>>>> 221737ae
 
     /**
      * Adds a view to the document. If the part doesn't know yet about
