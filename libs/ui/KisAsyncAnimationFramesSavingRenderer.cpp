--- conflicted
+++ resolved
@@ -104,11 +104,7 @@
 
     m_d->savingDevice->makeCloneFromRough(image->projection(), image->bounds());
 
-<<<<<<< HEAD
-    KisTimeSpan range(frame, 1);
-=======
     KisImportExportErrorCode status = ImportExportCodes::OK;
->>>>>>> 8c32b850
 
     QString frameNumber = QString("%1").arg(frame + m_d->sequenceNumberingOffset, 4, 10, QChar('0'));
     QString filename = m_d->filenamePrefix + frameNumber + m_d->filenameSuffix;
