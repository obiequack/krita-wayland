﻿/* This file is part of the Krita project
 *
 * Copyright (C) 2014 Boudewijn Rempt <boud@kogmbh.com>
 *
 * This library is free software; you can redistribute it and/or
 * modify it under the terms of the GNU Library General Public
 * License as published by the Free Software Foundation; either
 * version 2 of the License, or (at your option) any later version.
 *
 * This library is distributed in the hope that it will be useful,
 * but WITHOUT ANY WARRANTY; without even the implied warranty of
 * MERCHANTABILITY or FITNESS FOR A PARTICULAR PURPOSE.  See the GNU
 * Library General Public License for more details.
 *
 * You should have received a copy of the GNU Library General Public License
 * along with this library; see the file COPYING.LIB.  If not, write to
 * the Free Software Foundation, Inc., 51 Franklin Street, Fifth Floor,
 * Boston, MA 02110-1301, USA.
 */

#include "KisMainWindow.h" // XXX: remove
#include <QMessageBox> // XXX: remove

#include <KisMimeDatabase.h>

#include <KoCanvasBase.h>
#include <KoColor.h>
#include <KoColorProfile.h>
#include <KoColorSpaceEngine.h>
#include <KoColorSpace.h>
#include <KoColorSpaceRegistry.h>
#include <KoDocumentInfoDlg.h>
#include <KoDocumentInfo.h>
#include <KoDpi.h>
#include <KoUnit.h>
#include <KoFileDialog.h>
#include <KoID.h>
#include <KoOdfReadStore.h>
#include <KoProgressProxy.h>
#include <KoProgressUpdater.h>
#include <KoSelection.h>
#include <KoShape.h>
#include <KoShapeController.h>
#include <KoStore.h>
#include <KoUpdater.h>
#include <KoXmlWriter.h>
#include <KoXmlReader.h>
#include <KoStoreDevice.h>

#include <klocalizedstring.h>
#include <kis_debug.h>
#include <kdesktopfile.h>
#include <kconfiggroup.h>
#include <QTemporaryFile>
#include <kbackup.h>

#include <QTextBrowser>
#include <QApplication>
#include <QBuffer>
#include <QDesktopServices>
#include <QDir>
#include <QDomDocument>
#include <QDomElement>
#include <QFileInfo>
#include <QImage>
#include <QList>
#include <QPainter>
#include <QRect>
#include <QScopedPointer>
#include <QSize>
#include <QStringList>
#include <QtGlobal>
#include <QTimer>
#include <QWidget>
#include <QFuture>
#include <QFutureWatcher>

// Krita Image
#include <kis_config.h>
#include <flake/kis_shape_layer.h>
#include <kis_debug.h>
#include <kis_group_layer.h>
#include <kis_image.h>
#include <kis_layer.h>
#include <kis_name_server.h>
#include <kis_paint_layer.h>
#include <kis_painter.h>
#include <kis_selection.h>
#include <kis_fill_painter.h>
#include <kis_document_undo_store.h>
#include <kis_painting_assistants_decoration.h>
#include <kis_idle_watcher.h>
#include <kis_signal_auto_connection.h>
#include <kis_debug.h>
#include <kis_canvas_widget_base.h>
#include "kis_layer_utils.h"

// Local
#include "KisViewManager.h"
#include "kis_clipboard.h"
#include "widgets/kis_custom_image_widget.h"
#include "canvas/kis_canvas2.h"
#include "flake/kis_shape_controller.h"
#include "kis_statusbar.h"
#include "widgets/kis_progress_widget.h"
#include "kis_canvas_resource_provider.h"
#include "kis_resource_server_provider.h"
#include "kis_node_manager.h"
#include "KisPart.h"
#include "KisApplication.h"
#include "KisDocument.h"
#include "KisImportExportManager.h"
#include "KisPart.h"
#include "KisView.h"
#include "kis_grid_config.h"
#include "kis_guides_config.h"
#include "kis_image_barrier_lock_adapter.h"
#include <mutex>
#include "kis_config_notifier.h"
#include "kis_async_action_feedback.h"


// Define the protocol used here for embedded documents' URL
// This used to "store" but QUrl didn't like it,
// so let's simply make it "tar" !
#define STORE_PROTOCOL "tar"
// The internal path is a hack to make QUrl happy and for document children
#define INTERNAL_PROTOCOL "intern"
#define INTERNAL_PREFIX "intern:/"
// Warning, keep it sync in koStore.cc

#include <unistd.h>

using namespace std;

namespace {
constexpr int errorMessageTimeout = 5000;
constexpr int successMessageTimeout = 1000;
}


/**********************************************************
 *
 * KisDocument
 *
 **********************************************************/

//static
QString KisDocument::newObjectName()
{
    static int s_docIFNumber = 0;
    QString name; name.setNum(s_docIFNumber++); name.prepend("document_");
    return name;
}


class UndoStack : public KUndo2Stack
{
public:
    UndoStack(KisDocument *doc)
        : KUndo2Stack(doc),
          m_doc(doc)
    {
    }

    void setIndex(int idx) override {
        KisImageWSP image = this->image();
        image->requestStrokeCancellation();
        if(image->tryBarrierLock()) {
            KUndo2Stack::setIndex(idx);
            image->unlock();
        }
    }

    void notifySetIndexChangedOneCommand() override {
        KisImageWSP image = this->image();
        image->unlock();

        /**
         * Some very weird commands may emit blocking signals to
         * the GUI (e.g. KisGuiContextCommand). Here is the best thing
         * we can do to avoid the deadlock
         */
        while(!image->tryBarrierLock()) {
            QApplication::processEvents();
        }
    }

    void undo() override {
        KisImageWSP image = this->image();
        image->requestUndoDuringStroke();

        if (image->tryUndoUnfinishedLod0Stroke() == UNDO_OK) {
            return;
        }

        if(image->tryBarrierLock()) {
            KUndo2Stack::undo();
            image->unlock();
        }
    }

    void redo() override {
        KisImageWSP image = this->image();
        if(image->tryBarrierLock()) {
            KUndo2Stack::redo();
            image->unlock();
        }
    }

private:
    KisImageWSP image() {
        KisImageWSP currentImage = m_doc->image();
        Q_ASSERT(currentImage);
        return currentImage;
    }

private:
    KisDocument *m_doc;
};

class Q_DECL_HIDDEN KisDocument::Private
{
public:
    Private(KisDocument *q) :
        docInfo(new KoDocumentInfo(q)), // deleted by QObject
        importExportManager(new KisImportExportManager(q)), // deleted manually
        undoStack(new UndoStack(q)), // deleted by QObject
        m_bAutoDetectedMime(false),
        modified(false),
        readwrite(true),
        firstMod(QDateTime::currentDateTime()),
        lastMod(firstMod),
        nserver(new KisNameServer(1)),
        imageIdleWatcher(2000 /*ms*/),
        savingLock(&savingMutex)
    {
        if (QLocale().measurementSystem() == QLocale::ImperialSystem) {
            unit = KoUnit::Inch;
        } else {
            unit = KoUnit::Centimeter;
        }
    }

    Private(const Private &rhs, KisDocument *q) :
        docInfo(new KoDocumentInfo(*rhs.docInfo, q)),
        unit(rhs.unit),
        importExportManager(new KisImportExportManager(q)),
        mimeType(rhs.mimeType),
        outputMimeType(rhs.outputMimeType),
        undoStack(new UndoStack(q)),
        guidesConfig(rhs.guidesConfig),
        m_bAutoDetectedMime(rhs.m_bAutoDetectedMime),
        m_url(rhs.m_url),
        m_file(rhs.m_file),
        modified(rhs.modified),
        readwrite(rhs.readwrite),
        firstMod(rhs.firstMod),
        lastMod(rhs.lastMod),
        nserver(new KisNameServer(*rhs.nserver)),
        preActivatedNode(0), // the node is from another hierarchy!
        imageIdleWatcher(2000 /*ms*/),
        assistants(rhs.assistants), // WARNING: assistants should not store pointers to the document!
        gridConfig(rhs.gridConfig),
        savingLock(&savingMutex)
    {
    }

    ~Private() {
        // Don't delete m_d->shapeController because it's in a QObject hierarchy.
        delete nserver;
    }

    KoDocumentInfo *docInfo = 0;

    KoUnit unit;

    KisImportExportManager *importExportManager = 0; // The filter-manager to use when loading/saving [for the options]

    QByteArray mimeType; // The actual mimetype of the document
    QByteArray outputMimeType; // The mimetype to use when saving

    QTimer autoSaveTimer;
    QString lastErrorMessage; // see openFile()
    QString lastWarningMessage;
    int autoSaveDelay = 300; // in seconds, 0 to disable.
    bool modifiedAfterAutosave = false;
    bool isAutosaving = false;
    bool disregardAutosaveFailure = false;

    KUndo2Stack *undoStack = 0;

    KisGuidesConfig guidesConfig;

    bool m_bAutoDetectedMime = false; // whether the mimetype in the arguments was detected by the part itself
    QUrl m_url; // local url - the one displayed to the user.
    QString m_file; // Local file - the only one the part implementation should deal with.

    QMutex savingMutex;

    bool modified = false;
    bool readwrite = false;

    QDateTime firstMod;
    QDateTime lastMod;

    KisNameServer *nserver;

    KisImageSP image;
    KisImageSP savingImage;

    KisNodeWSP preActivatedNode;
    KisShapeController* shapeController = 0;
    KoShapeController* koShapeController = 0;
    KisIdleWatcher imageIdleWatcher;
    QScopedPointer<KisSignalAutoConnection> imageIdleConnection;

    QList<KisPaintingAssistantSP> assistants;
    KisGridConfig gridConfig;

    StdLockableWrapper<QMutex> savingLock;

<<<<<<< HEAD
    bool modifiedWhileSaving = false;
=======
>>>>>>> f566a802
    QScopedPointer<KisDocument> backgroundSaveDocument;
    QPointer<KoUpdater> savingUpdater;
    QFuture<KisImportExportFilter::ConversionStatus> childSavingFuture;
    KritaUtils::ExportFileJob backgroundSaveJob;

    bool isRecovered = false;

    void setImageAndInitIdleWatcher(KisImageSP _image) {
        image = _image;

        imageIdleWatcher.setTrackedImage(image);

        if (image) {
            imageIdleConnection.reset(
                        new KisSignalAutoConnection(
                            &imageIdleWatcher, SIGNAL(startedIdleMode()),
                            image.data(), SLOT(explicitRegenerateLevelOfDetail())));
        }
    }

    class StrippedSafeSavingLocker;
};

class KisDocument::Private::StrippedSafeSavingLocker {
public:
    StrippedSafeSavingLocker(QMutex *savingMutex, KisImageSP image)
        : m_locked(false)
        , m_image(image)
        , m_savingLock(savingMutex)
        , m_imageLock(image, true)

    {
        /**
         * Initial try to lock both objects. Locking the image guards
         * us from any image composition threads running in the
         * background, while savingMutex guards us from entering the
         * saving code twice by autosave and main threads.
         *
         * Since we are trying to lock multiple objects, so we should
         * do it in a safe manner.
         */
        m_locked = std::try_lock(m_imageLock, m_savingLock) < 0;

        if (!m_locked) {
            m_image->requestStrokeEnd();
            QApplication::processEvents();

            // one more try...
            m_locked = std::try_lock(m_imageLock, m_savingLock) < 0;
        }
    }

    ~StrippedSafeSavingLocker() {
         if (m_locked) {
             m_imageLock.unlock();
             m_savingLock.unlock();
         }
     }

    bool successfullyLocked() const {
        return m_locked;
    }

private:
    bool m_locked;
    KisImageSP m_image;
    StdLockableWrapper<QMutex> m_savingLock;
    KisImageBarrierLockAdapter m_imageLock;
};

KisDocument::KisDocument()
    : d(new Private(this))
{
    connect(KisConfigNotifier::instance(), SIGNAL(configChanged()), SLOT(slotConfigChanged()));
    connect(d->undoStack, SIGNAL(cleanChanged(bool)), this, SLOT(slotUndoStackCleanChanged(bool)));
    connect(&d->autoSaveTimer, SIGNAL(timeout()), this, SLOT(slotAutoSave()));
    setObjectName(newObjectName());

    // preload the krita resources
    KisResourceServerProvider::instance();

    d->shapeController = new KisShapeController(this, d->nserver),
    d->koShapeController = new KoShapeController(0, d->shapeController),

    slotConfigChanged();
}

KisDocument::KisDocument(const KisDocument &rhs)
    : QObject(),
      d(new Private(*rhs.d, this))
{
    connect(KisConfigNotifier::instance(), SIGNAL(configChanged()), SLOT(slotConfigChanged()));
    connect(d->undoStack, SIGNAL(cleanChanged(bool)), this, SLOT(slotUndoStackCleanChanged(bool)));
    connect(&d->autoSaveTimer, SIGNAL(timeout()), this, SLOT(slotAutoSave()));
    setObjectName(rhs.objectName());
<<<<<<< HEAD

    d->shapeController = new KisShapeController(this, d->nserver),
    d->koShapeController = new KoShapeController(0, d->shapeController),

    slotConfigChanged();

    // clone the image with keeping the GUIDs of the layers intact
    // NOTE: we expect the image to be locked!
    setCurrentImage(rhs.image()->clone(true));

=======

    d->shapeController = new KisShapeController(this, d->nserver),
    d->koShapeController = new KoShapeController(0, d->shapeController),

    slotConfigChanged();

    // clone the image with keeping the GUIDs of the layers intact
    // NOTE: we expect the image to be locked!
    setCurrentImage(rhs.image()->clone(true));

>>>>>>> f566a802
    if (rhs.d->preActivatedNode) {
        // since we clone uuid's, we can use them for lacating new
        // nodes. Otherwise we would need to use findSymmetricClone()
        d->preActivatedNode =
                KisLayerUtils::findNodeByUuid(d->image->root(), rhs.d->preActivatedNode->uuid());
    }
}

KisDocument::~KisDocument()
{
    // wait until all the pending operations are in progress
    waitForSavingToComplete();

    /**
     * Push a timebomb, which will try to release the memory after
     * the document has been deleted
     */
    KisPaintDevice::createMemoryReleaseObject()->deleteLater();

    d->autoSaveTimer.disconnect(this);
    d->autoSaveTimer.stop();

    delete d->importExportManager;

    // Despite being QObject they needs to be deleted before the image
    delete d->shapeController;

    delete d->koShapeController;

    if (d->image) {
        d->image->notifyAboutToBeDeleted();

        /**
         * WARNING: We should wait for all the internal image jobs to
         * finish before entering KisImage's destructor. The problem is,
         * while execution of KisImage::~KisImage, all the weak shared
         * pointers pointing to the image enter an inconsistent
         * state(!). The shared counter is already zero and destruction
         * has started, but the weak reference doesn't know about it,
         * because KisShared::~KisShared hasn't been executed yet. So all
         * the threads running in background and having weak pointers will
         * enter the KisImage's destructor as well.
         */

        d->image->requestStrokeCancellation();
        d->image->waitForDone();

        // clear undo commands that can still point to the image
        d->undoStack->clear();
        d->image->waitForDone();

        KisImageWSP sanityCheckPointer = d->image;
        Q_UNUSED(sanityCheckPointer);
        // The following line trigger the deletion of the image
        d->image.clear();

        // check if the image has actually been deleted
        KIS_SAFE_ASSERT_RECOVER_NOOP(!sanityCheckPointer.isValid());
    }


    delete d;
}

bool KisDocument::reload()
{
    // XXX: reimplement!
    return false;
}

KisDocument *KisDocument::clone()
{
    return new KisDocument(*this);
}

bool KisDocument::exportDocumentImpl(const KritaUtils::ExportFileJob &job, KisPropertiesConfigurationSP exportConfiguration)
{
    QFileInfo filePathInfo(job.filePath);

    if (filePathInfo.exists() && !filePathInfo.isWritable()) {
        slotCompleteSavingDocument(job,
                                   KisImportExportFilter::CreationError,
                                   i18n("%1 cannot be written to. Please save under a different name.", job.filePath));
        return false;
    }

    KisConfig cfg;
    if (cfg.backupFile() && filePathInfo.exists()) {
        KBackup::backupFile(job.filePath);
    }

    KIS_SAFE_ASSERT_RECOVER_RETURN_VALUE(!job.mimeType.isEmpty(), false);
<<<<<<< HEAD

    const QString actionName =
        job.flags & KritaUtils::SaveIsExporting ?
        i18n("Exporting Document...") :
        i18n("Saving Document...");

    bool started =
        initiateSavingInBackground(actionName,
                                   this, SLOT(slotCompleteSavingDocument(KritaUtils::ExportFileJob, KisImportExportFilter::ConversionStatus,QString)),
                                   job, exportConfiguration);

=======

    const QString actionName =
        job.flags & KritaUtils::SaveIsExporting ?
        i18n("Exporting Document...") :
        i18n("Saving Document...");

    bool started =
        initiateSavingInBackground(actionName,
                                   this, SLOT(slotCompleteSavingDocument(KritaUtils::ExportFileJob, KisImportExportFilter::ConversionStatus,QString)),
                                   job, exportConfiguration);

>>>>>>> f566a802
    if (!started) {
        emit canceled(QString());
    }

    return started;
}

bool KisDocument::exportDocument(const QUrl &url, const QByteArray &mimeType, bool showWarnings, KisPropertiesConfigurationSP exportConfiguration)
{
    using namespace KritaUtils;

    SaveFlags flags = SaveIsExporting;
    if (showWarnings) {
        flags |= SaveShowWarnings;
    }

    return exportDocumentImpl(KritaUtils::ExportFileJob(url.toLocalFile(),
                                                        mimeType,
                                                        flags),
                              exportConfiguration);

}

bool KisDocument::saveAs(const QUrl &url, const QByteArray &mimeType, bool showWarnings, KisPropertiesConfigurationSP exportConfiguration)
{
    using namespace KritaUtils;

    return exportDocumentImpl(ExportFileJob(url.toLocalFile(),
                                            mimeType,
                                            showWarnings ? SaveShowWarnings : SaveNone),
                              exportConfiguration);
}

bool KisDocument::save(bool showWarnings, KisPropertiesConfigurationSP exportConfiguration)
{
    return saveAs(url(), mimeType(), showWarnings, exportConfiguration);
}

QByteArray KisDocument::serializeToNativeByteArray()
{
    QByteArray byteArray;
    QBuffer buffer(&byteArray);

    QScopedPointer<KisImportExportFilter> filter(KisImportExportManager::filterForMimeType(nativeFormatMimeType(), KisImportExportManager::Export));
    filter->setBatchMode(true);
    filter->setMimeType(nativeFormatMimeType());

    Private::StrippedSafeSavingLocker locker(&d->savingMutex, d->image);
    if (!locker.successfullyLocked()) {
        return byteArray;
    }

    d->savingImage = d->image;

    if (filter->convert(this, &buffer) != KisImportExportFilter::OK) {
        qWarning() << "serializeToByteArray():: Could not export to our native format";
    }

    return byteArray;
}

void KisDocument::slotCompleteSavingDocument(const KritaUtils::ExportFileJob &job, KisImportExportFilter::ConversionStatus status, const QString &errorMessage)
{
    const QString fileName = QFileInfo(job.filePath).fileName();

    if (status != KisImportExportFilter::OK) {
        emit statusBarMessage(i18nc("%1 --- failing file name, %2 --- error mesage",
                                    "Error during saving %1: %2",
                                    fileName,
                                    exportErrorToUserMessage(status, errorMessage)), errorMessageTimeout);

        if (!fileBatchMode()) {
            const QString filePath = job.filePath;
            QMessageBox::critical(0, i18nc("@title:window", "Krita"), i18n("Could not save %1\nReason: %2", filePath, errorMessage));
        }
    } else {
        if (!(job.flags & KritaUtils::SaveIsExporting)) {
            setUrl(QUrl::fromLocalFile(job.filePath));
            setLocalFilePath(job.filePath);
            setMimeType(job.mimeType);
            updateEditingTime(true);

<<<<<<< HEAD
            if (!d->modifiedWhileSaving) {
                d->undoStack->setClean();
            }
=======
            d->undoStack->setClean();
>>>>>>> f566a802
            setRecovered(false);
            removeAutoSaveFiles();
        }

        emit completed();
        emit sigSavingFinished();

        emit statusBarMessage(i18n("Finished saving %1", fileName), successMessageTimeout);
    }
}

QByteArray KisDocument::mimeType() const
{
    return d->mimeType;
}

void KisDocument::setMimeType(const QByteArray & mimeType)
{
    d->mimeType = mimeType;
}

bool KisDocument::fileBatchMode() const
{
    return d->importExportManager->batchMode();
}

void KisDocument::setFileBatchMode(const bool batchMode)
{
    d->importExportManager->setBatchMode(batchMode);
}

KisDocument* KisDocument::lockAndCloneForSaving()
{
    Private::StrippedSafeSavingLocker locker(&d->savingMutex, d->image);
    if (!locker.successfullyLocked()) {
        return 0;
    }
    return new KisDocument(*this);
}

bool KisDocument::exportDocumentSync(const QUrl &url, const QByteArray &mimeType, KisPropertiesConfigurationSP exportConfiguration)
{
    Private::StrippedSafeSavingLocker locker(&d->savingMutex, d->image);
    if (!locker.successfullyLocked()) {
        return false;
    }

    d->savingImage = d->image;

    const QString fileName = url.toLocalFile();

    KisImportExportFilter::ConversionStatus status =
        d->importExportManager->
            exportDocument(fileName, fileName, mimeType, false, exportConfiguration);

    d->savingImage = 0;

    return status == KisImportExportFilter::OK;
}

bool KisDocument::initiateSavingInBackground(const QString actionName,
                                             const QObject *receiverObject, const char *receiverMethod,
                                             const KritaUtils::ExportFileJob &job,
                                             KisPropertiesConfigurationSP exportConfiguration)
{
    KIS_ASSERT_RECOVER_RETURN_VALUE(job.isValid(), false);

    QScopedPointer<KisDocument> clonedDocument(lockAndCloneForSaving());

    // we block saving until the current saving is finished!
    if (!clonedDocument || !d->savingMutex.tryLock()) {
        return false;
    }

    KIS_ASSERT_RECOVER_RETURN_VALUE(!d->backgroundSaveDocument, false);
    KIS_ASSERT_RECOVER_RETURN_VALUE(!d->backgroundSaveJob.isValid(), false);
    d->backgroundSaveDocument.reset(clonedDocument.take());
    d->backgroundSaveJob = job;
<<<<<<< HEAD
    d->modifiedWhileSaving = false;
=======
>>>>>>> f566a802

    if (d->backgroundSaveJob.flags & KritaUtils::SaveInAutosaveMode) {
        d->backgroundSaveDocument->d->isAutosaving = true;
    }

    connect(d->backgroundSaveDocument.data(),
            SIGNAL(sigBackgroundSavingFinished(KisImportExportFilter::ConversionStatus, const QString&)),
            this,
            SLOT(slotChildCompletedSavingInBackground(KisImportExportFilter::ConversionStatus, const QString&)));


    connect(this, SIGNAL(sigCompleteBackgroundSaving(KritaUtils::ExportFileJob,KisImportExportFilter::ConversionStatus,QString)),
            receiverObject, receiverMethod, Qt::UniqueConnection);

    bool started =
        d->backgroundSaveDocument->startExportInBackground(actionName,
                                                           job.filePath,
                                                           job.filePath,
                                                           job.mimeType,
                                                           job.flags & KritaUtils::SaveShowWarnings,
                                                           exportConfiguration);
<<<<<<< HEAD

    return started;
}


=======

    return started;
}


>>>>>>> f566a802
void KisDocument::slotChildCompletedSavingInBackground(KisImportExportFilter::ConversionStatus status, const QString &errorMessage)
{
    KIS_SAFE_ASSERT_RECOVER(!d->savingMutex.tryLock()) {
        d->savingMutex.unlock();
        return;
    }

    KIS_SAFE_ASSERT_RECOVER_RETURN(d->backgroundSaveDocument);

    if (d->backgroundSaveJob.flags & KritaUtils::SaveInAutosaveMode) {
        d->backgroundSaveDocument->d->isAutosaving = false;
    }

    d->backgroundSaveDocument.take()->deleteLater();
    d->savingMutex.unlock();

    KIS_SAFE_ASSERT_RECOVER_RETURN(d->backgroundSaveJob.isValid());
    const KritaUtils::ExportFileJob job = d->backgroundSaveJob;
    d->backgroundSaveJob = KritaUtils::ExportFileJob();

    emit sigCompleteBackgroundSaving(job, status, errorMessage);
}

void KisDocument::slotAutoSave()
{
    if (!d->modified || !d->modifiedAfterAutosave) return;
    const QString autoSaveFileName = generateAutoSaveFileName(localFilePath());

    bool started =
        initiateSavingInBackground(i18n("Autosaving..."),
                                   this, SLOT(slotCompleteAutoSaving(KritaUtils::ExportFileJob, KisImportExportFilter::ConversionStatus, const QString&)),
                                   KritaUtils::ExportFileJob(autoSaveFileName, nativeFormatMimeType(), KritaUtils::SaveIsExporting | KritaUtils::SaveInAutosaveMode),
                                   0);

    if (!started) {
        const int emergencyAutoSaveInterval = 10; // sec
        setAutoSaveDelay(emergencyAutoSaveInterval);
    } else {
        d->modifiedAfterAutosave = false;
    }
}

void KisDocument::slotCompleteAutoSaving(const KritaUtils::ExportFileJob &job, KisImportExportFilter::ConversionStatus status, const QString &errorMessage)
{
    Q_UNUSED(job);

    const QString fileName = QFileInfo(job.filePath).fileName();

    if (status != KisImportExportFilter::OK) {
        const int emergencyAutoSaveInterval = 10; // sec
        setAutoSaveDelay(emergencyAutoSaveInterval);
        emit statusBarMessage(i18nc("%1 --- failing file name, %2 --- error mesage",
                                    "Error during autosaving %1: %2",
                                    fileName,
                                    exportErrorToUserMessage(status, errorMessage)), errorMessageTimeout);
    } else {
        KisConfig cfg;
        d->autoSaveDelay = cfg.autoSaveInterval();

<<<<<<< HEAD
        if (!d->modifiedWhileSaving) {
            d->autoSaveTimer.stop(); // until the next change
        } else {
            setAutoSaveDelay(d->autoSaveDelay); // restart the timer
=======
        if (!d->modifiedAfterAutosave) {
            d->autoSaveTimer.stop(); // until the next change
>>>>>>> f566a802
        }

        emit statusBarMessage(i18n("Finished autosaving %1", fileName), successMessageTimeout);
    }
}

bool KisDocument::startExportInBackground(const QString &actionName,
                                          const QString &location,
                                          const QString &realLocation,
                                          const QByteArray &mimeType,
                                          bool showWarnings,
                                          KisPropertiesConfigurationSP exportConfiguration)
{
    d->savingImage = d->image;

    KisMainWindow *window = KisPart::instance()->currentMainwindow();
<<<<<<< HEAD
    d->savingUpdater = window->viewManager()->createThreadedUpdater(actionName);
    d->importExportManager->setUpdater(d->savingUpdater);
=======
    if (window) {
        if (window->viewManager()) {
            d->savingUpdater = window->viewManager()->createThreadedUpdater(actionName);
            d->importExportManager->setUpdater(d->savingUpdater);
        }
    }
>>>>>>> f566a802

    d->childSavingFuture =
        d->importExportManager->exportDocumentAsyc(location,
                                                   realLocation,
                                                   mimeType,
                                                   showWarnings,
                                                   exportConfiguration);

    if (d->childSavingFuture.isCanceled()) return false;

    typedef QFutureWatcher<KisImportExportFilter::ConversionStatus> StatusWatcher;
    StatusWatcher *watcher = new StatusWatcher();
    watcher->setFuture(d->childSavingFuture);

    connect(watcher, SIGNAL(finished()), SLOT(finishExportInBackground()));
    connect(watcher, SIGNAL(finished()), watcher, SLOT(deleteLater()));

    return true;
}

void KisDocument::finishExportInBackground()
{
    KIS_SAFE_ASSERT_RECOVER(d->childSavingFuture.isFinished()) {
        emit sigBackgroundSavingFinished(KisImportExportFilter::InternalError, "");
        return;
<<<<<<< HEAD
    }

    KisImportExportFilter::ConversionStatus status =
        d->childSavingFuture.result();
    const QString errorMessage = this->errorMessage();

    d->savingImage.clear();
    d->childSavingFuture = QFuture<KisImportExportFilter::ConversionStatus>();
    d->lastErrorMessage.clear();

    if (d->savingUpdater) {
        d->savingUpdater->setProgress(100);
    }

=======
    }

    KisImportExportFilter::ConversionStatus status =
        d->childSavingFuture.result();
    const QString errorMessage = this->errorMessage();

    d->savingImage.clear();
    d->childSavingFuture = QFuture<KisImportExportFilter::ConversionStatus>();
    d->lastErrorMessage.clear();

    if (d->savingUpdater) {
        d->savingUpdater->setProgress(100);
    }

>>>>>>> f566a802
    emit sigBackgroundSavingFinished(status, errorMessage);
}

void KisDocument::setReadWrite(bool readwrite)
{
    d->readwrite = readwrite;
    setAutoSaveDelay(d->autoSaveDelay);

    Q_FOREACH (KisMainWindow *mainWindow, KisPart::instance()->mainWindows()) {
        mainWindow->setReadWrite(readwrite);
    }
}

void KisDocument::setAutoSaveDelay(int delay)
{
    //qDebug() << "setting autosave delay from" << d->autoSaveDelay << "to" << delay;
    d->autoSaveDelay = delay;
    if (isReadWrite() && d->autoSaveDelay > 0) {
        d->autoSaveTimer.start(d->autoSaveDelay * 1000);
    }
    else {
        d->autoSaveTimer.stop();
    }
}

KoDocumentInfo *KisDocument::documentInfo() const
{
    return d->docInfo;
}

bool KisDocument::isModified() const
{
    return d->modified;
}

QPixmap KisDocument::generatePreview(const QSize& size)
{
    KisImageSP image = d->image;
    if (d->savingImage) image = d->savingImage;

    if (image) {
        QRect bounds = image->bounds();
        QSize newSize = bounds.size();
        newSize.scale(size, Qt::KeepAspectRatio);
        QPixmap px = QPixmap::fromImage(image->convertToQImage(newSize, 0));
        if (px.size() == QSize(0,0)) {
            px = QPixmap(newSize);
            QPainter gc(&px);
            QBrush checkBrush = QBrush(KisCanvasWidgetBase::createCheckersImage(newSize.width() / 5));
            gc.fillRect(px.rect(), checkBrush);
            gc.end();
        }
        return px;
    }
    return QPixmap(size);
}

QString KisDocument::generateAutoSaveFileName(const QString & path) const
{
    QString retval;

    // Using the extension allows to avoid relying on the mime magic when opening
    const QString extension (".kra");
    QRegularExpression autosavePattern("^\\..+-autosave.kra$");
<<<<<<< HEAD

    QFileInfo fi(path);
    QString dir = fi.absolutePath();
    QString filename = fi.fileName();

=======

    QFileInfo fi(path);
    QString dir = fi.absolutePath();
    QString filename = fi.fileName();

>>>>>>> f566a802
    if (path.isEmpty() || autosavePattern.match(filename).hasMatch()) {
        // Never saved?
#ifdef Q_OS_WIN
        // On Windows, use the temp location (https://bugs.kde.org/show_bug.cgi?id=314921)
        retval = QString("%1%2.%3-%4-%5-autosave%6").arg(QDir::tempPath()).arg(QDir::separator()).arg("krita").arg(qApp->applicationPid()).arg(objectName()).arg(extension);
#else
        // On Linux, use a temp file in $HOME then. Mark it with the pid so two instances don't overwrite each other's autosave file
        retval = QString("%1%2.%3-%4-%5-autosave%6").arg(QDir::homePath()).arg(QDir::separator()).arg("krita").arg(qApp->applicationPid()).arg(objectName()).arg(extension);
#endif
    } else {
        retval = QString("%1%2.%3-autosave%4").arg(dir).arg(QDir::separator()).arg(filename).arg(extension);
    }

    //qDebug() << "generateAutoSaveFileName() for path" << path << ":" << retval;
    return retval;
}

bool KisDocument::importDocument(const QUrl &_url)
{
    bool ret;

    dbgUI << "url=" << _url.url();

    // open...
    ret = openUrl(_url);

    // reset url & m_file (kindly? set by KisParts::openUrl()) to simulate a
    // File --> Import
    if (ret) {
        dbgUI << "success, resetting url";
        resetURL();
        setTitleModified();
    }

    return ret;
}


bool KisDocument::openUrl(const QUrl &_url, OpenFlags flags)
{
    if (!_url.isLocalFile()) {
        return false;
    }
    dbgUI << "url=" << _url.url();
    d->lastErrorMessage.clear();

    // Reimplemented, to add a check for autosave files and to improve error reporting
    if (!_url.isValid()) {
        d->lastErrorMessage = i18n("Malformed URL\n%1", _url.url());  // ## used anywhere ?
        return false;
    }

    QUrl url(_url);
    bool autosaveOpened = false;
    if (url.isLocalFile() && !fileBatchMode()) {
        QString file = url.toLocalFile();
        QString asf = generateAutoSaveFileName(file);
        if (QFile::exists(asf)) {
            KisApplication *kisApp = static_cast<KisApplication*>(qApp);
            kisApp->hideSplashScreen();
            //dbgUI <<"asf=" << asf;
            // ## TODO compare timestamps ?
            int res = QMessageBox::warning(0,
                                           i18nc("@title:window", "Krita"),
                                           i18n("An autosaved file exists for this document.\nDo you want to open the autosaved file instead?"),
                                           QMessageBox::Yes | QMessageBox::No | QMessageBox::Cancel, QMessageBox::Yes);
            switch (res) {
            case QMessageBox::Yes :
                url.setPath(asf);
                autosaveOpened = true;
                break;
            case QMessageBox::No :
                QFile::remove(asf);
                break;
            default: // Cancel
                return false;
            }
        }
    }

    bool ret = openUrlInternal(url);

    if (autosaveOpened || flags & RecoveryFile) {
        setReadWrite(true); // enable save button
        setModified(true);
        setRecovered(true);
    }
    else {
        if (!(flags & DontAddToRecent)) {
            KisPart::instance()->addRecentURLToAllMainWindows(_url);
        }

        if (ret) {
            // Detect readonly local-files; remote files are assumed to be writable
            QFileInfo fi(url.toLocalFile());
            setReadWrite(fi.isWritable());
        }

        setRecovered(false);
    }

    return ret;
}

class DlgLoadMessages : public KoDialog {
public:
    DlgLoadMessages(const QString &title, const QString &message, const QStringList &warnings) {
        setWindowTitle(title);
        setWindowIcon(KisIconUtils::loadIcon("warning"));
        QWidget *page = new QWidget(this);
        QVBoxLayout *layout = new QVBoxLayout(page);
        QHBoxLayout *hlayout = new QHBoxLayout();
        QLabel *labelWarning= new QLabel();
        labelWarning->setPixmap(KisIconUtils::loadIcon("warning").pixmap(32, 32));
        hlayout->addWidget(labelWarning);
        hlayout->addWidget(new QLabel(message));
        layout->addLayout(hlayout);
        QTextBrowser *browser = new QTextBrowser();
        QString warning = "<html><body><p><b>";
        if (warnings.size() == 1) {
            warning += "</b> Reason:</p>";
        }
        else {
            warning += "</b> Reasons:</p>";
        }
        warning += "<p/><ul>";

        Q_FOREACH(const QString &w, warnings) {
            warning += "\n<li>" + w + "</li>";
        }
        warning += "</ul>";
        browser->setHtml(warning);
        browser->setMinimumHeight(200);
        browser->setMinimumWidth(400);
        layout->addWidget(browser);
        setMainWidget(page);
        setButtons(KoDialog::Ok);
        resize(minimumSize());
    }
};

bool KisDocument::openFile()
{
    //dbgUI <<"for" << localFilePath();
    if (!QFile::exists(localFilePath())) {
        QMessageBox::critical(0, i18nc("@title:window", "Krita"), i18n("File %1 does not exist.", localFilePath()));
        return false;
    }

    QString filename = localFilePath();
    QString typeName = mimeType();

    if (typeName.isEmpty()) {
        typeName = KisMimeDatabase::mimeTypeForFile(filename);
    }

    //qDebug() << "mimetypes 4:" << typeName;

    // Allow to open backup files, don't keep the mimetype application/x-trash.
    if (typeName == "application/x-trash") {
        QString path = filename;
        while (path.length() > 0) {
            path.chop(1);
            typeName = KisMimeDatabase::mimeTypeForFile(path);
            //qDebug() << "\t" << path << typeName;
            if (!typeName.isEmpty()) {
                break;
            }
        }
        //qDebug() << "chopped" << filename  << "to" << path << "Was trash, is" << typeName;
    }
    dbgUI << localFilePath() << "type:" << typeName;

    KisMainWindow *window = KisPart::instance()->currentMainwindow();
<<<<<<< HEAD

    if (window) {
        KoUpdaterPtr updater = window->viewManager()->createUnthreadedUpdater(i18n("Opening document"));
        d->importExportManager->setUpdater(updater);
=======
    if (window) {
        if (window->viewManager()) {
            KoUpdaterPtr updater = window->viewManager()->createUnthreadedUpdater(i18n("Opening document"));
            d->importExportManager->setUpdater(updater);
        }
>>>>>>> f566a802
    }

    KisImportExportFilter::ConversionStatus status;

    status = d->importExportManager->importDocument(localFilePath(), typeName);
    if (status != KisImportExportFilter::OK) {
        QString msg = KisImportExportFilter::conversionStatusString(status);
        if (!msg.isEmpty()) {
            DlgLoadMessages dlg(i18nc("@title:window", "Krita"),
                                i18n("Could not open %2.\nReason: %1.", msg, prettyPathOrUrl()),
                                errorMessage().split("\n") + warningMessage().split("\n"));
            dlg.exec();
        }
        return false;
    }
    else if (!warningMessage().isEmpty()) {
        DlgLoadMessages dlg(i18nc("@title:window", "Krita"),
                            i18n("There were problems opening %1.", prettyPathOrUrl()),
                            warningMessage().split("\n"));
        dlg.exec();
        setUrl(QUrl());
    }

    setMimeTypeAfterLoading(typeName);
    emit sigLoadingFinished();

    undoStack()->clear();

    return true;
}

// shared between openFile and koMainWindow's "create new empty document" code
void KisDocument::setMimeTypeAfterLoading(const QString& mimeType)
{
    d->mimeType = mimeType.toLatin1();
    d->outputMimeType = d->mimeType;
}


bool KisDocument::loadNativeFormat(const QString & file_)
{
    return openUrl(QUrl::fromLocalFile(file_));
}

void KisDocument::setModified()
{
    d->modified = true;

}

void KisDocument::setModified(bool mod)
{
    if (mod) {
        updateEditingTime(false);
    }

    if (d->isAutosaving)   // ignore setModified calls due to autosaving
        return;

    if ( !d->readwrite && d->modified ) {
        errKrita << "Can't set a read-only document to 'modified' !" << endl;
        return;
    }

    //dbgUI<<" url:" << url.path();
    //dbgUI<<" mod="<<mod<<" MParts mod="<<KisParts::ReadWritePart::isModified()<<" isModified="<<isModified();

    if (mod && !d->modifiedAfterAutosave) {
        // First change since last autosave -> start the autosave timer
        setAutoSaveDelay(d->autoSaveDelay);
    }
    d->modifiedAfterAutosave |= mod;
    d->modifiedWhileSaving |= mod;

    if (mod == isModified())
        return;

    d->modified = mod;

    if (mod) {
        documentInfo()->updateParameters();
    }

    // This influences the title
    setTitleModified();
    emit modified(mod);
}

void KisDocument::setRecovered(bool value)
{
    d->isRecovered = value;
}

bool KisDocument::isRecovered() const
{
    return d->isRecovered;
}

void KisDocument::updateEditingTime(bool forceStoreElapsed)
{
    QDateTime now = QDateTime::currentDateTime();
    int firstModDelta = d->firstMod.secsTo(now);
    int lastModDelta = d->lastMod.secsTo(now);

    if (lastModDelta > 30) {
        d->docInfo->setAboutInfo("editing-time", QString::number(d->docInfo->aboutInfo("editing-time").toInt() + d->firstMod.secsTo(d->lastMod)));
        d->firstMod = now;
    } else if (firstModDelta > 60 || forceStoreElapsed) {
        d->docInfo->setAboutInfo("editing-time", QString::number(d->docInfo->aboutInfo("editing-time").toInt() + firstModDelta));
        d->firstMod = now;
    }

    d->lastMod = now;
}

QString KisDocument::prettyPathOrUrl() const
{
    QString _url(url().toDisplayString());
#ifdef Q_OS_WIN
    if (url().isLocalFile()) {
        _url = QDir::toNativeSeparators(_url);
    }
#endif
    return _url;
}

// Get caption from document info (title(), in about page)
QString KisDocument::caption() const
{
    QString c;
    if (documentInfo()) {
        c = documentInfo()->aboutInfo("title");
    }
    const QString _url(url().fileName());
    if (!c.isEmpty() && !_url.isEmpty()) {
        c = QString("%1 - %2").arg(c).arg(_url);
    }
    else if (c.isEmpty()) {
        c = _url; // Fall back to document URL
    }
    return c;
}

void KisDocument::setTitleModified()
{
    emit titleModified(caption(), isModified());
}

QDomDocument KisDocument::createDomDocument(const QString& tagName, const QString& version) const
{
    return createDomDocument("krita", tagName, version);
}

//static
QDomDocument KisDocument::createDomDocument(const QString& appName, const QString& tagName, const QString& version)
{
    QDomImplementation impl;
    QString url = QString("http://www.calligra.org/DTD/%1-%2.dtd").arg(appName).arg(version);
    QDomDocumentType dtype = impl.createDocumentType(tagName,
                                                     QString("-//KDE//DTD %1 %2//EN").arg(appName).arg(version),
                                                     url);
    // The namespace URN doesn't need to include the version number.
    QString namespaceURN = QString("http://www.calligra.org/DTD/%1").arg(appName);
    QDomDocument doc = impl.createDocument(namespaceURN, tagName, dtype);
    doc.insertBefore(doc.createProcessingInstruction("xml", "version=\"1.0\" encoding=\"UTF-8\""), doc.documentElement());
    return doc;
}

bool KisDocument::isNativeFormat(const QByteArray& mimetype) const
{
    if (mimetype == nativeFormatMimeType())
        return true;
    return extraNativeMimeTypes().contains(mimetype);
}

void KisDocument::setErrorMessage(const QString& errMsg)
{
    d->lastErrorMessage = errMsg;
}

QString KisDocument::errorMessage() const
{
    return d->lastErrorMessage;
}

void KisDocument::setWarningMessage(const QString& warningMsg)
{
    d->lastWarningMessage = warningMsg;
}

QString KisDocument::warningMessage() const
{
    return d->lastWarningMessage;
}


void KisDocument::removeAutoSaveFiles()
{
    //qDebug() << "removeAutoSaveFiles";
    // Eliminate any auto-save file
    QString asf = generateAutoSaveFileName(localFilePath());   // the one in the current dir
    //qDebug() << "\tfilename:" << asf << "exists:" << QFile::exists(asf);
    if (QFile::exists(asf)) {
        //qDebug() << "\tremoving autosavefile" << asf;
        QFile::remove(asf);
    }
    asf = generateAutoSaveFileName(QString());   // and the one in $HOME
    //qDebug() << "Autsavefile in $home" << asf;
    if (QFile::exists(asf)) {
        //qDebug() << "\tremoving autsavefile 2" << asf;
        QFile::remove(asf);
    }
}

KoUnit KisDocument::unit() const
{
    return d->unit;
}

void KisDocument::setUnit(const KoUnit &unit)
{
    if (d->unit != unit) {
        d->unit = unit;
        emit unitChanged(unit);
    }
}

KUndo2Stack *KisDocument::undoStack()
{
    return d->undoStack;
}

KisImportExportManager *KisDocument::importExportManager() const
{
    return d->importExportManager;
}

void KisDocument::addCommand(KUndo2Command *command)
{
    if (command)
        d->undoStack->push(command);
}

void KisDocument::beginMacro(const KUndo2MagicString & text)
{
    d->undoStack->beginMacro(text);
}

void KisDocument::endMacro()
{
    d->undoStack->endMacro();
}

void KisDocument::slotUndoStackCleanChanged(bool value)
{
    setModified(!value);
}

void KisDocument::slotConfigChanged()
{
    KisConfig cfg;
    d->undoStack->setUndoLimit(cfg.undoStackLimit());
    setAutoSaveDelay(cfg.autoSaveInterval());
}

void KisDocument::clearUndoHistory()
{
    d->undoStack->clear();
}

KisGridConfig KisDocument::gridConfig() const
{
    return d->gridConfig;
}

void KisDocument::setGridConfig(const KisGridConfig &config)
{
    d->gridConfig = config;
}

const KisGuidesConfig& KisDocument::guidesConfig() const
{
    return d->guidesConfig;
}

void KisDocument::setGuidesConfig(const KisGuidesConfig &data)
{
    if (d->guidesConfig == data) return;

    d->guidesConfig = data;
    emit sigGuidesConfigChanged(d->guidesConfig);
}

void KisDocument::resetURL() {
    setUrl(QUrl());
    setLocalFilePath(QString());
}

KoDocumentInfoDlg *KisDocument::createDocumentInfoDialog(QWidget *parent, KoDocumentInfo *docInfo) const
{
    return new KoDocumentInfoDlg(parent, docInfo);
}

bool KisDocument::isReadWrite() const
{
    return d->readwrite;
}

QUrl KisDocument::url() const
{
    return d->m_url;
}

bool KisDocument::closeUrl(bool promptToSave)
{
    if (promptToSave) {
        if ( isReadWrite() && isModified()) {
            Q_FOREACH (KisView *view, KisPart::instance()->views()) {
                if (view && view->document() == this) {
                    if (!view->queryClose()) {
                        return false;
                    }
                }
            }
        }
    }
    // Not modified => ok and delete temp file.
    d->mimeType = QByteArray();

    // It always succeeds for a read-only part,
    // but the return value exists for reimplementations
    // (e.g. pressing cancel for a modified read-write part)
    return true;
}



void KisDocument::setUrl(const QUrl &url)
{
    d->m_url = url;
}

QString KisDocument::localFilePath() const
{
    return d->m_file;
}


void KisDocument::setLocalFilePath( const QString &localFilePath )
{
    d->m_file = localFilePath;
}

bool KisDocument::openUrlInternal(const QUrl &url)
{
    if ( !url.isValid() )
        return false;

    if (d->m_bAutoDetectedMime) {
        d->mimeType = QByteArray();
        d->m_bAutoDetectedMime = false;
    }

    QByteArray mimetype = d->mimeType;

    if ( !closeUrl() )
        return false;

    d->mimeType = mimetype;
    setUrl(url);

    d->m_file.clear();

    if (d->m_url.isLocalFile()) {
        d->m_file = d->m_url.toLocalFile();
        bool ret;
        // set the mimetype only if it was not already set (for example, by the host application)
        if (d->mimeType.isEmpty()) {
            // get the mimetype of the file
            // using findByUrl() to avoid another string -> url conversion
            QString mime = KisMimeDatabase::mimeTypeForFile(d->m_url.toLocalFile());
            d->mimeType = mime.toLocal8Bit();
            d->m_bAutoDetectedMime = true;
        }

        setUrl(d->m_url);
        ret = openFile();

        if (ret) {
            emit completed();
        } else {
            emit canceled(QString());
        }
        return ret;
    }
    return false;
}

bool KisDocument::newImage(const QString& name,
                           qint32 width, qint32 height,
                           const KoColorSpace* cs,
                           const KoColor &bgColor, bool backgroundAsLayer,
                           int numberOfLayers,
                           const QString &description, const double imageResolution)
{
    Q_ASSERT(cs);

    KisConfig cfg;

    KisImageSP image;
    KisPaintLayerSP layer;

    if (!cs) return false;

    QApplication::setOverrideCursor(Qt::BusyCursor);

    image = new KisImage(createUndoStore(), width, height, cs, name);

    Q_CHECK_PTR(image);

    connect(image, SIGNAL(sigImageModified()), this, SLOT(setImageModified()), Qt::UniqueConnection);
    image->setResolution(imageResolution, imageResolution);

    image->assignImageProfile(cs->profile());
    documentInfo()->setAboutInfo("title", name);
    if (name != i18n("Unnamed") && !name.isEmpty()) {
        setUrl(QUrl::fromLocalFile(QDesktopServices::storageLocation(QDesktopServices::PicturesLocation) + '/' + name + ".kra"));
    }
    documentInfo()->setAboutInfo("abstract", description);

    layer = new KisPaintLayer(image.data(), image->nextLayerName(), OPACITY_OPAQUE_U8, cs);
    Q_CHECK_PTR(layer);

    if (backgroundAsLayer) {
        image->setDefaultProjectionColor(KoColor(cs));

        if (bgColor.opacityU8() == OPACITY_OPAQUE_U8) {
            layer->paintDevice()->setDefaultPixel(bgColor);
        } else {
            // Hack: with a semi-transparent background color, the projection isn't composited right if we just set the default pixel
            KisFillPainter painter;
            painter.begin(layer->paintDevice());
            painter.fillRect(0, 0, width, height, bgColor, bgColor.opacityU8());
        }
    } else {
        image->setDefaultProjectionColor(bgColor);
    }
    layer->setDirty(QRect(0, 0, width, height));

    image->addNode(layer.data(), image->rootLayer().data());
    setCurrentImage(image);

    for(int i = 1; i < numberOfLayers; ++i) {
        KisPaintLayerSP layer = new KisPaintLayer(image, image->nextLayerName(), OPACITY_OPAQUE_U8, cs);
        image->addNode(layer, image->root(), i);
        layer->setDirty(QRect(0, 0, width, height));
    }

    cfg.defImageWidth(width);
    cfg.defImageHeight(height);
    cfg.defImageResolution(imageResolution);
    cfg.defColorModel(image->colorSpace()->colorModelId().id());
    cfg.setDefaultColorDepth(image->colorSpace()->colorDepthId().id());
    cfg.defColorProfile(image->colorSpace()->profile()->name());

    QApplication::restoreOverrideCursor();

    return true;
}

bool KisDocument::isSaving() const
{
    const bool result = d->savingMutex.tryLock();
    if (result) {
        d->savingMutex.unlock();
    }
    return !result;
}

void KisDocument::waitForSavingToComplete()
{
    KisAsyncActionFeedback f(i18nc("progress dialog message when the user closes the document that is being saved", "Waiting for saving to complete..."), 0);
    f.waitForMutex(&d->savingMutex);
}

KoShapeBasedDocumentBase *KisDocument::shapeController() const
{
    return d->shapeController;
}

KoShapeLayer* KisDocument::shapeForNode(KisNodeSP layer) const
{
    return d->shapeController->shapeForNode(layer);
}

QList<KisPaintingAssistantSP> KisDocument::assistants() const
{
    return d->assistants;
}

void KisDocument::setAssistants(const QList<KisPaintingAssistantSP> value)
{
    d->assistants = value;
}

void KisDocument::setPreActivatedNode(KisNodeSP activatedNode)
{
    d->preActivatedNode = activatedNode;
}

KisNodeSP KisDocument::preActivatedNode() const
{
    return d->preActivatedNode;
}

KisImageWSP KisDocument::image() const
{
    return d->image;
}

KisImageSP KisDocument::savingImage() const
{
    return d->savingImage;
}


void KisDocument::setCurrentImage(KisImageSP image)
{
    if (d->image) {
        // Disconnect existing sig/slot connections
        d->image->disconnect(this);
        d->shapeController->setImage(0);
        d->image = 0;
    }

    if (!image) return;

    d->setImageAndInitIdleWatcher(image);
    d->shapeController->setImage(image);
    setModified(false);
    connect(d->image, SIGNAL(sigImageModified()), this, SLOT(setImageModified()), Qt::UniqueConnection);
    d->image->initialRefreshGraph();
}

void KisDocument::setImageModified()
{
    setModified(true);
}


KisUndoStore* KisDocument::createUndoStore()
{
    return new KisDocumentUndoStore(this);
}

bool KisDocument::isAutosaving() const
{
    return d->isAutosaving;
}

QString KisDocument::exportErrorToUserMessage(KisImportExportFilter::ConversionStatus status, const QString &errorMessage)
{
    return errorMessage.isEmpty() ? KisImportExportFilter::conversionStatusString(status) : errorMessage;
}<|MERGE_RESOLUTION|>--- conflicted
+++ resolved
@@ -320,10 +320,7 @@
 
     StdLockableWrapper<QMutex> savingLock;
 
-<<<<<<< HEAD
     bool modifiedWhileSaving = false;
-=======
->>>>>>> f566a802
     QScopedPointer<KisDocument> backgroundSaveDocument;
     QPointer<KoUpdater> savingUpdater;
     QFuture<KisImportExportFilter::ConversionStatus> childSavingFuture;
@@ -419,7 +416,6 @@
     connect(d->undoStack, SIGNAL(cleanChanged(bool)), this, SLOT(slotUndoStackCleanChanged(bool)));
     connect(&d->autoSaveTimer, SIGNAL(timeout()), this, SLOT(slotAutoSave()));
     setObjectName(rhs.objectName());
-<<<<<<< HEAD
 
     d->shapeController = new KisShapeController(this, d->nserver),
     d->koShapeController = new KoShapeController(0, d->shapeController),
@@ -430,18 +426,6 @@
     // NOTE: we expect the image to be locked!
     setCurrentImage(rhs.image()->clone(true));
 
-=======
-
-    d->shapeController = new KisShapeController(this, d->nserver),
-    d->koShapeController = new KoShapeController(0, d->shapeController),
-
-    slotConfigChanged();
-
-    // clone the image with keeping the GUIDs of the layers intact
-    // NOTE: we expect the image to be locked!
-    setCurrentImage(rhs.image()->clone(true));
-
->>>>>>> f566a802
     if (rhs.d->preActivatedNode) {
         // since we clone uuid's, we can use them for lacating new
         // nodes. Otherwise we would need to use findSymmetricClone()
@@ -534,7 +518,6 @@
     }
 
     KIS_SAFE_ASSERT_RECOVER_RETURN_VALUE(!job.mimeType.isEmpty(), false);
-<<<<<<< HEAD
 
     const QString actionName =
         job.flags & KritaUtils::SaveIsExporting ?
@@ -546,19 +529,6 @@
                                    this, SLOT(slotCompleteSavingDocument(KritaUtils::ExportFileJob, KisImportExportFilter::ConversionStatus,QString)),
                                    job, exportConfiguration);
 
-=======
-
-    const QString actionName =
-        job.flags & KritaUtils::SaveIsExporting ?
-        i18n("Exporting Document...") :
-        i18n("Saving Document...");
-
-    bool started =
-        initiateSavingInBackground(actionName,
-                                   this, SLOT(slotCompleteSavingDocument(KritaUtils::ExportFileJob, KisImportExportFilter::ConversionStatus,QString)),
-                                   job, exportConfiguration);
-
->>>>>>> f566a802
     if (!started) {
         emit canceled(QString());
     }
@@ -641,13 +611,9 @@
             setMimeType(job.mimeType);
             updateEditingTime(true);
 
-<<<<<<< HEAD
             if (!d->modifiedWhileSaving) {
                 d->undoStack->setClean();
             }
-=======
-            d->undoStack->setClean();
->>>>>>> f566a802
             setRecovered(false);
             removeAutoSaveFiles();
         }
@@ -726,10 +692,7 @@
     KIS_ASSERT_RECOVER_RETURN_VALUE(!d->backgroundSaveJob.isValid(), false);
     d->backgroundSaveDocument.reset(clonedDocument.take());
     d->backgroundSaveJob = job;
-<<<<<<< HEAD
     d->modifiedWhileSaving = false;
-=======
->>>>>>> f566a802
 
     if (d->backgroundSaveJob.flags & KritaUtils::SaveInAutosaveMode) {
         d->backgroundSaveDocument->d->isAutosaving = true;
@@ -751,19 +714,11 @@
                                                            job.mimeType,
                                                            job.flags & KritaUtils::SaveShowWarnings,
                                                            exportConfiguration);
-<<<<<<< HEAD
 
     return started;
 }
 
 
-=======
-
-    return started;
-}
-
-
->>>>>>> f566a802
 void KisDocument::slotChildCompletedSavingInBackground(KisImportExportFilter::ConversionStatus status, const QString &errorMessage)
 {
     KIS_SAFE_ASSERT_RECOVER(!d->savingMutex.tryLock()) {
@@ -823,15 +778,10 @@
         KisConfig cfg;
         d->autoSaveDelay = cfg.autoSaveInterval();
 
-<<<<<<< HEAD
         if (!d->modifiedWhileSaving) {
             d->autoSaveTimer.stop(); // until the next change
         } else {
             setAutoSaveDelay(d->autoSaveDelay); // restart the timer
-=======
-        if (!d->modifiedAfterAutosave) {
-            d->autoSaveTimer.stop(); // until the next change
->>>>>>> f566a802
         }
 
         emit statusBarMessage(i18n("Finished autosaving %1", fileName), successMessageTimeout);
@@ -848,17 +798,12 @@
     d->savingImage = d->image;
 
     KisMainWindow *window = KisPart::instance()->currentMainwindow();
-<<<<<<< HEAD
-    d->savingUpdater = window->viewManager()->createThreadedUpdater(actionName);
-    d->importExportManager->setUpdater(d->savingUpdater);
-=======
     if (window) {
         if (window->viewManager()) {
             d->savingUpdater = window->viewManager()->createThreadedUpdater(actionName);
             d->importExportManager->setUpdater(d->savingUpdater);
         }
     }
->>>>>>> f566a802
 
     d->childSavingFuture =
         d->importExportManager->exportDocumentAsyc(location,
@@ -884,7 +829,6 @@
     KIS_SAFE_ASSERT_RECOVER(d->childSavingFuture.isFinished()) {
         emit sigBackgroundSavingFinished(KisImportExportFilter::InternalError, "");
         return;
-<<<<<<< HEAD
     }
 
     KisImportExportFilter::ConversionStatus status =
@@ -899,22 +843,6 @@
         d->savingUpdater->setProgress(100);
     }
 
-=======
-    }
-
-    KisImportExportFilter::ConversionStatus status =
-        d->childSavingFuture.result();
-    const QString errorMessage = this->errorMessage();
-
-    d->savingImage.clear();
-    d->childSavingFuture = QFuture<KisImportExportFilter::ConversionStatus>();
-    d->lastErrorMessage.clear();
-
-    if (d->savingUpdater) {
-        d->savingUpdater->setProgress(100);
-    }
-
->>>>>>> f566a802
     emit sigBackgroundSavingFinished(status, errorMessage);
 }
 
@@ -979,19 +907,11 @@
     // Using the extension allows to avoid relying on the mime magic when opening
     const QString extension (".kra");
     QRegularExpression autosavePattern("^\\..+-autosave.kra$");
-<<<<<<< HEAD
 
     QFileInfo fi(path);
     QString dir = fi.absolutePath();
     QString filename = fi.fileName();
 
-=======
-
-    QFileInfo fi(path);
-    QString dir = fi.absolutePath();
-    QString filename = fi.fileName();
-
->>>>>>> f566a802
     if (path.isEmpty() || autosavePattern.match(filename).hasMatch()) {
         // Never saved?
 #ifdef Q_OS_WIN
@@ -1166,18 +1086,9 @@
     dbgUI << localFilePath() << "type:" << typeName;
 
     KisMainWindow *window = KisPart::instance()->currentMainwindow();
-<<<<<<< HEAD
-
-    if (window) {
+    if (window && window->viewManager()) {
         KoUpdaterPtr updater = window->viewManager()->createUnthreadedUpdater(i18n("Opening document"));
         d->importExportManager->setUpdater(updater);
-=======
-    if (window) {
-        if (window->viewManager()) {
-            KoUpdaterPtr updater = window->viewManager()->createUnthreadedUpdater(i18n("Opening document"));
-            d->importExportManager->setUpdater(updater);
-        }
->>>>>>> f566a802
     }
 
     KisImportExportFilter::ConversionStatus status;
