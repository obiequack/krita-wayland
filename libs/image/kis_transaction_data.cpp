/*
 *  Copyright (c) 2002 Patrick Julien <freak@codepimps.org>
 *
 *  This program is free software; you can redistribute it and/or modify
 *  it under the terms of the GNU General Public License as published by
 *  the Free Software Foundation; either version 2 of the License, or
 *  (at your option) any later version.
 *
 *  This program is distributed in the hope that it will be useful,
 *  but WITHOUT ANY WARRANTY; without even the implied warranty of
 *  MERCHANTABILITY or FITNESS FOR A PARTICULAR PURPOSE.  See the
 *  GNU General Public License for more details.
 *
 *  You should have received a copy of the GNU General Public License
 *  along with this program; if not, write to the Free Software
 *  Foundation, Inc., 51 Franklin Street, Fifth Floor, Boston, MA 02110-1301, USA.
 */

#include "kis_transaction_data.h"

#include "kis_pixel_selection.h"
#include "kis_paint_device.h"
#include "kis_paint_device_frames_interface.h"
#include "kis_datamanager.h"
#include "kis_image.h"

//#define DEBUG_TRANSACTIONS

#ifdef DEBUG_TRANSACTIONS
#    define DEBUG_ACTION(action) dbgKrita << action << "for" << m_d->device->dataManager()
#else
#    define DEBUG_ACTION(action)
#endif


class Q_DECL_HIDDEN KisTransactionData::Private
{
public:
    KisPaintDeviceSP device;
    KisMementoSP memento;
    bool firstRedo;
    bool transactionFinished;
    QPoint oldOffset;
    QPoint newOffset;

    bool savedOutlineCacheValid;
    QPainterPath savedOutlineCache;
    KUndo2Command *flattenUndoCommand;
    bool resetSelectionOutlineCache;

    int transactionTime;
    int transactionFrameId;
    KisDataManagerSP savedDataManager;

    KUndo2Command newFrameCommand;

    void possiblySwitchCurrentTime();
    KisDataManagerSP dataManager();
    void moveDevice(const QPoint newOffset);

    void tryCreateNewFrame(KisPaintDeviceSP device, int time);
};


KisTransactionData::KisTransactionData(const KUndo2MagicString& name, KisPaintDeviceSP device, bool resetSelectionOutlineCache, KUndo2Command* parent)
    : KUndo2Command(name, parent)

    , m_d(new Private())
{
    m_d->resetSelectionOutlineCache = resetSelectionOutlineCache;
    setTimedID(-1);
    init(device);
    saveSelectionOutlineCache();
}

#include "kis_raster_keyframe_channel.h"
#include "kis_image_config.h"

void KisTransactionData::Private::tryCreateNewFrame(KisPaintDeviceSP device, int time)
{
    if (!device->framesInterface()) return;

    KisImageConfig cfg(true);
    if (!cfg.lazyFrameCreationEnabled()) return;

    KisRasterKeyframeChannel *channel = device->keyframeChannel();
    KIS_ASSERT_RECOVER(channel) { return; }

    KisKeyframeSP keyframe = channel->keyframeAt(time);

    if (!keyframe) {
<<<<<<< HEAD
        keyframe = channel->visibleKeyframeAt(time);
        channel->copyKeyframe(keyframe, time, &newFrameCommand);
=======
        keyframe = channel->activeKeyframeAt(time);
        KisKeyframeSP newKeyframe = channel->copyKeyframe(keyframe, time, &newFrameCommand);
        newKeyframe->setColorLabel(KisImageConfig(true).defaultFrameColorLabel());
>>>>>>> 00d20f93
    }
}

void KisTransactionData::init(KisPaintDeviceSP device)
{
    m_d->device = device;
    DEBUG_ACTION("Transaction started");

    m_d->oldOffset = QPoint(device->x(), device->y());
    m_d->firstRedo = true;
    m_d->transactionFinished = false;
    m_d->flattenUndoCommand = 0;

    m_d->transactionTime = device->defaultBounds()->currentTime();

    m_d->tryCreateNewFrame(m_d->device, m_d->transactionTime);

    m_d->transactionFrameId = device->framesInterface() ? device->framesInterface()->currentFrameId() : -1;
    m_d->savedDataManager = m_d->transactionFrameId >= 0 ?
        m_d->device->framesInterface()->frameDataManager(m_d->transactionFrameId) :
        m_d->device->dataManager();
    m_d->memento = m_d->savedDataManager->getMemento();
}

KisTransactionData::~KisTransactionData()
{
    Q_ASSERT(m_d->memento);
    m_d->savedDataManager->purgeHistory(m_d->memento);

    delete m_d;
}

void KisTransactionData::Private::moveDevice(const QPoint newOffset)
{
    if (transactionFrameId >= 0) {
        device->framesInterface()->setFrameOffset(transactionFrameId, newOffset);
    } else {
        device->moveTo(newOffset);
    }
}

void KisTransactionData::endTransaction()
{
    if(!m_d->transactionFinished) {
        // make sure the time didn't change during the transaction
        KIS_ASSERT_RECOVER_RETURN(
            m_d->transactionTime == m_d->device->defaultBounds()->currentTime());

        DEBUG_ACTION("Transaction ended");
        m_d->transactionFinished = true;
        m_d->savedDataManager->commit();
        m_d->newOffset = QPoint(m_d->device->x(), m_d->device->y());
    }
}

void KisTransactionData::startUpdates()
{
    if (m_d->transactionFrameId == -1 ||
        m_d->transactionFrameId ==
        m_d->device->framesInterface()->currentFrameId()) {

        QRect rc;
        QRect mementoExtent = m_d->memento->extent();

        if (m_d->newOffset == m_d->oldOffset) {
            rc = mementoExtent.translated(m_d->device->x(), m_d->device->y());
        } else {
            QRect totalExtent =
                m_d->savedDataManager->extent() | mementoExtent;

            rc = totalExtent.translated(m_d->oldOffset) |
                totalExtent.translated(m_d->newOffset);
        }

        m_d->device->setDirty(rc);
    } else {
        m_d->device->framesInterface()->invalidateFrameCache(m_d->transactionFrameId);
    }
}

void KisTransactionData::possiblyNotifySelectionChanged()
{
    KisPixelSelectionSP pixelSelection =
        dynamic_cast<KisPixelSelection*>(m_d->device.data());

    KisSelectionSP selection;
    if (pixelSelection && (selection = pixelSelection->parentSelection())) {
        selection->notifySelectionChanged();
    }
}

void KisTransactionData::possiblyResetOutlineCache()
{
    KisPixelSelectionSP pixelSelection;

    if (m_d->resetSelectionOutlineCache &&
        (pixelSelection =
         dynamic_cast<KisPixelSelection*>(m_d->device.data()))) {

        pixelSelection->invalidateOutlineCache();
    }
}

void KisTransactionData::Private::possiblySwitchCurrentTime()
{
    if (device->defaultBounds()->currentTime() == transactionTime) return;

    qWarning() << "WARNING: undo command has been executed, when another frame has been active. That shouldn't have happened.";
    device->requestTimeSwitch(transactionTime);
}

void KisTransactionData::redo()
{
    //KUndo2QStack calls redo(), so the first call needs to be blocked
    if (m_d->firstRedo) {
        m_d->firstRedo = false;


        possiblyResetOutlineCache();
        possiblyNotifySelectionChanged();
        return;
    }


    restoreSelectionOutlineCache(false);

    m_d->newFrameCommand.redo();

    DEBUG_ACTION("Redo()");

    Q_ASSERT(m_d->memento);
    m_d->savedDataManager->rollforward(m_d->memento);

    if (m_d->newOffset != m_d->oldOffset) {
        m_d->moveDevice(m_d->newOffset);
    }

    m_d->possiblySwitchCurrentTime();
    startUpdates();
    possiblyNotifySelectionChanged();
}

void KisTransactionData::undo()
{
    DEBUG_ACTION("Undo()");
    Q_ASSERT(m_d->memento);
    m_d->savedDataManager->rollback(m_d->memento);

    if (m_d->newOffset != m_d->oldOffset) {
        m_d->moveDevice(m_d->oldOffset);
    }

    restoreSelectionOutlineCache(true);

    m_d->possiblySwitchCurrentTime();
    startUpdates();
    possiblyNotifySelectionChanged();

    m_d->newFrameCommand.undo();
}

void KisTransactionData::saveSelectionOutlineCache()
{
    m_d->savedOutlineCacheValid = false;

    KisPixelSelectionSP pixelSelection =
        dynamic_cast<KisPixelSelection*>(m_d->device.data());

    if (pixelSelection) {
        m_d->savedOutlineCacheValid = pixelSelection->outlineCacheValid();
        if (m_d->savedOutlineCacheValid) {
            m_d->savedOutlineCache = pixelSelection->outlineCache();

            possiblyResetOutlineCache();
        }

        KisSelectionSP selection = pixelSelection->parentSelection();
        if (selection) {
            m_d->flattenUndoCommand = selection->flatten();
            if (m_d->flattenUndoCommand) {
                m_d->flattenUndoCommand->redo();
            }
        }
    }
}

void KisTransactionData::restoreSelectionOutlineCache(bool undo)
{
    KisPixelSelectionSP pixelSelection =
        dynamic_cast<KisPixelSelection*>(m_d->device.data());

    if (pixelSelection) {
        bool savedOutlineCacheValid;
        QPainterPath savedOutlineCache;

        savedOutlineCacheValid = pixelSelection->outlineCacheValid();
        if (savedOutlineCacheValid) {
            savedOutlineCache = pixelSelection->outlineCache();
        }

        if (m_d->savedOutlineCacheValid) {
            pixelSelection->setOutlineCache(m_d->savedOutlineCache);
        } else {
            pixelSelection->invalidateOutlineCache();
        }

        m_d->savedOutlineCacheValid = savedOutlineCacheValid;
        if (m_d->savedOutlineCacheValid) {
            m_d->savedOutlineCache = savedOutlineCache;
        }

        if (m_d->flattenUndoCommand) {
            if (undo) {
                m_d->flattenUndoCommand->undo();
            } else {
                m_d->flattenUndoCommand->redo();
            }
        }
    }
}<|MERGE_RESOLUTION|>--- conflicted
+++ resolved
@@ -89,14 +89,9 @@
     KisKeyframeSP keyframe = channel->keyframeAt(time);
 
     if (!keyframe) {
-<<<<<<< HEAD
         keyframe = channel->visibleKeyframeAt(time);
-        channel->copyKeyframe(keyframe, time, &newFrameCommand);
-=======
-        keyframe = channel->activeKeyframeAt(time);
         KisKeyframeSP newKeyframe = channel->copyKeyframe(keyframe, time, &newFrameCommand);
         newKeyframe->setColorLabel(KisImageConfig(true).defaultFrameColorLabel());
->>>>>>> 00d20f93
     }
 }
 
