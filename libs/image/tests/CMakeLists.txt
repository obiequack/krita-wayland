--- conflicted
+++ resolved
@@ -122,9 +122,6 @@
     kis_colorize_mask_test.cpp
     kis_mask_similarity_test.cpp
     KisMaskGeneratorBenchmark.cpp
-<<<<<<< HEAD
-    kis_time_range_test.cpp
-=======
     kis_layer_style_filter_environment_test.cpp
     kis_asl_parser_test.cpp
     KisPerStrokeRandomSourceTest.cpp
@@ -148,11 +145,11 @@
     kis_random_generator_test.cpp
     kis_keyframing_test.cpp
     kis_filter_mask_test.cpp
+    kis_time_range_test.cpp
 
     LINK_LIBRARIES kritaimage Qt5::Test
     NAME_PREFIX "libs-image-"
 )
->>>>>>> 472eb4da
 
 krita_add_broken_unit_tests(
     kis_transform_mask_test.cpp
