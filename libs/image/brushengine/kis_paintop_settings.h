--- conflicted
+++ resolved
@@ -207,16 +207,12 @@
     qreal savedBrushSize() const;
     void setSavedBrushSize(qreal value);
 
-<<<<<<< HEAD
-    QString effectivePaintOpCompositeOp();
-=======
     qreal savedEraserOpacity() const;
     void setSavedEraserOpacity(qreal value);
     qreal savedBrushOpacity() const;
     void setSavedBrushOpacity(qreal value);
 
-    QString effectivePaintOpCompositeOp() const;
->>>>>>> e51acee5
+    QString effectivePaintOpCompositeOp();
 
     void setPreset(KisPaintOpPresetWSP preset);
 
