--- conflicted
+++ resolved
@@ -36,17 +36,16 @@
     QPointer<KisKeyframeChannel> channel;
     int time;
 
-<<<<<<< HEAD
     Private(KisKeyframeChannel *channel, int time)
         : channel(channel), time(time)
     {}
+
+    virtual ~KisKeyframeBase() = default;
 };
 
 KisKeyframeBase::KisKeyframeBase(KisKeyframeChannel *channel, int time)
     : m_d(new Private(channel, time))
 {}
-
-KisKeyframeBase::~KisKeyframeBase() = default;
 
 KisKeyframeChannel *KisKeyframeBase::channel() const
 {
@@ -73,12 +72,6 @@
 
 struct KisKeyframe::Private
 {
-    InterpolationMode interpolationMode{Constant};
-    InterpolationTangentsMode tangentsMode{Smooth};
-    QPointF leftTangent;
-    QPointF rightTangent;
-    int colorLabel{0};
-=======
     InterpolationMode interpolationMode {InterpolationMode::Constant};
     InterpolationTangentsMode tangentsMode {InterpolationTangentsMode::Smooth};
     QPointF leftTangent;
@@ -89,7 +82,6 @@
         : channel(channel)
         , time(time)
     {}
->>>>>>> cb013fe2
 };
 
 KisKeyframe::KisKeyframe(KisKeyframeChannel *channel, int time)
