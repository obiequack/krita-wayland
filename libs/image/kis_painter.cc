--- conflicted
+++ resolved
@@ -65,12 +65,8 @@
 #include "kis_perspective_math.h"
 #include "tiles3/kis_random_accessor.h"
 #include <kis_distance_information.h>
-<<<<<<< HEAD
 #include <KoColorSpaceMaths.h>
-=======
 #include "kis_lod_transform.h"
->>>>>>> e51acee5
-
 
 // Maximum distance from a Bezier control point to the line through the start
 // and end points for the curve to be considered flat.
