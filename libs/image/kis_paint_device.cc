/*
 *  Copyright (c) 2002 Patrick Julien <freak@codepimps.org>
 *  Copyright (c) 2004 Boudewijn Rempt <boud@valdyas.org>
 *
 *  This program is free software; you can redistribute it and/or modify
 *  it under the terms of the GNU General Public License as published by
 *  the Free Software Foundation; either version 2 of the License, or
 *  (at your option) any later version.
 *
 *  This program is distributed in the hope that it will be useful,
 *  but WITHOUT ANY WARRANTY; without even the implied warranty of
 *  MERCHANTABILITY or FITNESS FOR A PARTICULAR PURPOSE.  See the
 *  GNU General Public License for more details.
 *
 *  You should have received a copy of the GNU General Public License
 *  along with this program; if not, write to the Free Software
 *  Foundation, Inc., 51 Franklin Street, Fifth Floor, Boston, MA 02110-1301, USA.
 */

#include "kis_paint_device.h"

#include <QRect>
#include <QTransform>
#include <QImage>
#include <QList>
#include <QHash>
#include <QIODevice>
#include <qmath.h>

#include <klocalizedstring.h>

#include <KoChannelInfo.h>
#include <KoColorProfile.h>
#include <KoColor.h>
#include <KoColorSpace.h>
#include <KoColorSpaceRegistry.h>
#include <KoColorModelStandardIds.h>
#include <KoIntegerMaths.h>
#include <KoMixColorsOp.h>
#include <KoUpdater.h>

#include "kis_image.h"
#include "kis_random_sub_accessor.h"
#include "kis_selection.h"
#include "kis_node.h"
#include "kis_datamanager.h"
#include "kis_paint_device_writer.h"
#include "kis_selection_component.h"
#include "kis_pixel_selection.h"
#include "kis_repeat_iterators_pixel.h"
#include "kis_fixed_paint_device.h"

#include "tiles3/kis_hline_iterator.h"
#include "tiles3/kis_vline_iterator.h"
#include "tiles3/kis_random_accessor.h"

#include "kis_default_bounds.h"

#include "kis_lod_transform.h"

#include "kis_raster_keyframe_channel.h"

#include "kis_paint_device_cache.h"
#include "kis_paint_device_data.h"
#include "kis_paint_device_frames_interface.h"

#include "kis_transform_worker.h"
#include "kis_filter_strategy.h"

<<<<<<< HEAD
struct KisPaintDevice::Private {
=======
struct KisPaintDeviceSPStaticRegistrar {
    KisPaintDeviceSPStaticRegistrar() {
        qRegisterMetaType<KisPaintDeviceSP>("KisPaintDeviceSP");
    }
};
static KisPaintDeviceSPStaticRegistrar __registrar;



struct KisPaintDevice::Private
{
>>>>>>> bcdae430
    /**
     * Used when the paint device is loading to ensure no lod/animation
     * interferes the process.
     */
    static const KisDefaultBoundsSP transitionalDefaultBounds;

public:

    class KisPaintDeviceStrategy;
    class KisPaintDeviceWrappedStrategy;

    Private(KisPaintDevice *paintDevice);
    ~Private();

    KisPaintDevice *q;
    KisNodeWSP parent;
    QScopedPointer<KisRasterKeyframeChannel> contentChannel;
    KisDefaultBoundsBaseSP defaultBounds;
    QScopedPointer<KisPaintDeviceStrategy> basicStrategy;
    QScopedPointer<KisPaintDeviceWrappedStrategy> wrappedStrategy;
    QScopedPointer<KisPaintDeviceFramesInterface> framesInterface;
    bool isProjectionDevice;

    KisPaintDeviceStrategy* currentStrategy();

    void init(const KoColorSpace *cs, const quint8 *defaultPixel);
    KUndo2Command* convertColorSpace(const KoColorSpace * dstColorSpace, KoColorConversionTransformation::Intent renderingIntent, KoColorConversionTransformation::ConversionFlags conversionFlags);
    bool assignProfile(const KoColorProfile * profile);

    inline const KoColorSpace* colorSpace() const
    {
        return currentData()->colorSpace();
    }
    inline KisDataManagerSP dataManager() const
    {
        return currentData()->dataManager();
    }

    inline qint32 x() const
    {
        return currentData()->x();
    }
    inline qint32 y() const
    {
        return currentData()->y();
    }
    inline void setX(qint32 x)
    {
        currentData()->setX(x);
    }
    inline void setY(qint32 y)
    {
        currentData()->setY(y);
    }

    inline KisPaintDeviceCache* cache()
    {
        return currentData()->cache();
    }


    void cloneAllDataObjects(Private *rhs, bool copyFrames)
    {

        m_lodData.reset();
        m_externalFrameData.reset();

        if (!m_frames.isEmpty()) {
            m_frames.clear();
        }

        if (!copyFrames) {
            if (m_data) {
                m_data->prepareClone(rhs->currentNonLodData(), true);
            } else {
                m_data = toQShared(new KisPaintDeviceData(rhs->currentNonLodData(), true));
            }
        } else {
            if (m_data && !rhs->m_data) {
                m_data.clear();
            } else if (!m_data && rhs->m_data) {
                m_data = toQShared(new KisPaintDeviceData(rhs->m_data.data(), true));
            } else if (m_data && rhs->m_data) {
                m_data->prepareClone(rhs->m_data.data(), true);
            }

            if (!rhs->m_frames.isEmpty()) {
                FramesHash::const_iterator it = rhs->m_frames.constBegin();
                FramesHash::const_iterator end = rhs->m_frames.constEnd();

                for (; it != end; ++it) {
                    DataSP data = toQShared(new KisPaintDeviceData(it.value().data(), true));
                    m_frames.insert(it.key(), data);
                }
            }
        }

        if (rhs->m_lodData) {
            m_lodData.reset(new KisPaintDeviceData(rhs->m_lodData.data(), true));
        }
    }

    void prepareClone(KisPaintDeviceSP src)
    {
        prepareCloneImpl(src, src->m_d->currentData());
        Q_ASSERT(fastBitBltPossible(src));
    }

    bool fastBitBltPossible(KisPaintDeviceSP src)
    {
        return fastBitBltPossibleImpl(src->m_d->currentData());
    }

    int currentFrameId() const
    {
        KIS_ASSERT_RECOVER(contentChannel) {
            return -1;
        }
        return !defaultBounds->currentLevelOfDetail() ?
               contentChannel->frameIdAt(defaultBounds->currentTime()) :
               -1;
    }

    KisDataManagerSP frameDataManager(int frameId) const
    {
        DataSP data = m_frames[frameId];
        return data->dataManager();
    }

    void invalidateFrameCache(int frameId)
    {
        DataSP data = m_frames[frameId];
        return data->cache()->invalidate();
    }

private:
    typedef KisPaintDeviceData Data;
    typedef QSharedPointer<Data> DataSP;
    typedef QHash<int, DataSP> FramesHash;

    class FrameInsertionCommand : public KUndo2Command
    {
    public:

        FrameInsertionCommand(FramesHash *hash, DataSP data, int frameId, bool insert, KUndo2Command *parentCommand)
            : KUndo2Command(parentCommand),
              m_hash(hash),
              m_data(data),
              m_frameId(frameId),
              m_insert(insert)
        {
        }

        void redo()
        {
            doSwap(m_insert);
        }

        void undo()
        {
            doSwap(!m_insert);
        }

    private:
        void doSwap(bool insert)
        {
            if (insert) {
                m_hash->insert(m_frameId, m_data);
            } else {
                DataSP deletedData = m_hash->take(m_frameId);
            }
        }

    private:
        FramesHash *m_hash;
        DataSP m_data;
        int m_frameId;
        bool m_insert;
    };

public:

    int createFrame(bool copy, int copySrc, const QPoint &offset, KUndo2Command *parentCommand)
    {
        KIS_ASSERT_RECOVER(parentCommand) {
            return -1;
        }

        DataSP data;
        bool initialFrame = false;

        if (m_frames.isEmpty()) {
            /**
             * Here we move the contents of the paint device to the
             * new frame and clear m_data to make the "background" for
             * the areas where there is no frame at all.
             */
            data = toQShared(new Data(m_data.data(), true));
            m_data->dataManager()->clear();
            m_data->cache()->invalidate();
            initialFrame = true;

        } else if (copy) {
            DataSP srcData = m_frames[copySrc];
            data = toQShared(new Data(srcData.data(), true));
        } else {
            DataSP srcData = m_frames.begin().value();
            data = toQShared(new Data(srcData.data(), false));
        }

        if (!initialFrame && !copy) {
            data->setX(offset.x());
            data->setY(offset.y());
        }

        int frameId = nextFreeFrameId++;

        KUndo2Command *cmd =
            new FrameInsertionCommand(&m_frames,
                                      data,
                                      frameId, true,
                                      parentCommand);

        cmd->redo();

        return frameId;
    }

    void deleteFrame(int frame, KUndo2Command *parentCommand)
    {
        KIS_ASSERT_RECOVER_RETURN(m_frames.contains(frame));
        KIS_ASSERT_RECOVER_RETURN(parentCommand);

        DataSP deletedData = m_frames[frame];

        KUndo2Command *cmd =
            new FrameInsertionCommand(&m_frames,
                                      deletedData,
                                      frame, false,
                                      parentCommand);
        cmd->redo();
    }

    QRect frameBounds(int frameId)
    {
        DataSP data = m_frames[frameId];

        QRect extent = data->dataManager()->extent();
        extent.translate(data->x(), data->y());

        return extent;
    }

    QPoint frameOffset(int frameId) const
    {
        DataSP data = m_frames[frameId];
        return QPoint(data->x(), data->y());
    }

    void setFrameOffset(int frameId, const QPoint &offset)
    {
        DataSP data = m_frames[frameId];
        data->setX(offset.x());
        data->setY(offset.y());
    }

    const QList<int> frameIds() const
    {
        return m_frames.keys();
    }

    bool readFrame(QIODevice *stream, int frameId)
    {
        bool retval = false;
        DataSP data = m_frames[frameId];
        retval = data->dataManager()->read(stream);
        data->cache()->invalidate();
        return retval;
    }

    bool writeFrame(KisPaintDeviceWriter &store, int frameId)
    {
        DataSP data = m_frames[frameId];
        return data->dataManager()->write(store);
    }

    void setFrameDefaultPixel(const quint8 *defPixel, int frameId)
    {
        DataSP data = m_frames[frameId];
        data->dataManager()->setDefaultPixel(defPixel);
    }

    const quint8* frameDefaultPixel(int frameId) const
    {
        DataSP data = m_frames[frameId];
        return data->dataManager()->defaultPixel();
    }

    void fetchFrame(int frameId, KisPaintDeviceSP targetDevice);
    void uploadFrame(int srcFrameId, int dstFrameId, KisPaintDeviceSP srcDevice);
    void uploadFrame(int dstFrameId, KisPaintDeviceSP srcDevice);
    void uploadFrameData(DataSP srcData, DataSP dstData);

    struct LodDataStructImpl;
    LodDataStruct* createLodDataStruct(int lod);
    void updateLodDataStruct(LodDataStruct *dst, const QRect &srcRect);
    void uploadLodDataStruct(LodDataStruct *dst);
    QRegion regionForLodSyncing() const;

    void tesingFetchLodDevice(KisPaintDeviceSP targetDevice);

private:

    QRegion syncWholeDevice(Data *srcData);

    inline DataSP currentFrameData() const
    {
        DataSP data;

        const int numberOfFrames = contentChannel->keyframeCount();

        if (numberOfFrames > 1) {
            int frameId = contentChannel->frameIdAt(defaultBounds->currentTime());
            KIS_ASSERT_RECOVER(m_frames.contains(frameId)) {
                return m_frames.begin().value();
            }
            data = m_frames[frameId];
        } else if (numberOfFrames == 1) {
            data = m_frames.begin().value();
        } else {
            data = m_data;
        }

        return data;
    }

    inline Data* currentNonLodData() const
    {
        Data *data = m_data.data();

        if (contentChannel) {
            data = currentFrameData().data();
        } else if (isProjectionDevice && defaultBounds->externalFrameActive()) {
            if (!m_externalFrameData) {
                QMutexLocker l(&m_dataSwitchLock);
                if (!m_externalFrameData) {
                    m_externalFrameData.reset(new Data(m_data.data(), false));
                }
            }
            data = m_externalFrameData.data();
        }

        return data;
    }

    inline void ensureLodDataPresent() const
    {
        if (!m_lodData) {
            Data *srcData = currentNonLodData();

            QMutexLocker l(&m_dataSwitchLock);
            if (!m_lodData) {
                m_lodData.reset(new Data(srcData, false));
            }
        }
    }

    inline Data* currentData() const
    {
        Data *data = m_data.data();

        if (defaultBounds->currentLevelOfDetail()) {
            ensureLodDataPresent();
            data = m_lodData.data();
        } else {
            data = currentNonLodData();
        }

        return data;
    }

    void prepareCloneImpl(KisPaintDeviceSP src, Data *srcData)
    {
        currentData()->prepareClone(srcData);

        q->setDefaultPixel(srcData->dataManager()->defaultPixel());
        q->setDefaultBounds(src->defaultBounds());
    }

    bool fastBitBltPossibleImpl(Data *srcData)
    {
        return x() == srcData->x() && y() == srcData->y() &&
               *colorSpace() == *srcData->colorSpace();
    }

    QList<Data*> allDataObjects() const
    {
        QList<Data*> dataObjects;

        if (m_frames.isEmpty()) {
            dataObjects << m_data.data();
        }
        dataObjects << m_lodData.data();
        dataObjects << m_externalFrameData.data();

        Q_FOREACH (DataSP value, m_frames.values()) {
            dataObjects << value.data();
        }

        return dataObjects;
    }

    void transferFromData(Data *data, KisPaintDeviceSP targetDevice);

    struct Q_DECL_HIDDEN StrategyPolicy;
    typedef KisSequentialIteratorBase<ReadOnlyIteratorPolicy<StrategyPolicy>, StrategyPolicy> InternalSequentialConstIterator;
    typedef KisSequentialIteratorBase<WritableIteratorPolicy<StrategyPolicy>, StrategyPolicy> InternalSequentialIterator;

private:
    friend class KisPaintDeviceFramesInterface;

private:
    DataSP m_data;
    mutable QScopedPointer<Data> m_lodData;
    mutable QScopedPointer<Data> m_externalFrameData;
    mutable QMutex m_dataSwitchLock;

    FramesHash m_frames;
    int nextFreeFrameId;
};

const KisDefaultBoundsSP KisPaintDevice::Private::transitionalDefaultBounds = new KisDefaultBounds();

#include "kis_paint_device_strategies.h"

KisPaintDevice::Private::Private(KisPaintDevice *paintDevice)
    : q(paintDevice),
      basicStrategy(new KisPaintDeviceStrategy(paintDevice, this)),
      isProjectionDevice(false),
      m_data(new Data(paintDevice)),
      nextFreeFrameId(0)
{
}

KisPaintDevice::Private::~Private()
{
    m_frames.clear();
}

KisPaintDevice::Private::KisPaintDeviceStrategy* KisPaintDevice::Private::currentStrategy()
{
    if (!defaultBounds->wrapAroundMode()) {
        return basicStrategy.data();
    }

    QRect wrapRect = defaultBounds->bounds();
    if (!wrappedStrategy || wrappedStrategy->wrapRect() != wrapRect) {
        wrappedStrategy.reset(new KisPaintDeviceWrappedStrategy(wrapRect, q, this));
    }

    return wrappedStrategy.data();
}

struct KisPaintDevice::Private::StrategyPolicy {
    StrategyPolicy(KisPaintDevice::Private::KisPaintDeviceStrategy *strategy,
                   KisDataManager *dataManager, qint32 offsetX, qint32 offsetY)
        : m_strategy(strategy),
          m_dataManager(dataManager),
          m_offsetX(offsetX),
          m_offsetY(offsetY)
    {
    }

    KisHLineConstIteratorSP createConstIterator(const QRect &rect)
    {
        return m_strategy->createHLineConstIteratorNG(m_dataManager, rect.x(), rect.y(), rect.width(), m_offsetX, m_offsetY);
    }

    KisHLineIteratorSP createIterator(const QRect &rect)
    {
        return m_strategy->createHLineIteratorNG(m_dataManager, rect.x(), rect.y(), rect.width(), m_offsetX, m_offsetY);
    }

    int pixelSize() const
    {
        return m_dataManager->pixelSize();
    }


    KisPaintDeviceStrategy *m_strategy;
    KisDataManager *m_dataManager;
    int m_offsetX;
    int m_offsetY;
};

struct KisPaintDevice::Private::LodDataStructImpl : public KisPaintDevice::LodDataStruct {
    LodDataStructImpl(Data *_lodData) : lodData(_lodData) {}
    QScopedPointer<Data> lodData;
};

QRegion KisPaintDevice::Private::regionForLodSyncing() const
{
    Data *srcData = currentNonLodData();
    return srcData->dataManager()->region().translated(srcData->x(), srcData->y());
}

KisPaintDevice::LodDataStruct* KisPaintDevice::Private::createLodDataStruct(int newLod)
{
    Data *srcData = currentNonLodData();

    Data *lodData = new Data(srcData, false);
    LodDataStruct *lodStruct = new LodDataStructImpl(lodData);

    int expectedX = KisLodTransform::coordToLodCoord(srcData->x(), newLod);
    int expectedY = KisLodTransform::coordToLodCoord(srcData->y(), newLod);

    /**
     * We compare color spaces as pure pointers, because they must be
     * exactly the same, since they come from the common source.
     */
    if (lodData->levelOfDetail() != newLod ||
        lodData->colorSpace() != srcData->colorSpace() ||
        lodData->x() != expectedX ||
        lodData->y() != expectedY) {


        lodData->prepareClone(srcData);

        lodData->setLevelOfDetail(newLod);
        lodData->setX(expectedX);
        lodData->setY(expectedY);

        // FIXME: different kind of synchronization
    }

    //QRegion dirtyRegion = syncWholeDevice(srcData);
    lodData->cache()->invalidate();

    return lodStruct;
}

void KisPaintDevice::Private::updateLodDataStruct(LodDataStruct *_dst, const QRect &originalRect)
{
    LodDataStructImpl *dst = dynamic_cast<LodDataStructImpl*>(_dst);
    KIS_SAFE_ASSERT_RECOVER_RETURN(dst);

    Data *lodData = dst->lodData.data();
    Data *srcData = currentNonLodData();

    const int lod = lodData->levelOfDetail();
    const int srcStepSize = 1 << lod;

    const QRect srcRect = KisLodTransform::alignedRect(originalRect, lod);
    const QRect dstRect = KisLodTransform::scaledRect(srcRect, lod);
    if (!srcRect.isValid() || !dstRect.isValid()) return;

    KIS_ASSERT_RECOVER_NOOP(srcRect.width() / srcStepSize == dstRect.width());

    const int pixelSize = srcData->dataManager()->pixelSize();

    int rowsAccumulated = 0;
    int columnsAccumulated = 0;

    KoMixColorsOp *mixOp = colorSpace()->mixColorsOp();

    QScopedArrayPointer<quint8> blendData(new quint8[srcStepSize * srcRect.width() * pixelSize]);
    quint8 *blendDataPtr = blendData.data();
    int blendDataOffset = 0;

    const int srcCellSize = srcStepSize * srcStepSize;
    const int srcCellStride = srcCellSize * pixelSize;
    const int srcStepStride = srcStepSize * pixelSize;
    const int srcColumnStride = (srcStepSize - 1) * srcStepStride;

    QScopedArrayPointer<qint16> weights(new qint16[srcCellSize]);

    {
        const qint16 averageWeight = qCeil(255.0 / srcCellSize);
        const qint16 extraWeight = averageWeight * srcCellSize - 255;
        KIS_ASSERT_RECOVER_NOOP(extraWeight == 1);

        for (int i = 0; i < srcCellSize - 1; i++) {
            weights[i] = averageWeight;
        }
        weights[srcCellSize - 1] = averageWeight - extraWeight;
    }

    InternalSequentialConstIterator srcIntIt(StrategyPolicy(currentStrategy(), srcData->dataManager().data(), srcData->x(), srcData->y()), srcRect);
    InternalSequentialIterator dstIntIt(StrategyPolicy(currentStrategy(), lodData->dataManager().data(), lodData->x(), lodData->y()), dstRect);

    int rowsRemaining = srcRect.height();
    while (rowsRemaining > 0) {

        int colsRemaining = srcRect.width();
        while (colsRemaining > 0) {

            memcpy(blendDataPtr, srcIntIt.rawDataConst(), pixelSize);
            blendDataPtr += pixelSize;
            columnsAccumulated++;

            if (columnsAccumulated >= srcStepSize) {
                blendDataPtr += srcColumnStride;
                columnsAccumulated = 0;
            }

            srcIntIt.nextPixel();
            colsRemaining--;
        }

        rowsAccumulated++;

        if (rowsAccumulated >= srcStepSize) {

            // blend and write the final data
            blendDataPtr = blendData.data();
            for (int i = 0; i < dstRect.width(); i++) {
                mixOp->mixColors(blendDataPtr, weights.data(), srcCellSize, dstIntIt.rawData());

                blendDataPtr += srcCellStride;
                dstIntIt.nextPixel();
            }

            // reset counters
            rowsAccumulated = 0;
            blendDataPtr = blendData.data();
            blendDataOffset = 0;
        } else {
            blendDataOffset += srcStepStride;
            blendDataPtr = blendData.data() + blendDataOffset;
        }

        rowsRemaining--;
    }
}

void KisPaintDevice::Private::uploadLodDataStruct(LodDataStruct *_dst)
{
    LodDataStructImpl *dst = dynamic_cast<LodDataStructImpl*>(_dst);
    KIS_SAFE_ASSERT_RECOVER_RETURN(dst);

    KIS_SAFE_ASSERT_RECOVER_RETURN(
        dst->lodData->levelOfDetail() == defaultBounds->currentLevelOfDetail());

    ensureLodDataPresent();

    m_lodData->prepareClone(dst->lodData.data());
    m_lodData->dataManager()->bitBltRough(dst->lodData->dataManager(), dst->lodData->dataManager()->extent());
}

void KisPaintDevice::Private::transferFromData(Data *data, KisPaintDeviceSP targetDevice)
{
    QRect extent = data->dataManager()->extent();
    extent.translate(data->x(), data->y());

    targetDevice->m_d->prepareCloneImpl(q, data);
    targetDevice->m_d->currentStrategy()->fastBitBltRough(data->dataManager(), extent);
}

void KisPaintDevice::Private::fetchFrame(int frameId, KisPaintDeviceSP targetDevice)
{
    DataSP data = m_frames[frameId];
    transferFromData(data.data(), targetDevice);
}

void KisPaintDevice::Private::uploadFrame(int srcFrameId, int dstFrameId, KisPaintDeviceSP srcDevice)
{
    DataSP dstData = m_frames[dstFrameId];
    KIS_ASSERT_RECOVER_RETURN(dstData);

    DataSP srcData = srcDevice->m_d->m_frames[srcFrameId];
    KIS_ASSERT_RECOVER_RETURN(srcData);

    uploadFrameData(srcData, dstData);
}

void KisPaintDevice::Private::uploadFrame(int dstFrameId, KisPaintDeviceSP srcDevice)
{
    DataSP dstData = m_frames[dstFrameId];
    KIS_ASSERT_RECOVER_RETURN(dstData);

    DataSP srcData = srcDevice->m_d->m_data;
    KIS_ASSERT_RECOVER_RETURN(srcData);

    uploadFrameData(srcData, dstData);
}

void KisPaintDevice::Private::uploadFrameData(DataSP srcData, DataSP dstData)
{
    if (srcData->colorSpace() != dstData->colorSpace() &&
        !(*srcData->colorSpace() == *dstData->colorSpace())) {

        KUndo2Command tempCommand;

        srcData = toQShared(new Data(srcData.data(), true));
        srcData->convertDataColorSpace(dstData->colorSpace(),
                                       KoColorConversionTransformation::internalRenderingIntent(),
                                       KoColorConversionTransformation::internalConversionFlags(),
                                       &tempCommand);
    }

    dstData->dataManager()->clear();
    dstData->cache()->invalidate();

    const QRect rect = srcData->dataManager()->extent();
    dstData->dataManager()->bitBltRough(srcData->dataManager(), rect);
}

void KisPaintDevice::Private::tesingFetchLodDevice(KisPaintDeviceSP targetDevice)
{
    Data *data = m_lodData.data();
    Q_ASSERT(data);

    transferFromData(data, targetDevice);
}

KUndo2Command* KisPaintDevice::Private::convertColorSpace(const KoColorSpace * dstColorSpace, KoColorConversionTransformation::Intent renderingIntent, KoColorConversionTransformation::ConversionFlags conversionFlags)
{

    class DeviceChangeColorSpaceCommand : public KUndo2Command
    {
    public:
        DeviceChangeColorSpaceCommand(KisPaintDeviceSP device)
            : m_firstRun(true),
              m_device(device)
        {
        }

        void emitNotifications()
        {
            m_device->emitColorSpaceChanged();
            m_device->setDirty();
        }

        void redo()
        {
            KUndo2Command::redo();

            if (!m_firstRun) {
                m_firstRun = false;
                return;
            }

            emitNotifications();
        }

        void undo()
        {
            KUndo2Command::undo();
            emitNotifications();
        }

    private:
        bool m_firstRun;
        KisPaintDeviceSP m_device;
    };


    KUndo2Command *parentCommand = new DeviceChangeColorSpaceCommand(q);

    QList<Data*> dataObjects = allDataObjects();;

    Q_FOREACH (Data *data, dataObjects) {
        if (!data) continue;

        data->convertDataColorSpace(dstColorSpace, renderingIntent, conversionFlags, parentCommand);
    }

    if (!parentCommand->childCount()) {
        delete parentCommand;
        parentCommand = 0;
    } else {
        q->emitColorSpaceChanged();
    }

    return parentCommand;

}

bool KisPaintDevice::Private::assignProfile(const KoColorProfile * profile)
{
    if (!profile) return false;

    const KoColorSpace *dstColorSpace =
        KoColorSpaceRegistry::instance()->colorSpace(colorSpace()->colorModelId().id(), colorSpace()->colorDepthId().id(), profile);
    if (!dstColorSpace) return false;

    QList<Data*> dataObjects = allDataObjects();;
    Q_FOREACH (Data *data, dataObjects) {
        if (!data) continue;
        data->assignColorSpace(dstColorSpace);
    }
    q->emitProfileChanged();

    // no undo information is provided here
    return true;
}

void KisPaintDevice::Private::init(const KoColorSpace *cs, const quint8 *defaultPixel)
{
    QList<Data*> dataObjects = allDataObjects();;
    Q_FOREACH (Data *data, dataObjects) {
        if (!data) continue;

        KisDataManagerSP dataManager = new KisDataManager(cs->pixelSize(), defaultPixel);
        data->init(cs, dataManager);
    }
}

KisPaintDevice::KisPaintDevice(const KoColorSpace * colorSpace, const QString& name)
    : QObject(0)
    , m_d(new Private(this))
{
    init(colorSpace, new KisDefaultBounds(), 0, name);
}

KisPaintDevice::KisPaintDevice(KisNodeWSP parent, const KoColorSpace * colorSpace, KisDefaultBoundsBaseSP defaultBounds, const QString& name)
    : QObject(0)
    , m_d(new Private(this))
{
    init(colorSpace, defaultBounds, parent, name);
}

void KisPaintDevice::init(const KoColorSpace *colorSpace,
                          KisDefaultBoundsBaseSP defaultBounds,
                          KisNodeWSP parent, const QString& name)
{
    Q_ASSERT(colorSpace);
    setObjectName(name);

    // temporary def. bounds object for the initialization phase only
    m_d->defaultBounds = m_d->transitionalDefaultBounds;

    if (!defaultBounds) {
        // Reuse transitionalDefaultBounds here. Change if you change
        // semantics of transitionalDefaultBounds
        defaultBounds = m_d->transitionalDefaultBounds;
    }

    QScopedArrayPointer<quint8> defaultPixel(new quint8[colorSpace->pixelSize()]);
    colorSpace->fromQColor(Qt::transparent, defaultPixel.data());
    m_d->init(colorSpace, defaultPixel.data());

    Q_ASSERT(m_d->colorSpace());

    setDefaultBounds(defaultBounds);
    setParentNode(parent);
}

KisPaintDevice::KisPaintDevice(const KisPaintDevice& rhs, bool copyFrames, KisNode *newParentNode)
    : QObject()
    , KisShared()
    , m_d(new Private(this))
{
    if (this != &rhs) {
        // temporary def. bounds object for the initialization phase only
        m_d->defaultBounds = m_d->transitionalDefaultBounds;

        // copy data objects with or without frames
        m_d->cloneAllDataObjects(rhs.m_d, copyFrames);

        if (copyFrames) {
            KIS_ASSERT_RECOVER_RETURN(rhs.m_d->framesInterface);
            KIS_ASSERT_RECOVER_RETURN(rhs.m_d->contentChannel);
            m_d->framesInterface.reset(new KisPaintDeviceFramesInterface(this));
            m_d->contentChannel.reset(new KisRasterKeyframeChannel(*rhs.m_d->contentChannel.data(), newParentNode, this));
        }

        setDefaultBounds(rhs.m_d->defaultBounds);
        setParentNode(0);
    }
}

KisPaintDevice::~KisPaintDevice()
{
    delete m_d;
}

void KisPaintDevice::setProjectionDevice(bool value)
{
    m_d->isProjectionDevice = value;
}

void KisPaintDevice::prepareClone(KisPaintDeviceSP src)
{
    m_d->prepareClone(src);
    Q_ASSERT(fastBitBltPossible(src));
}

void KisPaintDevice::makeCloneFrom(KisPaintDeviceSP src, const QRect &rect)
{
    prepareClone(src);

    // we guarantee that *this is totally empty, so copy pixels that
    // are areally present on the source image only
    const QRect optimizedRect = rect & src->extent();

    fastBitBlt(src, optimizedRect);
}

void KisPaintDevice::makeCloneFromRough(KisPaintDeviceSP src, const QRect &minimalRect)
{
    prepareClone(src);

    // we guarantee that *this is totally empty, so copy pixels that
    // are areally present on the source image only
    const QRect optimizedRect = minimalRect & src->extent();

    fastBitBltRough(src, optimizedRect);
}

void KisPaintDevice::setDirty()
{
    m_d->cache()->invalidate();
    if (m_d->parent.isValid())
        m_d->parent->setDirty();
}

void KisPaintDevice::setDirty(const QRect & rc)
{
    m_d->cache()->invalidate();
    if (m_d->parent.isValid())
        m_d->parent->setDirty(rc);
}

void KisPaintDevice::setDirty(const QRegion & region)
{
    m_d->cache()->invalidate();
    if (m_d->parent.isValid())
        m_d->parent->setDirty(region);
}

void KisPaintDevice::setDirty(const QVector<QRect> rects)
{
    m_d->cache()->invalidate();
    if (m_d->parent.isValid())
        m_d->parent->setDirty(rects);
}

void KisPaintDevice::requestTimeSwitch(int time)
{
    if (m_d->parent.isValid()) {
        m_d->parent->requestTimeSwitch(time);
    }
}

void KisPaintDevice::setParentNode(KisNodeWSP parent)
{
    m_d->parent = parent;
}

// for testing purposes only
KisNodeWSP KisPaintDevice::parentNode() const
{
    return m_d->parent;
}

void KisPaintDevice::setDefaultBounds(KisDefaultBoundsBaseSP defaultBounds)
{
    m_d->defaultBounds = defaultBounds;
    m_d->cache()->invalidate();
}

KisDefaultBoundsBaseSP KisPaintDevice::defaultBounds() const
{
    return m_d->defaultBounds;
}

void KisPaintDevice::move(const QPoint &pt)
{
    m_d->currentStrategy()->move(pt);
    m_d->cache()->invalidate();
}

void KisPaintDevice::move(qint32 x, qint32 y)
{
    move(QPoint(x, y));
}

void KisPaintDevice::setX(qint32 x)
{
    move(QPoint(x, m_d->y()));
}

void KisPaintDevice::setY(qint32 y)
{
    move(QPoint(m_d->x(), y));
}

qint32 KisPaintDevice::x() const
{
    return m_d->x();
}

qint32 KisPaintDevice::y() const
{
    return m_d->y();
}

void KisPaintDevice::extent(qint32 &x, qint32 &y, qint32 &w, qint32 &h) const
{
    QRect rc = extent();
    x = rc.x();
    y = rc.y();
    w = rc.width();
    h = rc.height();
}

QRect KisPaintDevice::extent() const
{
    return m_d->currentStrategy()->extent();
}

QRegion KisPaintDevice::region() const
{
    return m_d->currentStrategy()->region();
}

QRect KisPaintDevice::nonDefaultPixelArea() const
{
    return m_d->cache()->nonDefaultPixelArea();
}

QRect KisPaintDevice::exactBounds() const
{
    return m_d->cache()->exactBounds();
}

QRect KisPaintDevice::exactBoundsAmortized() const
{
    return m_d->cache()->exactBoundsAmortized();
}

namespace Impl
{

struct CheckFullyTransparent {
    CheckFullyTransparent(const KoColorSpace *colorSpace)
        : m_colorSpace(colorSpace)
    {
    }

    bool isPixelEmpty(const quint8 *pixelData)
    {
        return m_colorSpace->opacityU8(pixelData) == OPACITY_TRANSPARENT_U8;
    }

private:
    const KoColorSpace *m_colorSpace;
};

struct CheckNonDefault {
    CheckNonDefault(int pixelSize, const quint8 *defaultPixel)
        : m_pixelSize(pixelSize),
          m_defaultPixel(defaultPixel)
    {
    }

    bool isPixelEmpty(const quint8 *pixelData)
    {
        return memcmp(m_defaultPixel, pixelData, m_pixelSize) == 0;
    }

private:
    int m_pixelSize;
    const quint8 *m_defaultPixel;
};

template <class ComparePixelOp>
QRect calculateExactBoundsImpl(const KisPaintDevice *device, const QRect &startRect, const QRect &endRect, ComparePixelOp compareOp)
{
    if (startRect == endRect) return startRect;

    // Solution n°2
    int  x, y, w, h;
    int boundLeft, boundTop, boundRight, boundBottom;
    int endDirN, endDirE, endDirS, endDirW;

    startRect.getRect(&x, &y, &w, &h);

    if (endRect.isEmpty()) {
        endDirS = startRect.bottom();
        endDirN = startRect.top();
        endDirE = startRect.right();
        endDirW = startRect.left();
        startRect.getCoords(&boundLeft, &boundTop, &boundRight, &boundBottom);
    } else {
        endDirS = endRect.top() - 1;
        endDirN = endRect.bottom() + 1;
        endDirE = endRect.left() - 1;
        endDirW = endRect.right() + 1;
        endRect.getCoords(&boundLeft, &boundTop, &boundRight, &boundBottom);
    }

    // XXX: a small optimization is possible by using H/V line iterators in the first
    //      and third cases, at the cost of making the code a bit more complex

    KisRandomConstAccessorSP accessor = device->createRandomConstAccessorNG(x, y);

    bool found = false;
    {
        for (qint32 y2 = y; y2 <= endDirS; ++y2) {
            for (qint32 x2 = x; x2 < x + w || found; ++ x2) {
                accessor->moveTo(x2, y2);
                if (!compareOp.isPixelEmpty(accessor->rawDataConst())) {
                    boundTop = y2;
                    found = true;
                    break;
                }
            }
            if (found) break;
        }
    }

    /**
     * If the first pass hasn't found any opaque pixel, there is no
     * reason to check that 3 more times. They will not appear in the
     * meantime. Just return an empty bounding rect.
     */
    if (!found && endRect.isEmpty()) {
        return QRect();
    }

    found = false;

    for (qint32 y2 = y + h - 1; y2 >= endDirN ; --y2) {
        for (qint32 x2 = x + w - 1; x2 >= x || found; --x2) {
            accessor->moveTo(x2, y2);
            if (!compareOp.isPixelEmpty(accessor->rawDataConst())) {
                boundBottom = y2;
                found = true;
                break;
            }
        }
        if (found) break;
    }
    found = false;

    {
        for (qint32 x2 = x; x2 <= endDirE ; ++x2) {
            for (qint32 y2 = y; y2 < y + h || found; ++y2) {
                accessor->moveTo(x2, y2);
                if (!compareOp.isPixelEmpty(accessor->rawDataConst())) {
                    boundLeft = x2;
                    found = true;
                    break;
                }
            }
            if (found) break;
        }
    }

    found = false;

    // Look for right edge )
    {

        for (qint32 x2 = x + w - 1; x2 >= endDirW; --x2) {
            for (qint32 y2 = y + h - 1; y2 >= y || found; --y2) {
                accessor->moveTo(x2, y2);
                if (!compareOp.isPixelEmpty(accessor->rawDataConst())) {
                    boundRight = x2;
                    found = true;
                    break;
                }
            }
            if (found) break;
        }
    }

    return QRect(boundLeft, boundTop,
                 boundRight - boundLeft + 1,
                 boundBottom - boundTop + 1);
}

}

QRect KisPaintDevice::calculateExactBounds(bool nonDefaultOnly) const
{
    QRect startRect = extent();
    QRect endRect;

    quint8 defaultOpacity = m_d->colorSpace()->opacityU8(defaultPixel());
    if (defaultOpacity != OPACITY_TRANSPARENT_U8) {
        if (!nonDefaultOnly) {
            /**
             * We will calculate exact bounds only outside of the
             * image bounds, and that'll be nondefault area only.
             */

            endRect = defaultBounds()->bounds();
            nonDefaultOnly = true;

        } else {
            startRect = region().boundingRect();
        }
    }

    if (nonDefaultOnly) {
        Impl::CheckNonDefault compareOp(pixelSize(), defaultPixel());
        endRect = Impl::calculateExactBoundsImpl(this, startRect, endRect, compareOp);
    } else {
        Impl::CheckFullyTransparent compareOp(m_d->colorSpace());
        endRect = Impl::calculateExactBoundsImpl(this, startRect, endRect, compareOp);
    }

    return endRect;
}


void KisPaintDevice::crop(qint32 x, qint32 y, qint32 w, qint32 h)
{
    crop(QRect(x, y, w, h));
}


void KisPaintDevice::crop(const QRect &rect)
{
    m_d->currentStrategy()->crop(rect);
}

void KisPaintDevice::purgeDefaultPixels()
{
    KisDataManagerSP dm = m_d->dataManager();
    dm->purge(dm->extent());
}

void KisPaintDevice::setDefaultPixel(const quint8 *defPixel)
{
    m_d->dataManager()->setDefaultPixel(defPixel);
    m_d->cache()->invalidate();
}

const quint8 *KisPaintDevice::defaultPixel() const
{
    return m_d->dataManager()->defaultPixel();
}

void KisPaintDevice::clear()
{
    m_d->dataManager()->clear();
    m_d->cache()->invalidate();
}

void KisPaintDevice::clear(const QRect & rc)
{
    m_d->currentStrategy()->clear(rc);
}

void KisPaintDevice::fill(const QRect & rc, const KoColor &color)
{
    Q_ASSERT(*color.colorSpace() == *colorSpace());
    m_d->currentStrategy()->fill(rc, color.data());
}

void KisPaintDevice::fill(qint32 x, qint32 y, qint32 w, qint32 h, const quint8 *fillPixel)
{
    m_d->currentStrategy()->fill(QRect(x, y, w, h), fillPixel);
}


bool KisPaintDevice::write(KisPaintDeviceWriter &store)
{
    return m_d->dataManager()->write(store);
}

bool KisPaintDevice::read(QIODevice *stream)
{
    bool retval;

    retval = m_d->dataManager()->read(stream);
    m_d->cache()->invalidate();

    return retval;
}

void KisPaintDevice::emitColorSpaceChanged()
{
    emit colorSpaceChanged(m_d->colorSpace());
}

void KisPaintDevice::emitProfileChanged()
{
    emit profileChanged(m_d->colorSpace()->profile());
}

KUndo2Command* KisPaintDevice::convertTo(const KoColorSpace * dstColorSpace, KoColorConversionTransformation::Intent renderingIntent, KoColorConversionTransformation::ConversionFlags conversionFlags)
{
    KUndo2Command *command = m_d->convertColorSpace(dstColorSpace, renderingIntent, conversionFlags);
    return command;
}

bool KisPaintDevice::setProfile(const KoColorProfile * profile)
{
    return m_d->assignProfile(profile);
}

KisDataManagerSP KisPaintDevice::dataManager() const
{
    return m_d->dataManager();
}

void KisPaintDevice::convertFromQImage(const QImage& _image, const KoColorProfile *profile,
                                       qint32 offsetX, qint32 offsetY)
{
    QImage image = _image;

    if (image.format() != QImage::Format_ARGB32) {
        image = image.convertToFormat(QImage::Format_ARGB32);
    }
    // Don't convert if not no profile is given and both paint dev and qimage are rgba.
    if (!profile && colorSpace()->id() == "RGBA") {
        writeBytes(image.constBits(), offsetX, offsetY, image.width(), image.height());
    } else {
        try {
            quint8 * dstData = new quint8[image.width() * image.height() * pixelSize()];
            KoColorSpaceRegistry::instance()
            ->colorSpace(RGBAColorModelID.id(), Integer8BitsColorDepthID.id(), profile)
            ->convertPixelsTo(image.constBits(), dstData, colorSpace(), image.width() * image.height(),
                              KoColorConversionTransformation::internalRenderingIntent(),
                              KoColorConversionTransformation::internalConversionFlags());

            writeBytes(dstData, offsetX, offsetY, image.width(), image.height());
            delete[] dstData;
        } catch (std::bad_alloc) {
            warnKrita << "KisPaintDevice::convertFromQImage: Could not allocate" << image.width() * image.height() * pixelSize() << "bytes";
            return;
        }
    }
    m_d->cache()->invalidate();
}

QImage KisPaintDevice::convertToQImage(const KoColorProfile *dstProfile, KoColorConversionTransformation::Intent renderingIntent, KoColorConversionTransformation::ConversionFlags conversionFlags) const
{
    qint32 x1;
    qint32 y1;
    qint32 w;
    qint32 h;

    QRect rc = exactBounds();
    x1 = rc.x();
    y1 = rc.y();
    w = rc.width();
    h = rc.height();

    return convertToQImage(dstProfile, x1, y1, w, h, renderingIntent, conversionFlags);
}

QImage KisPaintDevice::convertToQImage(const KoColorProfile *dstProfile,
                                       const QRect &rc,
                                       KoColorConversionTransformation::Intent renderingIntent,
                                       KoColorConversionTransformation::ConversionFlags conversionFlags) const
{
    return convertToQImage(dstProfile,
                           rc.x(), rc.y(), rc.width(), rc.height(),
                           renderingIntent, conversionFlags);
}

QImage KisPaintDevice::convertToQImage(const KoColorProfile *  dstProfile, qint32 x1, qint32 y1, qint32 w, qint32 h, KoColorConversionTransformation::Intent renderingIntent, KoColorConversionTransformation::ConversionFlags conversionFlags) const
{

    if (w < 0)
        return QImage();

    if (h < 0)
        return QImage();

    quint8 *data = 0;
    try {
        data = new quint8 [w * h * pixelSize()];
    } catch (std::bad_alloc) {
        warnKrita << "KisPaintDevice::convertToQImage std::bad_alloc for " << w << " * " << h << " * " << pixelSize();
        //delete[] data; // data is not allocated, so don't free it
        return QImage();
    }
    Q_CHECK_PTR(data);

    // XXX: Is this really faster than converting line by line and building the QImage directly?
    //      This copies potentially a lot of data.
    readBytes(data, x1, y1, w, h);
    QImage image = colorSpace()->convertToQImage(data, w, h, dstProfile, renderingIntent, conversionFlags);
    delete[] data;

    return image;
}

inline bool moveBy(KisSequentialConstIterator& iter, int numPixels)
{
    int pos = 0;
    while (pos < numPixels) {
        int step = std::min(iter.nConseqPixels(), numPixels - pos);
        if (!iter.nextPixels(step))
            return false;
        pos += step;
    }
    return true;
}

static KisPaintDeviceSP createThumbnailDeviceInternal(const KisPaintDevice* srcDev, qint32 srcX0, qint32 srcY0, qint32 srcWidth, qint32 srcHeight, qint32 w, qint32 h, QRect outputRect)
{
    KisPaintDeviceSP thumbnail = new KisPaintDevice(srcDev->colorSpace());
    qint32 pixelSize = srcDev->pixelSize();

    KisRandomConstAccessorSP srcIter = srcDev->createRandomConstAccessorNG(0, 0);
    KisRandomAccessorSP dstIter = thumbnail->createRandomAccessorNG(0, 0);

    for (qint32 y = outputRect.y(); y < outputRect.y() + outputRect.height(); ++y) {
        qint32 iY = srcY0 + (y * srcHeight) / h;
        for (qint32 x = outputRect.x(); x < outputRect.x() + outputRect.width(); ++x) {
            qint32 iX = srcX0 + (x * srcWidth) / w;
            srcIter->moveTo(iX, iY);
            dstIter->moveTo(x,  y);
            memcpy(dstIter->rawData(), srcIter->rawDataConst(), pixelSize);
        }
    }
    return thumbnail;
}

KisPaintDeviceSP KisPaintDevice::createThumbnailDevice(qint32 w, qint32 h, QRect rect, QRect outputRect) const
{
    QSize thumbnailSize(w, h);

    int srcWidth, srcHeight;
    int srcX0, srcY0;
    QRect imageRect = rect.isValid() ? rect : extent();

    //can't create thumbnail for an empty device, e.g. layer thumbnail for empty image
    if (imageRect.isEmpty() || !imageRect.isValid()) {
        return new KisPaintDevice(colorSpace());
    }

    imageRect.getRect(&srcX0, &srcY0, &srcWidth, &srcHeight);

    if ((thumbnailSize.width() > imageRect.width()) || (thumbnailSize.height() > imageRect.height())) {
        thumbnailSize.scale(imageRect.size(), Qt::KeepAspectRatio);
    }

    if (!outputRect.isValid()) {
        outputRect = QRect(0, 0, w, h);
    }

    KisPaintDeviceSP thumbnail = createThumbnailDeviceInternal(this, imageRect.x(), imageRect.y(), imageRect.width(), imageRect.height(),
                                 thumbnailSize.width(), thumbnailSize.height(), outputRect);

    return thumbnail;
}

KisPaintDeviceSP KisPaintDevice::createThumbnailDeviceOversampled(qint32 w, qint32 h, qreal oversample, QRect rect,  QRect outputTileRect) const
{
    QSize thumbnailSize(w, h);
    qreal oversampleAdjusted = qMax(oversample, 1.);
    QSize thumbnailOversampledSize = oversampleAdjusted * thumbnailSize;

    QRect outputRect;
    QRect imageRect = (rect.isValid() && !rect.isNull()) ? rect : extent();

    //can't create thumbnail for an empty device, e.g. layer thumbnail for empty image
    if (imageRect.isEmpty() || !imageRect.isValid()) {
        return new KisPaintDevice(colorSpace());
    }

    qint32 hstart = thumbnailOversampledSize.height();

    if ((thumbnailOversampledSize.width() > imageRect.width()) || (thumbnailOversampledSize.height() > imageRect.height())) {
        thumbnailOversampledSize.scale(imageRect.size(), Qt::KeepAspectRatio);
    }

    oversampleAdjusted *= (hstart > 0) ? ((qreal)thumbnailOversampledSize.height() / hstart) : 1.; //readjusting oversample ratio, given that we had to adjust thumbnail size

    outputRect = QRect(0, 0, thumbnailOversampledSize.width(), thumbnailOversampledSize.height());

    if (outputTileRect.isValid()) {
        //compensating output rectangle for oversampling
        outputTileRect = QRect(oversampleAdjusted * outputTileRect.topLeft(), oversampleAdjusted * outputTileRect.bottomRight());
        outputRect = outputRect.intersected(outputTileRect);
    }

    KisPaintDeviceSP thumbnail = createThumbnailDeviceInternal(this, imageRect.x(), imageRect.y(), imageRect.width(), imageRect.height(),
                                 thumbnailOversampledSize.width(), thumbnailOversampledSize.height(), outputRect);

    if (oversample != 1. && oversampleAdjusted != 1.) {
        QPointer<KoUpdater> updater = new KoDummyUpdater();
        KisTransformWorker worker(thumbnail, 1 / oversampleAdjusted, 1 / oversampleAdjusted, 0.0, 0.0, 0.0, 0.0, 0.0, 0.0, 0.0,
                                  updater, KisFilterStrategyRegistry::instance()->value("Bilinear"));
        worker.run();
    }
    return thumbnail;
}

QImage KisPaintDevice::createThumbnail(qint32 w, qint32 h, QRect rect, qreal oversample, KoColorConversionTransformation::Intent renderingIntent, KoColorConversionTransformation::ConversionFlags conversionFlags)
{
    KisPaintDeviceSP dev = createThumbnailDeviceOversampled(w, h, oversample, rect);
    QImage thumbnail = dev->convertToQImage(KoColorSpaceRegistry::instance()->rgb8()->profile(), 0, 0, w, h, renderingIntent, conversionFlags);
    return thumbnail;
}

QImage KisPaintDevice::createThumbnail(qint32 w, qint32 h, qreal oversample, KoColorConversionTransformation::Intent renderingIntent, KoColorConversionTransformation::ConversionFlags conversionFlags)
{
    return m_d->cache()->createThumbnail(w, h, oversample, renderingIntent, conversionFlags);
}

KisHLineIteratorSP KisPaintDevice::createHLineIteratorNG(qint32 x, qint32 y, qint32 w)
{
    m_d->cache()->invalidate();
    return m_d->currentStrategy()->createHLineIteratorNG(m_d->dataManager().data(), x, y, w, m_d->x(), m_d->y());
}

KisHLineConstIteratorSP KisPaintDevice::createHLineConstIteratorNG(qint32 x, qint32 y, qint32 w) const
{
    return m_d->currentStrategy()->createHLineConstIteratorNG(m_d->dataManager().data(), x, y, w, m_d->x(), m_d->y());
}

KisVLineIteratorSP KisPaintDevice::createVLineIteratorNG(qint32 x, qint32 y, qint32 w)
{
    m_d->cache()->invalidate();
    return m_d->currentStrategy()->createVLineIteratorNG(x, y, w);
}

KisVLineConstIteratorSP KisPaintDevice::createVLineConstIteratorNG(qint32 x, qint32 y, qint32 w) const
{
    return m_d->currentStrategy()->createVLineConstIteratorNG(x, y, w);
}

KisRepeatHLineConstIteratorSP KisPaintDevice::createRepeatHLineConstIterator(qint32 x, qint32 y, qint32 w, const QRect& _dataWidth) const
{
    return new KisRepeatHLineConstIteratorNG(m_d->dataManager().data(), x, y, w, m_d->x(), m_d->y(), _dataWidth);
}

KisRepeatVLineConstIteratorSP KisPaintDevice::createRepeatVLineConstIterator(qint32 x, qint32 y, qint32 h, const QRect& _dataWidth) const
{
    return new KisRepeatVLineConstIteratorNG(m_d->dataManager().data(), x, y, h, m_d->x(), m_d->y(), _dataWidth);
}

KisRandomAccessorSP KisPaintDevice::createRandomAccessorNG(qint32 x, qint32 y)
{
    m_d->cache()->invalidate();
    return m_d->currentStrategy()->createRandomAccessorNG(x, y);
}

KisRandomConstAccessorSP KisPaintDevice::createRandomConstAccessorNG(qint32 x, qint32 y) const
{
    return m_d->currentStrategy()->createRandomConstAccessorNG(x, y);
}

KisRandomSubAccessorSP KisPaintDevice::createRandomSubAccessor() const
{
    KisPaintDevice* pd = const_cast<KisPaintDevice*>(this);
    return new KisRandomSubAccessor(pd);
}

void KisPaintDevice::clearSelection(KisSelectionSP selection)
{
    const KoColorSpace *colorSpace = m_d->colorSpace();
    QRect r = selection->selectedExactRect() & m_d->defaultBounds->bounds();

    if (r.isValid()) {

        KisHLineIteratorSP devIt = createHLineIteratorNG(r.x(), r.y(), r.width());
        KisHLineConstIteratorSP selectionIt = selection->projection()->createHLineConstIteratorNG(r.x(), r.y(), r.width());

        const quint8* defaultPixel_ = defaultPixel();
        bool transparentDefault = (colorSpace->opacityU8(defaultPixel_) == OPACITY_TRANSPARENT_U8);
        for (qint32 y = 0; y < r.height(); y++) {

            do {
                // XXX: Optimize by using stretches
                colorSpace->applyInverseAlphaU8Mask(devIt->rawData(), selectionIt->rawDataConst(), 1);
                if (transparentDefault && colorSpace->opacityU8(devIt->rawData()) == OPACITY_TRANSPARENT_U8) {
                    memcpy(devIt->rawData(), defaultPixel_, colorSpace->pixelSize());
                }
            } while (devIt->nextPixel() && selectionIt->nextPixel());
            devIt->nextRow();
            selectionIt->nextRow();
        }
        m_d->dataManager()->purge(r.translated(-m_d->x(), -m_d->y()));
        setDirty(r);
    }
}

bool KisPaintDevice::pixel(qint32 x, qint32 y, QColor *c) const
{
    KisHLineConstIteratorSP iter = createHLineConstIteratorNG(x, y, 1);

    const quint8 *pix = iter->rawDataConst();

    if (!pix) return false;

    colorSpace()->toQColor(pix, c);

    return true;
}


bool KisPaintDevice::pixel(qint32 x, qint32 y, KoColor * kc) const
{
    KisHLineConstIteratorSP iter = createHLineConstIteratorNG(x, y, 1);

    const quint8 *pix = iter->rawDataConst();

    if (!pix) return false;

    kc->setColor(pix, m_d->colorSpace());

    return true;
}

bool KisPaintDevice::setPixel(qint32 x, qint32 y, const QColor& c)
{
    KisHLineIteratorSP iter = createHLineIteratorNG(x, y, 1);

    colorSpace()->fromQColor(c, iter->rawData());
    m_d->cache()->invalidate();
    return true;
}

bool KisPaintDevice::setPixel(qint32 x, qint32 y, const KoColor& kc)
{
    const quint8 * pix;
    KisHLineIteratorSP iter = createHLineIteratorNG(x, y, 1);
    if (kc.colorSpace() != m_d->colorSpace()) {
        KoColor kc2(kc, m_d->colorSpace());
        pix = kc2.data();
        memcpy(iter->rawData(), pix, m_d->colorSpace()->pixelSize());
    } else {
        pix = kc.data();
        memcpy(iter->rawData(), pix, m_d->colorSpace()->pixelSize());
    }
    m_d->cache()->invalidate();
    return true;
}

bool KisPaintDevice::fastBitBltPossible(KisPaintDeviceSP src)
{
    return m_d->fastBitBltPossible(src);
}

void KisPaintDevice::fastBitBlt(KisPaintDeviceSP src, const QRect &rect)
{
    m_d->currentStrategy()->fastBitBlt(src, rect);
}

void KisPaintDevice::fastBitBltOldData(KisPaintDeviceSP src, const QRect &rect)
{
    m_d->currentStrategy()->fastBitBltOldData(src, rect);
}

void KisPaintDevice::fastBitBltRough(KisPaintDeviceSP src, const QRect &rect)
{
    m_d->currentStrategy()->fastBitBltRough(src, rect);
}

void KisPaintDevice::fastBitBltRoughOldData(KisPaintDeviceSP src, const QRect &rect)
{
    m_d->currentStrategy()->fastBitBltRoughOldData(src, rect);
}

void KisPaintDevice::readBytes(quint8 * data, qint32 x, qint32 y, qint32 w, qint32 h) const
{
    readBytes(data, QRect(x, y, w, h));
}

void KisPaintDevice::readBytes(quint8 *data, const QRect &rect) const
{
    m_d->currentStrategy()->readBytes(data, rect);
}

void KisPaintDevice::writeBytes(const quint8 *data, qint32 x, qint32 y, qint32 w, qint32 h)
{
    writeBytes(data, QRect(x, y, w, h));
}

void KisPaintDevice::writeBytes(const quint8 *data, const QRect &rect)
{
    m_d->currentStrategy()->writeBytes(data, rect);
}

QVector<quint8*> KisPaintDevice::readPlanarBytes(qint32 x, qint32 y, qint32 w, qint32 h) const
{
    return m_d->currentStrategy()->readPlanarBytes(x, y, w, h);
}

void KisPaintDevice::writePlanarBytes(QVector<quint8*> planes, qint32 x, qint32 y, qint32 w, qint32 h)
{
    m_d->currentStrategy()->writePlanarBytes(planes, x, y, w, h);
}


quint32 KisPaintDevice::pixelSize() const
{
    quint32 _pixelSize = m_d->colorSpace()->pixelSize();
    Q_ASSERT(_pixelSize > 0);
    return _pixelSize;
}

quint32 KisPaintDevice::channelCount() const
{
    quint32 _channelCount = m_d->colorSpace()->channelCount();
    Q_ASSERT(_channelCount > 0);
    return _channelCount;
}

KisRasterKeyframeChannel *KisPaintDevice::createKeyframeChannel(const KoID &id, const KisNodeWSP node)
{
    Q_ASSERT(!m_d->framesInterface);
    m_d->framesInterface.reset(new KisPaintDeviceFramesInterface(this));

    Q_ASSERT(!m_d->contentChannel);
    m_d->contentChannel.reset(new KisRasterKeyframeChannel(id, node, this));

    // Raster channels always have at least one frame (representing a static image)
    KUndo2Command tempParentCommand;
    m_d->contentChannel->addKeyframe(0, &tempParentCommand);

    return m_d->contentChannel.data();
}

KisRasterKeyframeChannel* KisPaintDevice::keyframeChannel() const
{
    Q_ASSERT(m_d->contentChannel);
    return m_d->contentChannel.data();
}

const KoColorSpace* KisPaintDevice::colorSpace() const
{
    Q_ASSERT(m_d->colorSpace() != 0);
    return m_d->colorSpace();
}

KisPaintDeviceSP KisPaintDevice::createCompositionSourceDevice() const
{
    KisPaintDeviceSP device = new KisPaintDevice(compositionSourceColorSpace());
    device->setDefaultBounds(defaultBounds());
    return device;
}

KisPaintDeviceSP KisPaintDevice::createCompositionSourceDevice(KisPaintDeviceSP cloneSource) const
{
    KisPaintDeviceSP clone = new KisPaintDevice(*cloneSource);
    clone->setDefaultBounds(defaultBounds());
    clone->convertTo(compositionSourceColorSpace(),
                     KoColorConversionTransformation::internalRenderingIntent(),
                     KoColorConversionTransformation::internalConversionFlags());
    return clone;
}

KisPaintDeviceSP KisPaintDevice::createCompositionSourceDevice(KisPaintDeviceSP cloneSource, const QRect roughRect) const
{
    KisPaintDeviceSP clone = new KisPaintDevice(colorSpace());
    clone->setDefaultBounds(defaultBounds());
    clone->makeCloneFromRough(cloneSource, roughRect);
    clone->convertTo(compositionSourceColorSpace(),
                     KoColorConversionTransformation::internalRenderingIntent(),
                     KoColorConversionTransformation::internalConversionFlags());
    return clone;
}

KisFixedPaintDeviceSP KisPaintDevice::createCompositionSourceDeviceFixed() const
{
    return new KisFixedPaintDevice(compositionSourceColorSpace());
}

const KoColorSpace* KisPaintDevice::compositionSourceColorSpace() const
{
    return colorSpace();
}

QVector<qint32> KisPaintDevice::channelSizes() const
{
    QVector<qint32> sizes;
    QList<KoChannelInfo*> channels = colorSpace()->channels();
    qSort(channels);

    Q_FOREACH (KoChannelInfo * channelInfo, channels) {
        sizes.append(channelInfo->size());
    }
    return sizes;
}

KisPaintDevice::MemoryReleaseObject::~MemoryReleaseObject()
{
    KisDataManager::releaseInternalPools();
}

KisPaintDevice::MemoryReleaseObject* KisPaintDevice::createMemoryReleaseObject()
{
    return new MemoryReleaseObject();
}

KisPaintDevice::LodDataStruct::~LodDataStruct()
{
}

QRegion KisPaintDevice::regionForLodSyncing() const
{
    return m_d->regionForLodSyncing();
}

KisPaintDevice::LodDataStruct* KisPaintDevice::createLodDataStruct(int lod)
{
    return m_d->createLodDataStruct(lod);
}

void KisPaintDevice::updateLodDataStruct(LodDataStruct *dst, const QRect &srcRect)
{
    m_d->updateLodDataStruct(dst, srcRect);
}

void KisPaintDevice::uploadLodDataStruct(LodDataStruct *dst)
{
    m_d->uploadLodDataStruct(dst);
}


KisPaintDeviceFramesInterface* KisPaintDevice::framesInterface()
{
    return m_d->framesInterface.data();
}

/******************************************************************/
/*               KisPaintDeviceFramesInterface                    */
/******************************************************************/

KisPaintDeviceFramesInterface::KisPaintDeviceFramesInterface(KisPaintDevice *parentDevice)
    : q(parentDevice)
{
}

QList<int> KisPaintDeviceFramesInterface::frames()
{
    return q->m_d->frameIds();
}

int KisPaintDeviceFramesInterface::createFrame(bool copy, int copySrc, const QPoint &offset, KUndo2Command *parentCommand)
{
    return q->m_d->createFrame(copy, copySrc, offset, parentCommand);
}

void KisPaintDeviceFramesInterface::deleteFrame(int frame, KUndo2Command *parentCommand)
{
    return q->m_d->deleteFrame(frame, parentCommand);
}

void KisPaintDeviceFramesInterface::fetchFrame(int frameId, KisPaintDeviceSP targetDevice)
{
    q->m_d->fetchFrame(frameId, targetDevice);
}

void KisPaintDeviceFramesInterface::uploadFrame(int srcFrameId, int dstFrameId, KisPaintDeviceSP srcDevice)
{
    q->m_d->uploadFrame(srcFrameId, dstFrameId, srcDevice);
}

void KisPaintDeviceFramesInterface::uploadFrame(int dstFrameId, KisPaintDeviceSP srcDevice)
{
    q->m_d->uploadFrame(dstFrameId, srcDevice);
}

QRect KisPaintDeviceFramesInterface::frameBounds(int frameId)
{
    return q->m_d->frameBounds(frameId);
}

QPoint KisPaintDeviceFramesInterface::frameOffset(int frameId) const
{
    return q->m_d->frameOffset(frameId);
}

void KisPaintDeviceFramesInterface::setFrameDefaultPixel(const quint8 *defPixel, int frameId)
{
    KIS_ASSERT_RECOVER_RETURN(frameId >= 0);
    q->m_d->setFrameDefaultPixel(defPixel, frameId);
}

const quint8* KisPaintDeviceFramesInterface::frameDefaultPixel(int frameId) const
{
    KIS_ASSERT_RECOVER(frameId >= 0) {
        return (quint8*)"deadbeef";
    }
    return q->m_d->frameDefaultPixel(frameId);
}

bool KisPaintDeviceFramesInterface::writeFrame(KisPaintDeviceWriter &store, int frameId)
{
    KIS_ASSERT_RECOVER(frameId >= 0) {
        return false;
    }
    return q->m_d->writeFrame(store, frameId);
}

bool KisPaintDeviceFramesInterface::readFrame(QIODevice *stream, int frameId)
{
    KIS_ASSERT_RECOVER(frameId >= 0) {
        return false;
    }
    return q->m_d->readFrame(stream, frameId);
}

int KisPaintDeviceFramesInterface::currentFrameId() const
{
    return q->m_d->currentFrameId();
}

KisDataManagerSP KisPaintDeviceFramesInterface::frameDataManager(int frameId) const
{
    KIS_ASSERT_RECOVER(frameId >= 0) {
        return q->m_d->dataManager();
    }
    return q->m_d->frameDataManager(frameId);
}

void KisPaintDeviceFramesInterface::invalidateFrameCache(int frameId)
{
    KIS_ASSERT_RECOVER_RETURN(frameId >= 0);

    return q->m_d->invalidateFrameCache(frameId);
}

void KisPaintDeviceFramesInterface::setFrameOffset(int frameId, const QPoint &offset)
{
    KIS_ASSERT_RECOVER_RETURN(frameId >= 0);
    return q->m_d->setFrameOffset(frameId, offset);
}

KisPaintDeviceFramesInterface::TestingDataObjects
KisPaintDeviceFramesInterface::testingGetDataObjects() const
{
    TestingDataObjects objects;

    objects.m_data = q->m_d->m_data.data();
    objects.m_lodData = q->m_d->m_lodData.data();
    objects.m_externalFrameData = q->m_d->m_externalFrameData.data();

    typedef KisPaintDevice::Private::FramesHash FramesHash;

    FramesHash::const_iterator it = q->m_d->m_frames.constBegin();
    FramesHash::const_iterator end = q->m_d->m_frames.constEnd();

    for (; it != end; ++it) {
        objects.m_frames.insert(it.key(), it.value().data());
    }

    objects.m_currentData = q->m_d->currentData();

    return objects;
}

QList<KisPaintDeviceData*> KisPaintDeviceFramesInterface::testingGetDataObjectsList() const
{
    return q->m_d->allDataObjects();
}

void KisPaintDevice::tesingFetchLodDevice(KisPaintDeviceSP targetDevice)
{
    m_d->tesingFetchLodDevice(targetDevice);
}<|MERGE_RESOLUTION|>--- conflicted
+++ resolved
@@ -67,9 +67,7 @@
 #include "kis_transform_worker.h"
 #include "kis_filter_strategy.h"
 
-<<<<<<< HEAD
-struct KisPaintDevice::Private {
-=======
+
 struct KisPaintDeviceSPStaticRegistrar {
     KisPaintDeviceSPStaticRegistrar() {
         qRegisterMetaType<KisPaintDeviceSP>("KisPaintDeviceSP");
@@ -81,7 +79,6 @@
 
 struct KisPaintDevice::Private
 {
->>>>>>> bcdae430
     /**
      * Used when the paint device is loading to ensure no lod/animation
      * interferes the process.
