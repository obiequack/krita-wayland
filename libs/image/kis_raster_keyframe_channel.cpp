/*
 *  Copyright (c) 2015 Jouni Pentikäinen <joupent@gmail.com>
 *
 *  This program is free software; you can redistribute it and/or modify
 *  it under the terms of the GNU General Public License as published by
 *  the Free Software Foundation; either version 2 of the License, or
 *  (at your option) any later version.
 *
 *  This program is distributed in the hope that it will be useful,
 *  but WITHOUT ANY WARRANTY; without even the implied warranty of
 *  MERCHANTABILITY or FITNESS FOR A PARTICULAR PURPOSE.  See the
 *  GNU General Public License for more details.
 *
 *  You should have received a copy of the GNU General Public License
 *  along with this program; if not, write to the Free Software
 *  Foundation, Inc., 51 Franklin Street, Fifth Floor, Boston, MA 02110-1301, USA.
 */
#include "kis_raster_keyframe_channel.h"
#include "kis_node.h"
#include "kis_dom_utils.h"

#include "kis_global.h"
#include "kis_paint_device.h"
#include "kis_paint_device_frames_interface.h"
#include "kis_time_range.h"
#include "kundo2command.h"
#include "kis_onion_skin_compositor.h"
#include "kis_keyframe_commands.h"

struct KisRasterKeyframeChannel::Private
{
    Private(KisPaintDeviceWSP paintDevice, const QString filenameSuffix)
            : paintDevice(paintDevice),
            filenameSuffix(filenameSuffix),
            onionSkinsEnabled(false)
    {}

    KisPaintDeviceWSP paintDevice;
    QMap<QString, int> framesByFilename;
    QMap<int, QString> frameFilenames;
    QMap<int, QVector<KisKeyframeSP>> frameInstances;
    QString filenameSuffix;
    bool onionSkinsEnabled;
};

class KisRasterKeyframe : public KisKeyframe
{
public:
    KisRasterKeyframe(KisRasterKeyframeChannel *channel, int time, int frameId)
        : KisKeyframe(channel, time)
        , frameId(frameId)
    {}

    KisRasterKeyframe(const KisRasterKeyframe *rhs, KisKeyframeChannel *channel)
        : KisKeyframe(rhs, channel)
        , frameId(rhs->frameId)
    {}

    int frameId;

    KisKeyframeSP cloneFor(KisKeyframeChannel *channel) const override
    {
        return toQShared(new KisRasterKeyframe(this, channel));
    }

    bool hasContent() const override {
        KisRasterKeyframeChannel *channel = dynamic_cast<KisRasterKeyframeChannel*>(this->channel());
        KIS_SAFE_ASSERT_RECOVER_RETURN_VALUE(channel, true);

        return channel->keyframeHasContent(this);
    }

    QRect affectedRect() const override
    {
        KisRasterKeyframeChannel *ch = dynamic_cast<KisRasterKeyframeChannel *>(channel());
        KisRasterKeyframeChannel::Private *ch_d = ch->m_d.data();

        // Calculate changed area as the union of the current and previous keyframe.
        // This makes sure there are no artifacts left over from the previous frame
        // where the new one doesn't cover the area.
        KisKeyframeSP neighbor = ch->previousKeyframe(time());

        // Using the *next* keyframe at the start of the timeline avoids artifacts
        // when deleting or moving the first key
        if (neighbor.isNull()) neighbor = ch->nextKeyframe(time());

        QRect rect = ch_d->paintDevice->framesInterface()->frameBounds(frameId);

        if (!neighbor.isNull()) {
            // Note: querying through frameIdAt makes sure cycle repeats resolve to their original frames
            const int neighborFrameId = ch->frameIdAt(neighbor->time());
            rect |= ch_d->paintDevice->framesInterface()->frameBounds(neighborFrameId);
        }

        if (ch_d->onionSkinsEnabled) {
            const QRect dirtyOnionSkinsRect =
                    KisOnionSkinCompositor::instance()->calculateFullExtent(ch_d->paintDevice);
            rect |= dirtyOnionSkinsRect;
        }

        return rect;
    }

};

KisRasterKeyframeChannel::KisRasterKeyframeChannel(const KoID &id, const KisPaintDeviceWSP paintDevice, KisNodeWSP parent)
    : KisKeyframeChannel(id, parent),
      m_d(new Private(paintDevice, QString()))
{
}

KisRasterKeyframeChannel::KisRasterKeyframeChannel(const KoID &id, const KisPaintDeviceWSP paintDevice, const KisDefaultBoundsBaseSP bounds)
    : KisKeyframeChannel(id, bounds ),
      m_d(new Private(paintDevice, QString()))
{
}

KisRasterKeyframeChannel::KisRasterKeyframeChannel(const KisRasterKeyframeChannel &rhs, KisNodeWSP newParent, const KisPaintDeviceWSP newPaintDevice)
    : KisKeyframeChannel(rhs, newParent),
      m_d(new Private(newPaintDevice, rhs.m_d->filenameSuffix))
{
    KIS_ASSERT_RECOVER_NOOP(&rhs != this);

    m_d->frameFilenames = rhs.m_d->frameFilenames;
    m_d->onionSkinsEnabled = rhs.m_d->onionSkinsEnabled;
}

KisRasterKeyframeChannel::~KisRasterKeyframeChannel()
{
}

KisKeyframeSP KisRasterKeyframeChannel::linkKeyframe(const KisKeyframeBaseSP source, int newTime, KUndo2Command *parentCommand)
{
    KisKeyframeSP sourceKeyframe = source.dynamicCast<KisKeyframe>();
    KIS_SAFE_ASSERT_RECOVER_RETURN_VALUE(sourceKeyframe, KisKeyframeSP());

    const int frame = frameId(sourceKeyframe);
    KisKeyframeSP newKeyframe = toQShared(new KisRasterKeyframe(this, newTime, frame));
    m_d->frameInstances[frame].append(newKeyframe);

    KUndo2Command *cmd = new KisReplaceKeyframeCommand(this, newTime, newKeyframe, parentCommand);
    cmd->redo();

    return newKeyframe;
}

int KisRasterKeyframeChannel::frameId(KisKeyframeSP keyframe) const
{
    return frameId(keyframe.data());
}

int KisRasterKeyframeChannel::frameId(const KisKeyframe *keyframe) const
{
    const KisRasterKeyframe *key = dynamic_cast<const KisRasterKeyframe*>(keyframe);
    KIS_SAFE_ASSERT_RECOVER_RETURN_VALUE(key, -1);
    return key->frameId;
}

int KisRasterKeyframeChannel::frameIdAt(int time) const
{
    KisKeyframeSP activeKey = visibleKeyframeAt(time);
    if (activeKey.isNull()) return -1;
    return frameId(activeKey);
}

void KisRasterKeyframeChannel::fetchFrame(KisKeyframeSP keyframe, KisPaintDeviceSP targetDevice)
{
    m_d->paintDevice->framesInterface()->fetchFrame(frameId(keyframe), targetDevice);
}

void KisRasterKeyframeChannel::importFrame(int time, KisPaintDeviceSP sourceDevice, KUndo2Command *parentCommand)
{
    KisKeyframeSP keyframe = addKeyframe(time, parentCommand);

    const int frame = frameId(keyframe);

    m_d->paintDevice->framesInterface()->uploadFrame(frame, sourceDevice);
}

QRect KisRasterKeyframeChannel::frameExtents(KisKeyframeSP keyframe)
{
    return m_d->paintDevice->framesInterface()->frameBounds(frameId(keyframe));
}

QString KisRasterKeyframeChannel::frameFilename(int frameId) const
{
    return m_d->frameFilenames.value(frameId, QString());
}

void KisRasterKeyframeChannel::setFilenameSuffix(const QString &suffix)
{
    m_d->filenameSuffix = suffix;
}

void KisRasterKeyframeChannel::setFrameFilename(int frameId, const QString &filename)
{
    KIS_SAFE_ASSERT_RECOVER_NOOP(!m_d->frameFilenames.contains(frameId));
    m_d->frameFilenames.insert(frameId, filename);
    m_d->framesByFilename.insert(filename, frameId);
}

QString KisRasterKeyframeChannel::chooseFrameFilename(int frameId, const QString &layerFilename)
{
    QString filename;

    if (m_d->frameFilenames.isEmpty()) {
        // Use legacy naming convention for first keyframe
        filename = layerFilename + m_d->filenameSuffix;
    } else {
        filename = layerFilename + m_d->filenameSuffix + ".f" + QString::number(frameId);
    }

    setFrameFilename(frameId, filename);

    return filename;
}

KisKeyframeSP KisRasterKeyframeChannel::createKeyframe(int time, const KisKeyframeSP copySrc, KUndo2Command *parentCommand)
{
    KisRasterKeyframe *keyframe;

<<<<<<< HEAD
    const bool copy = !copySrc.isNull();
    const int srcFrameId = copy ? frameId(copySrc) : 0;
    const int frameId = m_d->paintDevice->framesInterface()->createFrame(copy, srcFrameId, QPoint(), parentCommand);

    if (!copy) {
=======
    KIS_SAFE_ASSERT_RECOVER_NOOP(m_d->paintDevice->defaultBounds()->currentTime() == this->currentTime());

    if (!copySrc) {
        int frameId = m_d->paintDevice->framesInterface()->createFrame(false, 0, QPoint(), parentCommand);
>>>>>>> cb013fe2
        keyframe = new KisRasterKeyframe(this, time, frameId);
    } else {
        const KisRasterKeyframe *srcKeyframe = dynamic_cast<KisRasterKeyframe*>(copySrc.data());
        KIS_SAFE_ASSERT_RECOVER_RETURN_VALUE(srcKeyframe, KisKeyframeSP());

        keyframe = new KisRasterKeyframe(srcKeyframe, this);
        keyframe->setTime(time);
        keyframe->frameId = frameId;
    }

    KisKeyframeSP keyframeSP = toQShared(keyframe);

    m_d->frameInstances[keyframe->frameId].append(keyframeSP);

    return keyframeSP;
}

void KisRasterKeyframeChannel::destroyKeyframe(KisKeyframeSP keyframe, KUndo2Command *parentCommand)
{
    int id = frameId(keyframe);

    QVector<KisKeyframeSP> &instances = m_d->frameInstances[id];
    instances.removeAll(keyframe);

    if (instances.isEmpty()) {
        m_d->frameInstances.remove(id);
        m_d->paintDevice->framesInterface()->deleteFrame(id, parentCommand);
    }
}

void KisRasterKeyframeChannel::uploadExternalKeyframe(KisKeyframeChannel *srcChannel, int srcTime, KisKeyframeSP dstFrame)
{
    KisRasterKeyframeChannel *srcRasterChannel = dynamic_cast<KisRasterKeyframeChannel*>(srcChannel);
    KIS_ASSERT_RECOVER_RETURN(srcRasterChannel);

    const int srcId = srcRasterChannel->frameIdAt(srcTime);
    const int dstId = frameId(dstFrame);

    m_d->paintDevice->framesInterface()->
        uploadFrame(srcId,
                    dstId,
                    srcRasterChannel->m_d->paintDevice);
}

QDomElement KisRasterKeyframeChannel::toXML(QDomDocument doc, const QString &layerFilename)
{
    m_d->frameFilenames.clear();

    return KisKeyframeChannel::toXML(doc, layerFilename);
}

void KisRasterKeyframeChannel::loadXML(const QDomElement &channelNode)
{
    m_d->frameFilenames.clear();

    KisKeyframeChannel::loadXML(channelNode);
}

void KisRasterKeyframeChannel::saveKeyframe(KisKeyframeSP keyframe, QDomElement keyframeElement, const QString &layerFilename)
{
    int frame = frameId(keyframe);

    QString filename = frameFilename(frame);
    if (filename.isEmpty()) {
        filename = chooseFrameFilename(frame, layerFilename);
    }
    keyframeElement.setAttribute("frame", filename);

    QPoint offset = m_d->paintDevice->framesInterface()->frameOffset(frame);
    KisDomUtils::saveValue(&keyframeElement, "offset", offset);
}

KisKeyframeSP KisRasterKeyframeChannel::loadKeyframe(const QDomElement &keyframeNode)
{
    int time = keyframeNode.attribute("time").toInt();
    workaroundBrokenFrameTimeBug(&time);

    QPoint offset;
    KisDomUtils::loadValue(keyframeNode, "offset", &offset);
    QString frameFilename = keyframeNode.attribute("frame");

    KisKeyframeSP keyframe;

    if (m_d->frameFilenames.isEmpty()) {
        // First keyframe loaded: use the existing frame

        KIS_SAFE_ASSERT_RECOVER_NOOP(keyframeCount() == 1);
        keyframe = constKeys().begin().value();
        const int id = frameId(keyframe);
        setFrameFilename(id, frameFilename);

        // Remove from keys. It will get reinserted with new time once we return
        keys().remove(keyframe->time());

        keyframe->setTime(time);
        m_d->paintDevice->framesInterface()->setFrameOffset(id, offset);
    } else {
        int frameId = m_d->framesByFilename.value(frameFilename, -1);

        if (frameId == -1) {
            KUndo2Command tempCommand;
            frameId = m_d->paintDevice->framesInterface()->createFrame(false, 0, offset, &tempCommand);
            setFrameFilename(frameId, frameFilename);
        }

        keyframe = toQShared(new KisRasterKeyframe(this, time, frameId));
        m_d->frameInstances[frameId].append(keyframe);
    }

    return keyframe;
}

bool KisRasterKeyframeChannel::keyframeHasContent(const KisKeyframe *keyframe) const
{
    return !m_d->paintDevice->framesInterface()->frameBounds(frameId(keyframe)).isEmpty();
}

bool KisRasterKeyframeChannel::hasScalarValue() const
{
    return false;
}

KisFrameSet KisRasterKeyframeChannel::affectedFrames(int time) const
{
    const int frameId = frameIdAt(time);

    if (frameId < 0) {
        // Not a raster frame (e.g. repeat of a cycle)
        return KisKeyframeChannel::affectedFrames(time);
    }

    KisFrameSet frames;
    Q_FOREACH(KisKeyframeSP keyframe, m_d->frameInstances[frameId]) {
        frames |= KisKeyframeChannel::affectedFrames(keyframe->time());
    }
    return frames;
}

KisFrameSet KisRasterKeyframeChannel::identicalFrames(int time, KisTimeSpan range) const
{
    const int frameId = frameIdAt(time);

    KisFrameSet frames;
    Q_FOREACH(KisKeyframeSP keyframe, m_d->frameInstances[frameId]) {
        frames |= KisKeyframeChannel::identicalFrames(keyframe->time(), range);
    }
    return frames;
}

void KisRasterKeyframeChannel::setOnionSkinsEnabled(bool value)
{
    m_d->onionSkinsEnabled = value;
}

bool KisRasterKeyframeChannel::onionSkinsEnabled() const
{
    return m_d->onionSkinsEnabled;
}<|MERGE_RESOLUTION|>--- conflicted
+++ resolved
@@ -219,18 +219,12 @@
 {
     KisRasterKeyframe *keyframe;
 
-<<<<<<< HEAD
-    const bool copy = !copySrc.isNull();
     const int srcFrameId = copy ? frameId(copySrc) : 0;
     const int frameId = m_d->paintDevice->framesInterface()->createFrame(copy, srcFrameId, QPoint(), parentCommand);
 
-    if (!copy) {
-=======
     KIS_SAFE_ASSERT_RECOVER_NOOP(m_d->paintDevice->defaultBounds()->currentTime() == this->currentTime());
 
     if (!copySrc) {
-        int frameId = m_d->paintDevice->framesInterface()->createFrame(false, 0, QPoint(), parentCommand);
->>>>>>> cb013fe2
         keyframe = new KisRasterKeyframe(this, time, frameId);
     } else {
         const KisRasterKeyframe *srcKeyframe = dynamic_cast<KisRasterKeyframe*>(copySrc.data());
