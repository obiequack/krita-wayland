include_directories(${KOTEXT_INCLUDES}
                    ${FONTCONFIG_INCLUDE_DIR}/fontconfig 
                    ${FREETYPE_INCLUDE_DIRS})

add_subdirectory( tests )
add_subdirectory( styles/tests )
add_subdirectory( opendocument/tests )

########### next target ###############
set(kotext_LIB_SRCS
    KoText.cpp
    KoTextBlockData.cpp
    KoTextBlockBorderData.cpp
    KoTextBlockPaintStrategyBase.cpp
    KoTextOdfSaveHelper.cpp
    KoTextPaste.cpp
    KoTextDocument.cpp
    KoTextEditor.cpp
    KoList.cpp

    KoTextEditingRegistry.cpp
    KoTextEditingFactory.cpp
    KoTextEditingPlugin.cpp

    KoInlineTextObjectManager.cpp
    KoInlineObjectFactoryBase.cpp
    KoInlineObjectRegistry.cpp
    InsertInlineObjectActionBase.cpp
    InsertVariableAction.cpp
    InsertNamedVariableAction.cpp
    InsertTextReferenceAction.cpp
    InsertTextLocator.cpp
    KoInlineObject.cpp
    KoVariable.cpp
    KoVariableManager.cpp
    KoNamedVariable.cpp
    KoSection.cpp
    KoTextLocator.cpp
    KoTextReference.cpp
    KoTextAnchor.cpp
    KoTextShapeSavingContext.cpp
    KoBookmark.cpp
    KoBookmarkManager.cpp
    KoInlineNote.cpp
<<<<<<< HEAD
    KoInlineCite.cpp
=======
    KoTextSoftPageBreak.cpp
>>>>>>> f924d5f3
    FindDirection_p.cpp
    KoFindStrategy.cpp
    KoReplaceStrategy.cpp
    KoFind_p.cpp
    KoFind.cpp
    KoTextDebug.cpp
    KoTextPage.cpp
    KoPageProvider.cpp
    KoTableColumnAndRowStyleManager.cpp
    KoTextInlineRdf.cpp
    KoTextMeta.cpp

    ToCBibGeneratorInfo.cpp
    KoTableOfContentsGeneratorInfo.cpp
    KoBibliographyInfo.cpp

    styles/Styles_p.cpp
    styles/KoCharacterStyle.cpp
    styles/KoParagraphStyle.cpp
    styles/KoStyleManager.cpp
    styles/KoListStyle.cpp
    styles/KoListLevelProperties.cpp
    styles/ChangeFollower.cpp
    styles/KoTableBorderStyle.cpp
    styles/KoTableStyle.cpp
    styles/KoTableColumnStyle.cpp
    styles/KoTableRowStyle.cpp
    styles/KoTableCellStyle.cpp
    styles/KoTableFormat.cpp
    styles/KoTableFormat_p.cpp
    styles/KoSectionStyle.cpp
    opendocument/KoTextSharedLoadingData.cpp
    opendocument/KoTextSharedSavingData.cpp
    opendocument/KoTextLoader.cpp
    opendocument/KoTextWriter.cpp

    changetracker/KoChangeTracker.cpp
    changetracker/KoChangeTrackerElement.cpp
    changetracker/KoDeleteChangeMarker.cpp
    changetracker/KoFormatChangeInformation.cpp
    changetracker/KoDeletedRowColumnDataStore.cpp
    changetracker/KoDeletedRowData.cpp
    changetracker/KoDeletedColumnData.cpp
    changetracker/KoDeletedCellData.cpp
    KoTextDrag.cpp

    commands/DeleteTableRowCommand.cpp
    commands/DeleteTableColumnCommand.cpp
    commands/InsertTableRowCommand.cpp
    commands/InsertTableColumnCommand.cpp
)

if( Soprano_FOUND )
    set(kotext_LIB_SRCS ${kotext_LIB_SRCS}
        KoTextRdfCore.cpp
    )
endif( Soprano_FOUND )

kde4_add_library(kotext SHARED ${kotext_LIB_SRCS})

target_link_libraries(kotext flake)
if( Soprano_FOUND )
    target_link_libraries(kotext ${SOPRANO_LIBRARIES})
endif( Soprano_FOUND )
target_link_libraries(kotext LINK_INTERFACE_LIBRARIES flake)

if( FONTCONFIG_FOUND )
    target_link_libraries(kotext ${FONTCONFIG_LIBRARIES})
endif( FONTCONFIG_FOUND )

if( FREETYPE_FOUND )
    target_link_libraries(kotext ${FREETYPE_LIBRARIES})
endif( FREETYPE_FOUND )


set_target_properties(kotext PROPERTIES
   VERSION ${GENERIC_CALLIGRA_LIB_VERSION} SOVERSION ${GENERIC_CALLIGRA_LIB_SOVERSION}
)
install(TARGETS kotext  ${INSTALL_TARGETS_DEFAULT_ARGS})

########### install files ###############

install( FILES texteditingplugin.desktop inlinetextobject.desktop textvariableplugin.desktop DESTINATION ${SERVICETYPES_INSTALL_DIR})

install(
    FILES
    kotext_export.h
    KoInlineObject.h
    KoTextEditor.h
    KoTextEditingFactory.h
    KoTextEditingPlugin.h
    KoTextEditingRegistry.h
    KoInlineObjectRegistry.h
    KoInlineObjectFactoryBase.h
    KoBookmark.h
    KoBookmarkManager.h
    KoInlineTextObjectManager.h
    KoTextAnchor.h
    KoTextBlockBorderData.h
    KoTextBlockData.h
    KoTextDocument.h
    KoText.h
    KoList.h
    KoTextLocator.h
    KoTextPage.h
    KoTextPaste.h
    KoVariable.h
    KoVariableManager.h
    KoTextRdfCore.h
    KoTextInlineRdf.h
    KoTextMeta.h
    KoTextSoftPageBreak.cpp
    KoSection.h

    DESTINATION
    ${INCLUDE_INSTALL_DIR} COMPONENT Devel
)

install(
    FILES
    styles/KoCharacterStyle.h
    styles/KoListLevelProperties.h
    styles/KoListStyle.h
    styles/KoParagraphStyle.h
    styles/KoTableColumnStyle.h
    styles/KoTableRowStyle.h
    styles/KoTableCellStyle.h
    styles/KoTableFormat.h
    styles/KoSectionStyle.h
    styles/KoStyleManager.h
    styles/KoTableBorderStyle.h
    DESTINATION
    ${INCLUDE_INSTALL_DIR}/styles COMPONENT Devel
)

install(
    FILES
    changetracker/KoChangeTracker.h
    changetracker/KoChangeTrackerElement.h
    changetracker/KoDeleteChangeMarker.h
    changetracker/KoDeletedRowColumnDataStore.h
    changetracker/KoDeletedRowData.cpp
    changetracker/KoDeletedColumnData.cpp
    changetracker/KoDeletedCellData.cpp
    DESTINATION
    ${INCLUDE_INSTALL_DIR}/changetracker COMPONENT Devel
)<|MERGE_RESOLUTION|>--- conflicted
+++ resolved
@@ -42,11 +42,8 @@
     KoBookmark.cpp
     KoBookmarkManager.cpp
     KoInlineNote.cpp
-<<<<<<< HEAD
     KoInlineCite.cpp
-=======
     KoTextSoftPageBreak.cpp
->>>>>>> f924d5f3
     FindDirection_p.cpp
     KoFindStrategy.cpp
     KoReplaceStrategy.cpp
