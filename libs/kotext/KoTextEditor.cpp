/* This file is part of the KDE project
 * Copyright (C) 2009 Pierre Stirnweiss <pstirnweiss@googlemail.com>
 * Copyright (C) 2006-2010 Thomas Zander <zander@kde.org>
 *
 * This library is free software; you can redistribute it and/or
 * modify it under the terms of the GNU Library General Public
 * License as published by the Free Software Foundation; either
 * version 2 of the License, or (at your option) any later version.
 *
 * This library is distributed in the hope that it will be useful,
 * but WITHOUT ANY WARRANTY; without even the implied warranty of
 * MERCHANTABILITY or FITNESS FOR A PARTICULAR PURPOSE.  See the GNU
 * Library General Public License for more details.
 *
 * You should have received a copy of the GNU Library General Public License
 * along with this library; see the file COPYING.LIB.  If not, write to
 * the Free Software Foundation, Inc., 51 Franklin Street, Fifth Floor,
 * Boston, MA 02110-1301, USA.
 */

#include "KoTextEditor.h"
#include "KoTextEditor_p.h"

#include "KoBookmark.h"
#include "KoInlineTextObjectManager.h"
#include <KoOdf.h>
#include "KoTextDocument.h"
#include "KoTextDocumentLayout.h"
#include "KoTextDrag.h"
#include "KoTextLocator.h"
#include "KoTextOdfSaveHelper.h"
#include "KoTextPaste.h"
#include "changetracker/KoChangeTracker.h"
#include "changetracker/KoChangeTrackerElement.h"
#include "changetracker/KoDeleteChangeMarker.h"
#include "styles/KoCharacterStyle.h"
#include "styles/KoParagraphStyle.h"
#include "styles/KoStyleManager.h"
#include "styles/KoTableCellStyle.h"
#include "styles/KoTableColumnStyle.h"
#include "styles/KoTableRowStyle.h"
#include "KoTableColumnAndRowStyleManager.h"

#include <KLocale>
#include <KUndoStack>

#include <QApplication>
#include <QFontDatabase>
#include <QTextBlock>
#include <QTextBlockFormat>
#include <QTextCharFormat>
#include <QTextDocument>
#include <QTextDocumentFragment>
#include <QTextFormat>
#include <QTextTable>
#include <QTextTableCell>
#include <QTimer>
#include <QString>
#include <QUndoCommand>

#include <kdebug.h>

static bool isRightToLeft(const QString &text)
{
    int ltr = 0, rtl = 0;

    QString::const_iterator iter = text.begin();
    while (iter != text.end()) {
        switch (QChar::direction((*iter).unicode())) {
        case QChar::DirL:
        case QChar::DirLRO:
        case QChar::DirLRE:
            ltr++;
            break;
        case QChar::DirR:
        case QChar::DirAL:
        case QChar::DirRLO:
        case QChar::DirRLE:
            rtl++;
        default:
            break;
        }
        ++iter;
    }
    return ltr < rtl;
}

/*Private*/

KoTextEditor::Private::Private(KoTextEditor *qq, QTextDocument *document)
    : q(qq),
    document (document),
    headCommand(0),
    isBidiDocument(false)
{
    caret = QTextCursor(document);
    editorState = NoOp;
    updateRtlTimer.setSingleShot(true);
    updateRtlTimer.setInterval(250);
    QObject::connect(&updateRtlTimer, SIGNAL(timeout()), q, SLOT(runDirectionUpdater()));
}

void KoTextEditor::Private::documentCommandAdded()
{
    class UndoTextCommand : public QUndoCommand
    {
    public:
        UndoTextCommand(QTextDocument *document, QUndoCommand *parent = 0)
        : QUndoCommand(i18n("Text"), parent),
        m_document(document)
        {}

        void undo() {
            QTextDocument *doc = m_document.data();
            if (doc == 0)
                return;
            doc->undo(KoTextDocument(doc).textEditor()->cursor());
        }

        void redo() {
            QTextDocument *doc = m_document.data();
            if (doc == 0)
                return;
            doc->redo(KoTextDocument(doc).textEditor()->cursor());
        }

        QWeakPointer<QTextDocument> m_document;
    };

    //kDebug() << "editor state: " << editorState << " headcommand: " << headCommand;
    if (!headCommand || editorState == NoOp) {
        headCommand = new QUndoCommand(commandTitle);
        if (KoTextDocument(document).undoStack()) {
            //kDebug() << "pushing head: " << headCommand->text();
            KoTextDocument(document).undoStack()->push(headCommand);
        }
    }
    else if ((editorState == KeyPress || editorState == Delete) && headCommand->childCount()) {
        headCommand = new QUndoCommand(commandTitle);
        if (KoTextDocument(document).undoStack()) {
            //kDebug() << "pushing head: " << headCommand->text();
            KoTextDocument(document).undoStack()->push(headCommand);
        }
    }

    new UndoTextCommand(document, headCommand);
}

void KoTextEditor::Private::updateState(KoTextEditor::Private::State newState, QString title)
{
    if (editorState == Custom && newState !=NoOp)
        return;
    //kDebug() << "updateState from: " << editorState << " to: " << newState;
    if (editorState != newState || commandTitle != title) {
        if (headCommand /*&& headCommand->childCount() && KoTextDocument(document).undoStack()*/) {
            //kDebug() << "reset headCommand";
            //            KoTextDocument(document).undoStack()->push(headCommand);
            headCommand = 0;
        }
    }
    editorState = newState;
    if (!title.isEmpty())
        commandTitle = title;
    else
        commandTitle = i18n("Text");
    //kDebug() << "commandTitle is now: " << commandTitle;
}

bool KoTextEditor::Private::deleteInlineObjects(bool backwards)
{
    Q_UNUSED(backwards)
    return false;
    // TODO don't just blindly delete, make this a command so we can undo it later.
    // Also note that the below code needs unit testing since I found some issues already
    /*
    QTextCursor cursor(*d->caret);
    KoTextDocumentLayout *layout = qobject_cast<KoTextDocumentLayout*>(d->textShapeData->document()->documentLayout());
    Q_ASSERT(layout);
    KoInlineTextObjectManager *manager = layout->inlineObjectTextManager();
    KoInlineObject *object;
    bool found = false;

    if (d->caret->hasSelection()) {
   QString selected = cursor.selectedText();
   cursor.setPosition(cursor.selectionStart() + 1);
   int position = cursor.position();
   const QChar *data = selected.constData();
   for (int i = 0; i < selected.length(); i++) {
   if (data->unicode() == QChar::ObjectReplacementCharacter) {
   found = true;
   cursor.setPosition(position);
   object = manager->inlineTextObject(cursor);

   if (object)
   manager->removeInlineObject(cursor);
}
// if there is an inline object, the InlineTextObjectManager will also delete the char
// so only need to update position if inline object not found
else
    position++;
data++;
}
} else {
    if (!backward)
    cursor.movePosition(QTextCursor::Right);
    object = manager->inlineTextObject(cursor);

    if (object) {
   manager->removeInlineObject(cursor);
   found = true;
}
}
return found;
*/
}

void KoTextEditor::Private::deleteSelection()
{
#ifndef NDEBUG
    KoTextDocumentLayout *layout = qobject_cast<KoTextDocumentLayout*>(document->documentLayout());
    Q_ASSERT(layout);
#endif
    QTextCursor delText = QTextCursor(caret);
    if (!delText.hasSelection())
        delText.movePosition(QTextCursor::Right, QTextCursor::KeepAnchor);
    // XXX: is there are reason for these two unused variables? Side effects? (boud)
    QString text = delText.selectedText();
    Q_UNUSED(text);
    QTextDocumentFragment selection = delText.selection();
    Q_UNUSED(selection);
    caret.deleteChar();
}

void KoTextEditor::Private::runDirectionUpdater()
{
    while (! dirtyBlocks.isEmpty()) {
        const int blockNumber = dirtyBlocks.first();
        dirtyBlocks.removeAll(blockNumber);
        QTextBlock block = document->findBlockByNumber(blockNumber);
        if (block.isValid()) {
            KoText::Direction newDirection = KoText::AutoDirection;
            QTextBlockFormat format = block.blockFormat();
            KoText::Direction dir =
                static_cast<KoText::Direction>(format.intProperty(KoParagraphStyle::TextProgressionDirection));

            if (dir == KoText::AutoDirection || dir == KoText::PerhapsLeftRightTopBottom
                    || dir == KoText::PerhapsRightLeftTopBottom
                    || dir == KoText::InheritDirection) {
                bool rtl = isRightToLeft(block.text());
                if (rtl && (dir != KoText::AutoDirection || QApplication::isLeftToRight()))
                    newDirection = KoText::PerhapsRightLeftTopBottom;
                else if (!rtl && (dir != KoText::AutoDirection || QApplication::isRightToLeft())) // remove previously set one if needed.
                    newDirection = KoText::PerhapsLeftRightTopBottom;

                QTextCursor cursor(block);
                if (format.property(KoParagraphStyle::TextProgressionDirection).toInt() != newDirection) {
                    format.setProperty(KoParagraphStyle::TextProgressionDirection, newDirection);
                    cursor.setBlockFormat(format); // note that setting this causes a re-layout.
                }
                if (!isBidiDocument) {
                    if ((QApplication::isLeftToRight() && (newDirection == KoText::RightLeftTopBottom
                                    || newDirection == KoText::PerhapsRightLeftTopBottom))
                            || (QApplication::isRightToLeft() && (newDirection == KoText::LeftRightTopBottom
                                    || newDirection == KoText::PerhapsLeftRightTopBottom))) {
                        isBidiDocument = true;
                        emit q->isBidiUpdated();
                    }
                }
            }
        }
    }
}

void KoTextEditor::Private::clearCharFormatProperty(int property)
{
    class PropertyWiper : public CharFormatVisitor
    {
    public:
        PropertyWiper(int propertyId) : propertyId(propertyId) {};
        void visit(QTextCharFormat &format) const {
            format.clearProperty(propertyId);
        }

    int propertyId;
    };
    PropertyWiper wiper(property);
    CharFormatVisitor::visitSelection(q, wiper,QString(), false);
}

/*KoTextEditor*/

//TODO factor out the changeTracking charFormat setting from all individual slots to a public slot, which will be available for external commands (TextShape)

//The BlockFormatVisitor and CharFormatVisitor are used when a property needs to be modified relative to its current value (which could be different over the selection). For example: increase indentation by 10pt.
//The BlockFormatVisitor is also used for the change tracking of a blockFormat. The changeTracker stores the information about the changeId in the charFormat. The BlockFormatVisitor ensures that thd changeId is set on the whole block (even if only a part of the block is actually selected).
//Should such mechanisms be later provided directly by Qt, we could dispose of these classes.


KoTextEditor::KoTextEditor(QTextDocument *document)
    : KoToolSelection(document),
    d (new Private(this, document))
{
    connect (d->document, SIGNAL (undoCommandAdded()), this, SLOT (documentCommandAdded()));
}

KoTextEditor::~KoTextEditor()
{
    delete d;
}

void KoTextEditor::updateDefaultTextDirection(KoText::Direction direction)
{
    d->direction = direction;
}

QTextCursor* KoTextEditor::cursor()
{
    return &(d->caret);
}

void KoTextEditor::addCommand(QUndoCommand *command, bool addCommandToStack)
{
    d->updateState(KoTextEditor::Private::Custom, (!command->text().isEmpty())?command->text():i18n("Text"));
    //kDebug() << "will push the custom command: " << command->text();
    d->headCommand = command;
    QUndoStack *stack = KoTextDocument(d->document).undoStack();
    if (stack && addCommandToStack)
        stack->push(command);
    else
        command->redo();
    //kDebug() << "custom command pushed";
    d->updateState(KoTextEditor::Private::NoOp);
}

void KoTextEditor::registerTrackedChange(QTextCursor &selection, KoGenChange::Type changeType, QString title, QTextFormat& format, QTextFormat& prevFormat, bool applyToWholeBlock)
{
    if (!KoTextDocument(d->document).changeTracker() || !KoTextDocument(d->document).changeTracker()->recordChanges()) {
        // clear the ChangeTrackerId from the passed in selection, without recursively registring
        // change tracking again  ;)
        int start = qMin(selection.position(), selection.anchor());
        int end = qMax(selection.position(), selection.anchor());

        QTextBlock block = selection.block();
        if (block.position() > start)
            block = block.document()->findBlock(start);

        while (block.isValid() && block.position() < end) {
            QTextBlock::iterator iter = block.begin();
            while (!iter.atEnd()) {
                QTextFragment fragment = iter.fragment();
                if (fragment.position() > end) {
                    break;
                }

                if (fragment.position() + fragment.length() <= start) {
                    ++iter;
                    continue;
                }

                QTextCursor cursor(block);
                cursor.setPosition(fragment.position());
<<<<<<< HEAD
                QTextCharFormat fm = cursor.charFormat();
                if (fm.hasProperty(KoCharacterStyle::ChangeTrackerId)) {
                    fm.clearProperty(KoCharacterStyle::ChangeTrackerId);
                    int to = qMin(end, fragment.position() + fragment.length());
                    cursor.setPosition(to, QTextCursor::KeepAnchor);
                    cursor.setCharFormat(fm);

                    //Changing the format invalidates the iterator. So, reset the iterator and start from the beginning.
                    iter = block.begin();
                    continue;
                }
                iter++;
=======
                QTextCharFormat fm = fragment.charFormat();
                fm.clearProperty(KoCharacterStyle::ChangeTrackerId);
                int to = qMin(end, fragment.position() + fragment.length());
                cursor.setPosition(to, QTextCursor::KeepAnchor);
                cursor.setCharFormat(fm);
                ++iter;
>>>>>>> ca319b4d
            }
            block = block.next();
        }
    } else {
        if (changeType != KoGenChange::DeleteChange) {
            //first check if there already is an identical change registered just before or just after the selection. If so, merge appropriatly.
            //TODO implement for format change. handle the prevFormat/newFormat check.
            QTextCursor checker = QTextCursor(selection);
            int idBefore = 0;
            int idAfter = 0;
            int changeId = 0;
            int selectionBegin = qMin(checker.anchor(), checker.position());
            int selectionEnd = qMax(checker.anchor(), checker.position());
            checker.setPosition(selectionBegin);
            idBefore = KoTextDocument(d->document).changeTracker()->mergeableId(changeType, title, checker.charFormat().property( KoCharacterStyle::ChangeTrackerId ).toInt());
            checker.setPosition(selectionEnd);
            if (!checker.atEnd()) {
                checker.movePosition(QTextCursor::NextCharacter);
                idAfter = KoTextDocument(d->document).changeTracker()->mergeableId(changeType, title, checker.charFormat().property( KoCharacterStyle::ChangeTrackerId ).toInt());
            }
            changeId = (idBefore)?idBefore:idAfter;

            switch (changeType) {//TODO: this whole thing actually needs to be done like a visitor. If the selection contains several change regions, the parenting needs to be individualised.
                case KoGenChange::InsertChange:
                    if (!changeId)
                        changeId = KoTextDocument(d->document).changeTracker()->getInsertChangeId(title, 0);
                break;
                case KoGenChange::FormatChange:
                    if (!changeId)
                        changeId = KoTextDocument(d->document).changeTracker()->getFormatChangeId(title, format, prevFormat, 0);
                break;
                case KoGenChange::DeleteChange:
                    //this should never be the case
                break;
            }
    
            if (applyToWholeBlock) {
                selection.movePosition(QTextCursor::StartOfBlock);
                selection.movePosition(QTextCursor::EndOfBlock, QTextCursor::KeepAnchor);
            }

            QTextCharFormat f;
            f.setProperty(KoCharacterStyle::ChangeTrackerId, changeId);
            selection.mergeCharFormat(f);
        }
    }
}

void KoTextEditor::bold(bool bold)
{
    d->updateState(KoTextEditor::Private::Format, i18n("Bold"));
    QTextCharFormat format;
    format.setFontWeight(bold ? QFont::Bold : QFont::Normal);

    QTextCharFormat prevFormat(d->caret.charFormat());
    d->caret.mergeCharFormat(format);
    registerTrackedChange(d->caret, KoGenChange::FormatChange, i18n("Bold"), format, prevFormat, false);
    d->updateState(KoTextEditor::Private::NoOp);
}

void KoTextEditor::italic(bool italic)
{
    d->updateState(KoTextEditor::Private::Format, i18n("Italic"));
    QTextCharFormat format;
    format.setFontItalic(italic);

    QTextCharFormat prevFormat(d->caret.charFormat());
    d->caret.mergeCharFormat(format);
    registerTrackedChange(d->caret, KoGenChange::FormatChange, i18n("Italic"), format, prevFormat, false);
    d->updateState(KoTextEditor::Private::NoOp);
}

void KoTextEditor::underline(bool underline)
{
    d->updateState(KoTextEditor::Private::Format, i18n("Underline"));
    QTextCharFormat format;
    if (underline) {
        format.setProperty(KoCharacterStyle::UnderlineType, KoCharacterStyle::SingleLine);
        format.setProperty(KoCharacterStyle::UnderlineStyle, KoCharacterStyle::SolidLine);
    } else {
        format.setProperty(KoCharacterStyle::UnderlineType, KoCharacterStyle::NoLineType);
        format.setProperty(KoCharacterStyle::UnderlineStyle, KoCharacterStyle::NoLineStyle);
    }

    QTextCharFormat prevFormat(d->caret.charFormat());
    d->caret.mergeCharFormat(format);
    registerTrackedChange(d->caret, KoGenChange::FormatChange, i18n("Underline"), format, prevFormat, false);
    d->updateState(KoTextEditor::Private::NoOp);
}

void KoTextEditor::strikeOut(bool strikeout)
{
    d->updateState(KoTextEditor::Private::Format, i18n("Strike Out"));
    QTextCharFormat format;
    if (strikeout) {
        format.setProperty(KoCharacterStyle::StrikeOutType, KoCharacterStyle::SingleLine);
        format.setProperty(KoCharacterStyle::StrikeOutStyle, KoCharacterStyle::SolidLine);
    } else {
        format.setProperty(KoCharacterStyle::StrikeOutType, KoCharacterStyle::NoLineType);
        format.setProperty(KoCharacterStyle::StrikeOutStyle, KoCharacterStyle::NoLineStyle);
    }
    QTextCharFormat prevFormat(d->caret.charFormat());
    d->caret.mergeCharFormat(format);
    registerTrackedChange(d->caret, KoGenChange::FormatChange, i18n("Strike Out"), format, prevFormat, false);
    d->updateState(KoTextEditor::Private::NoOp);
}

void KoTextEditor::setHorizontalTextAlignment(Qt::Alignment align)
{
    class Aligner : public BlockFormatVisitor
    {
    public:
        Aligner(Qt::Alignment align) : alignment(align) {}
        void visit(QTextBlockFormat &format) const {
            format.setAlignment(alignment);
        }
        Qt::Alignment alignment;
    };

    Aligner aligner(align);
    d->updateState(KoTextEditor::Private::Format, i18n("Set Horizontal Alignment"));
    BlockFormatVisitor::visitSelection(this, aligner, i18n("Set Horizontal Alignment"));
    d->updateState(KoTextEditor::Private::NoOp);
}

void KoTextEditor::setVerticalTextAlignment(Qt::Alignment align)
{
    QTextCharFormat::VerticalAlignment charAlign = QTextCharFormat::AlignNormal;
    if (align == Qt::AlignTop)
        charAlign = QTextCharFormat::AlignSuperScript;
    else if (align == Qt::AlignBottom)
        charAlign = QTextCharFormat::AlignSubScript;

    d->updateState(KoTextEditor::Private::Format, i18n("Set Vertical Alignment"));
    QTextCharFormat format;
    format.setVerticalAlignment(charAlign);
    QTextCharFormat prevFormat(d->caret.charFormat());
    d->caret.mergeCharFormat(format);
    registerTrackedChange(d->caret, KoGenChange::FormatChange, i18n("Set Vertical Alignment"), format, prevFormat, false);
    d->updateState(KoTextEditor::Private::NoOp);
}

void KoTextEditor::decreaseIndent()
{
    class Indenter : public BlockFormatVisitor
    {
    public:
        void visit(QTextBlockFormat &format) const {
            // TODO make the 10 configurable.
            format.setLeftMargin(qMax(qreal(0.0), format.leftMargin() - 10));
        }
        Qt::Alignment alignment;
    };

    Indenter indenter;
    d->updateState(KoTextEditor::Private::Format, i18n("Decrease Indent"));
    BlockFormatVisitor::visitSelection(this, indenter, i18n("Decrease Indent"));
    d->updateState(KoTextEditor::Private::NoOp);
}

void KoTextEditor::increaseIndent()
{
    class Indenter : public BlockFormatVisitor
    {
    public:
        void visit(QTextBlockFormat &format) const {
            // TODO make the 10 configurable.
            format.setLeftMargin(format.leftMargin() + 10);
        }
        Qt::Alignment alignment;
    };

    Indenter indenter;
    d->updateState(KoTextEditor::Private::Format, i18n("Increase Indent"));
    BlockFormatVisitor::visitSelection(this, indenter, i18n("Increase Indent"));
    d->updateState(KoTextEditor::Private::NoOp);
}

class FontResizer : public CharFormatVisitor
{
public:
    enum Type { Grow, Shrink };
    FontResizer(Type type_) : type(type_) {
        QFontDatabase fontDB;
        defaultSizes = fontDB.standardSizes();
    }
    void visit(QTextCharFormat &format) const {
        const qreal current = format.fontPointSize();
        int prev = 1;
        foreach(int pt, defaultSizes) {
            if ((type == Grow && pt > current) || (type == Shrink && pt >= current)) {
                format.setFontPointSize(type == Grow ? pt : prev);
                return;
            }
            prev = pt;
        }
    }

    QList<int> defaultSizes;
    const Type type;
};

void KoTextEditor::decreaseFontSize()
{
    d->updateState(KoTextEditor::Private::Format, i18n("Decrease font size"));
    FontResizer sizer(FontResizer::Shrink);
    CharFormatVisitor::visitSelection(this, sizer, i18n("Decrease font size"));
    d->updateState(KoTextEditor::Private::NoOp);
}

void KoTextEditor::increaseFontSize()
{
    d->updateState(KoTextEditor::Private::Format, i18n("Increase font size"));
    FontResizer sizer(FontResizer::Grow);
    CharFormatVisitor::visitSelection(this, sizer, i18n("Increase font size"));
    d->updateState(KoTextEditor::Private::NoOp);
}

void KoTextEditor::setFontFamily(const QString &font)
{
    d->updateState(KoTextEditor::Private::Format, i18n("Set Font"));
    QTextCharFormat format;
    format.setFontFamily(font);
    QTextCharFormat prevFormat(d->caret.charFormat());
    d->caret.mergeCharFormat(format);
    registerTrackedChange(d->caret, KoGenChange::FormatChange, i18n("Set Font"), format, prevFormat, false);
    d->updateState(KoTextEditor::Private::NoOp);
}

void KoTextEditor::setFontSize(int size)
{
    d->updateState(KoTextEditor::Private::Format, i18n("Set Font Size"));
    QTextCharFormat format;
    format.setFontPointSize(size);
    QTextCharFormat prevFormat(d->caret.charFormat());
    d->caret.mergeCharFormat(format);
    registerTrackedChange(d->caret, KoGenChange::FormatChange, i18n("Set Font Size"), format, prevFormat, false);
    d->updateState(KoTextEditor::Private::NoOp);
}

void KoTextEditor::setTextBackgroundColor(const QColor &color)
{
    d->updateState(KoTextEditor::Private::Format, i18n("Set Background Color"));
    QTextCharFormat format;
    format.setBackground(QBrush(color));
    QTextCharFormat prevFormat(d->caret.charFormat());
    d->caret.mergeCharFormat(format);
    registerTrackedChange(d->caret, KoGenChange::FormatChange, i18n("Set Background Color"), format, prevFormat, false);
    d->updateState(KoTextEditor::Private::NoOp);
}

void KoTextEditor::setTextColor(const QColor &color)
{
    d->updateState(KoTextEditor::Private::Format, i18n("Set Text Color"));
    QTextCharFormat format;
    format.setForeground(QBrush(color));
    QTextCharFormat prevFormat(d->caret.charFormat());
    d->caret.mergeCharFormat(format);
    registerTrackedChange(d->caret, KoGenChange::FormatChange, i18n("Set Text Color"), format, prevFormat, false);
    d->updateState(KoTextEditor::Private::NoOp);
}

void KoTextEditor::setStyle(KoCharacterStyle *style)
{
    Q_ASSERT(style);
    d->updateState(KoTextEditor::Private::Format, i18n("Set Character Style"));
    QTextCharFormat format;
    style->applyStyle(format);
    QTextCharFormat prevFormat(d->caret.charFormat());
    d->caret.setCharFormat(format);
    registerTrackedChange(d->caret, KoGenChange::FormatChange, i18n("Set Character Style"), format, prevFormat, false);
    d->updateState(KoTextEditor::Private::NoOp);
}

void KoTextEditor::setStyle(KoParagraphStyle *style)
{
    d->updateState(KoTextEditor::Private::Format, i18n("Set Paragraph Style"));
    const int start = qMin(position(), anchor());
    const int end = qMax(position(), anchor());
    QTextBlock block = d->document->findBlock(start);
    KoStyleManager *styleManager = KoTextDocument(d->document).styleManager();
    while (block.isValid() && block.position() <= end) { // now loop over all blocks
        QTextBlockFormat bf = block.blockFormat();
        if (styleManager) {
            KoParagraphStyle *old = styleManager->paragraphStyle(bf.intProperty(KoParagraphStyle::StyleId));
            if (old)
                old->unapplyStyle(block);
        }
        style->applyStyle(block);
        block = block.next();
    }
    d->updateState(KoTextEditor::Private::NoOp);
}

void KoTextEditor::setDefaultFormat()
{
    d->updateState(KoTextEditor::Private::Format, i18n("Set default format"));
    if (KoStyleManager *styleManager = KoTextDocument(d->document).styleManager()) {
        KoCharacterStyle *defaultCharStyle = styleManager->defaultParagraphStyle()->characterStyle();
        QTextCharFormat format;
        defaultCharStyle->applyStyle(format);
        QTextCharFormat prevFormat(d->caret.charFormat());
        d->caret.setCharFormat(format);
        registerTrackedChange(d->caret, KoGenChange::FormatChange, i18n("Set default format"), format, prevFormat, false);
    }
    d->updateState(KoTextEditor::Private::NoOp);
}

void KoTextEditor::addBookmark(const QString &name)
{//TODO changeTracking
    d->updateState(KoTextEditor::Private::Custom, i18n("Insert Bookmark"));
    KoBookmark *bookmark = new KoBookmark(name, d->document);
    int startPos = -1, endPos = -1, caretPos = -1;

    KoTextDocumentLayout *layout = qobject_cast<KoTextDocumentLayout*>(d->document->documentLayout());
    Q_ASSERT(layout);
    Q_ASSERT(layout->inlineTextObjectManager());
    if (d->caret.hasSelection()) {
        startPos = d->caret.selectionStart();
        endPos = d->caret.selectionEnd();
        caretPos = d->caret.position();

        d->caret.setPosition(endPos);
        KoBookmark *endBookmark = new KoBookmark(name, d->document);
        bookmark->setType(KoBookmark::StartBookmark);
        endBookmark->setType(KoBookmark::EndBookmark);
        layout->inlineTextObjectManager()->insertInlineObject(d->caret, endBookmark);
        bookmark->setEndBookmark(endBookmark);
        d->caret.setPosition(startPos);
    } else {
        bookmark->setType(KoBookmark::SinglePosition);
    }
    // TODO the macro & undo things
    layout->inlineTextObjectManager()->insertInlineObject(d->caret, bookmark);
    if (startPos != -1) {
        // TODO repaint selection properly
        if (caretPos == startPos) {
            startPos = endPos + 1;
            endPos = caretPos;
        } else {
            endPos += 2;
        }
        d->caret.setPosition(startPos);
        d->caret.setPosition(endPos, QTextCursor::KeepAnchor);
    }
    d->updateState(KoTextEditor::Private::NoOp);
}

bool KoTextEditor::insertIndexMarker()
{//TODO changeTracking
    QTextBlock block = d->caret.block();
    if (d->caret.position() >= block.position() + block.length() - 1)
        return false; // can't insert one at end of text
    if (block.text()[ d->caret.position() - block.position()].isSpace())
        return false; // can't insert one on a whitespace as that does not indicate a word.

    d->updateState(KoTextEditor::Private::Custom, i18n("Insert Index"));
    KoTextDocumentLayout *layout = qobject_cast<KoTextDocumentLayout*>(d->document->documentLayout());
    Q_ASSERT(layout);
    Q_ASSERT(layout->inlineTextObjectManager());
    KoTextLocator *tl = new KoTextLocator();
    layout->inlineTextObjectManager()->insertInlineObject(d->caret, tl);
    d->updateState(KoTextEditor::Private::NoOp);
    return true;
}

void KoTextEditor::insertInlineObject(KoInlineObject *inliner)
{//TODO changeTracking
    d->updateState(KoTextEditor::Private::Custom, i18n("Insert Variable"));
    KoTextDocumentLayout *layout = qobject_cast<KoTextDocumentLayout*>(d->document->documentLayout());
    Q_ASSERT(layout);
    Q_ASSERT(layout->inlineTextObjectManager());
    layout->inlineTextObjectManager()->insertInlineObject(d->caret, inliner, d->caret.charFormat());
    d->updateState(KoTextEditor::Private::NoOp);
}

void KoTextEditor::insertFrameBreak()
{
    d->updateState(KoTextEditor::Private::KeyPress, i18n("Insert Break"));
    QTextBlock block = d->caret.block();
    if (d->caret.position() == block.position() && block.length() > 0) { // start of parag
        QTextBlockFormat bf = d->caret.blockFormat();
        bf.setPageBreakPolicy(QTextFormat::PageBreak_AlwaysBefore);
        d->caret.insertBlock(bf);
        if (block.textList())
            block.textList()->remove(block);
    } else {
        QTextBlockFormat bf = d->caret.blockFormat();
        newLine();
        bf = d->caret.blockFormat();
        bf.setPageBreakPolicy(QTextFormat::PageBreak_AlwaysBefore); // TODO we should create an autostyle instead
        d->caret.setBlockFormat(bf);
    }
    d->updateState(KoTextEditor::Private::NoOp);
}

bool KoTextEditor::deleteInlineObjects(bool backward)
{
    return d->deleteInlineObjects(backward);
}

int KoTextEditor::anchor() const
{
    return d->caret.anchor();
}

bool KoTextEditor::atBlockEnd() const
{
    return d->caret.atBlockEnd();
}

bool KoTextEditor::atBlockStart() const
{
    return d->caret.atBlockStart();
}

bool KoTextEditor::atEnd() const
{
    return d->caret.atEnd();
}

bool KoTextEditor::atStart() const
{
    return d->caret.atStart();
}

QTextBlock KoTextEditor::block() const
{
    return d->caret.block();
}

QTextCharFormat KoTextEditor::blockCharFormat() const
{
    return d->caret.blockCharFormat();
}

QTextBlockFormat KoTextEditor::blockFormat() const
{
    return d->caret.blockFormat();
}

int KoTextEditor::blockNumber() const
{
    return d->caret.blockNumber();
}

QTextCharFormat KoTextEditor::charFormat() const
{
    return d->caret.charFormat();
}

void KoTextEditor::clearSelection()
{
    d->caret.clearSelection();
}

int KoTextEditor::columnNumber() const
{
    return d->caret.columnNumber();
}

void KoTextEditor::deleteChar()
{
    if (!d->caret.hasSelection() && d->caret.atEnd())
        return;
    if (!d->deleteInlineObjects(false) || d->caret.hasSelection()) {
        d->updateState(KoTextEditor::Private::Delete, i18n("Delete"));

        if (!d->caret.hasSelection())
            d->caret.movePosition(QTextCursor::NextCharacter, QTextCursor::KeepAnchor);
        d->deleteSelection();
    }
}

void KoTextEditor::deletePreviousChar()
{
    if (!d->caret.hasSelection() && d->caret.atStart())
        return;
    if (!d->deleteInlineObjects(false) || d->caret.hasSelection()) {
        d->updateState(KoTextEditor::Private::Delete, i18n("Delete"));

        if (!d->caret.hasSelection())
            d->caret.movePosition(QTextCursor::PreviousCharacter, QTextCursor::KeepAnchor);
        d->deleteSelection();
    }
}

QTextDocument* KoTextEditor::document() const
{
    return d->caret.document();
}

bool KoTextEditor::hasComplexSelection() const
{
    return d->caret.hasComplexSelection();
}

bool KoTextEditor::hasSelection()
{
    return d->caret.hasSelection();
}

void KoTextEditor::insertBlock()
{
//TODO
}

void KoTextEditor::insertBlock(const QTextBlockFormat &format)
{
    Q_UNUSED(format)
//TODO
}

void KoTextEditor::insertBlock(const QTextBlockFormat &format, const QTextCharFormat &charFormat)
{
    Q_UNUSED(format)
    Q_UNUSED(charFormat)
//TODO
}

void KoTextEditor::insertFragment(const QTextDocumentFragment &fragment)
{
    Q_UNUSED(fragment)
//TODO
}

void KoTextEditor::insertTable(int rows, int columns)
{
    d->updateState(KoTextEditor::Private::Custom, i18n("Insert Table"));
    QTextTableFormat tableFormat;

    tableFormat.setWidth(QTextLength(QTextLength::PercentageLength, 100));
    tableFormat.setMargin(5);

    QTextTable *table = d->caret.insertTable(rows, columns, tableFormat);

    // Format the cells a bit.
    for (int row = 0; row < table->rows(); ++row) {
        for (int col = 0; col < table->columns(); ++col) {
            QTextTableCell cell = table->cellAt(row, col);
            QTextTableCellFormat format;
            KoTableCellStyle cellStyle;
            cellStyle.setEdge(KoTableCellStyle::Top, KoTableCellStyle::BorderSolid, 2, QColor(Qt::black));
            cellStyle.setEdge(KoTableCellStyle::Left, KoTableCellStyle::BorderSolid, 2, QColor(Qt::black));
            cellStyle.setEdge(KoTableCellStyle::Bottom, KoTableCellStyle::BorderSolid, 2, QColor(Qt::black));
            cellStyle.setEdge(KoTableCellStyle::Right, KoTableCellStyle::BorderSolid, 2, QColor(Qt::black));
            cellStyle.setPadding(5);

            cellStyle.applyStyle(format);
            cell.setFormat(format);
        }    
    }    

    d->updateState(KoTextEditor::Private::NoOp);
}

void KoTextEditor::insertTableRowAbove()
{
    d->updateState(KoTextEditor::Private::Custom, i18n("Insert Row Above"));

    QTextTable *table = d->caret.currentTable();

    if (table) {
        KoTableColumnAndRowStyleManager carsManager = KoTableColumnAndRowStyleManager::getManager(table);
        QTextTableCell cell = table->cellAt(d->caret);
        int row = cell.row();
        table->insertRows(row, 1);
        carsManager.insertRows(row, 1, carsManager.rowStyle(row));
    }

    d->updateState(KoTextEditor::Private::NoOp);
}

void KoTextEditor::insertTableRowBelow()
{
    d->updateState(KoTextEditor::Private::Custom, i18n("Insert Row Below"));

    QTextTable *table = d->caret.currentTable();

    if (table) {
        KoTableColumnAndRowStyleManager carsManager = KoTableColumnAndRowStyleManager::getManager(table);
        QTextTableCell cell = table->cellAt(d->caret);
        int row = cell.row() +1;
        if (row == table->rows()) {
            table->appendRows(1);
            carsManager.setRowStyle(row, carsManager.rowStyle(row-1));

            // Copy the cells styles.
            for (int col = 0; col < table->columns(); ++col) {
                QTextTableCell cell = table->cellAt(row-1, col);
                QTextCharFormat format = cell.format();
                cell = table->cellAt(row, col);
                cell.setFormat(format);
            }
        } else {
            table->insertRows(row, 1);
            carsManager.insertRows(row, 1, carsManager.rowStyle(row-1));
        }
    }

    d->updateState(KoTextEditor::Private::NoOp);
}

void KoTextEditor::insertTableColumnLeft()
{
    d->updateState(KoTextEditor::Private::Custom, i18n("Insert Column Left"));

    QTextTable *table = d->caret.currentTable();

    if (table) {
        KoTableColumnAndRowStyleManager carsManager = KoTableColumnAndRowStyleManager::getManager(table);
        QTextTableCell cell = table->cellAt(d->caret);
        int column = cell.column();
        table->insertColumns(column, 1);
        carsManager.insertColumns(column, 1, carsManager.columnStyle(column));
    }

    d->updateState(KoTextEditor::Private::NoOp);
}

void KoTextEditor::insertTableColumnRight()
{
    d->updateState(KoTextEditor::Private::Custom, i18n("Insert Column Right"));

    QTextTable *table = d->caret.currentTable();

    if (table) {
        KoTableColumnAndRowStyleManager carsManager = KoTableColumnAndRowStyleManager::getManager(table);
        QTextTableCell cell = table->cellAt(d->caret);
        int column = cell.column()+1;
        if (column == table->columns()) {
            table->appendColumns(1);
            carsManager.setColumnStyle(column, carsManager.columnStyle(column-1));
            // Copy the cells style. for the bottomright cell which Qt doesn't
            QTextTableCell cell = table->cellAt(table->rows()-1, column-1);
            QTextCharFormat format = cell.format();
            cell = table->cellAt(table->rows()-1, column);
            cell.setFormat(format);
        } else {
            table->insertColumns(column, 1);
            carsManager.insertColumns(column, 1, carsManager.columnStyle(column-1));
        }
    }

    d->updateState(KoTextEditor::Private::NoOp);
}

void KoTextEditor::deleteTableColumn()
{
    d->updateState(KoTextEditor::Private::Custom, i18n("Delete Column"));

    QTextTable *table = d->caret.currentTable();

    if (table) {
        KoTableColumnAndRowStyleManager carsManager = KoTableColumnAndRowStyleManager::getManager(table);
        int selectionRow;
        int selectionColumn;
        int selectionRowSpan;
        int selectionColumnSpan;
        if(d->caret.hasComplexSelection()) {
            d->caret.selectedTableCells(&selectionRow, &selectionRowSpan, &selectionColumn, &selectionColumnSpan);
        } else {
            QTextTableCell cell = table->cellAt(d->caret);
            selectionColumn = cell.column();
            selectionColumnSpan = 1;
        }
        table->removeColumns(selectionColumn, selectionColumnSpan);
        carsManager.removeColumns(selectionColumn, selectionColumnSpan);
    }

    d->updateState(KoTextEditor::Private::NoOp);
}

void KoTextEditor::deleteTableRow()
{
    d->updateState(KoTextEditor::Private::Custom, i18n("Delete Row"));

    QTextTable *table = d->caret.currentTable();

    if (table) {
        KoTableColumnAndRowStyleManager carsManager = KoTableColumnAndRowStyleManager::getManager(table);
        int selectionRow;
        int selectionColumn;
        int selectionRowSpan;
        int selectionColumnSpan;
        if(d->caret.hasComplexSelection()) {
            d->caret.selectedTableCells(&selectionRow, &selectionRowSpan, &selectionColumn, &selectionColumnSpan);
        } else {
            QTextTableCell cell = table->cellAt(d->caret);
            selectionRow = cell.row();
            selectionRowSpan = 1;
        }
        table->removeRows(selectionRow, selectionRowSpan);
        carsManager.removeRows(selectionRow, selectionRowSpan);
    }

    d->updateState(KoTextEditor::Private::NoOp);
}

void KoTextEditor::mergeTableCells()
{
    d->updateState(KoTextEditor::Private::Custom, i18n("Merge Cells"));

    QTextTable *table = d->caret.currentTable();

    if (table) {
        table->mergeCells(d->caret);
    }

    d->updateState(KoTextEditor::Private::NoOp);
}

void KoTextEditor::splitTableCells()
{
    d->updateState(KoTextEditor::Private::Custom, i18n("Split Cells"));

    QTextTable *table = d->caret.currentTable();

    if (table) {
        QTextTableCell cell = table->cellAt(d->caret);
        table->splitCell(cell.row(), cell.column(),  cell.rowSpan(), cell.columnSpan());
    }

    d->updateState(KoTextEditor::Private::NoOp);
}

void KoTextEditor::insertText(const QString &text)
{
    d->updateState(KoTextEditor::Private::KeyPress, i18n("Key Press"));

    //first we make sure that we clear the inlineObject charProperty, if we have no selection
    if (!d->caret.hasSelection() && d->caret.charFormat().hasProperty(KoCharacterStyle::InlineInstanceId))
        d->clearCharFormatProperty(KoCharacterStyle::InlineInstanceId);

    int startPosition = d->caret.position();
    QTextCharFormat format = d->caret.charFormat();
    if (format.hasProperty(KoCharacterStyle::ChangeTrackerId)) {
        format.clearProperty(KoCharacterStyle::ChangeTrackerId);
    }
    d->caret.insertText(text, format);
    int endPosition = d->caret.position();

    //Mark the inserted text
    d->caret.setPosition(startPosition);
    d->caret.setPosition(endPosition, QTextCursor::KeepAnchor);

    registerTrackedChange(d->caret, KoGenChange::InsertChange, i18n("Key Press"), format, format, false);

    d->caret.clearSelection();

    int blockNumber = d->caret.blockNumber();
    while (blockNumber <= d->caret.blockNumber()) {
        d->dirtyBlocks << blockNumber;
        ++blockNumber;
    }
    d->updateRtlTimer.stop();
    d->updateRtlTimer.start();
}

void KoTextEditor::insertText(const QString &text, const QTextCharFormat &format)
{
    Q_UNUSED(text)
    Q_UNUSED(format)
//TODO
}

void KoTextEditor::mergeBlockCharFormat(const QTextCharFormat &modifier)
{
    Q_UNUSED(modifier)
//TODO
}

void KoTextEditor::mergeBlockFormat(const QTextBlockFormat &modifier)
{
    Q_UNUSED(modifier)
//TODO
}

void KoTextEditor::mergeCharFormat(const QTextCharFormat &modifier)
{
    Q_UNUSED(modifier)
//TODO
}

bool KoTextEditor::movePosition(QTextCursor::MoveOperation operation, QTextCursor::MoveMode mode, int n)
{
    return d->caret.movePosition (operation, mode, n);
}

void KoTextEditor::newLine()
{
    d->updateState(KoTextEditor::Private::Custom, i18n("Line Break"));
    if (d->caret.hasSelection())
        d->deleteInlineObjects();
    KoTextDocument koDocument(d->document);
    KoStyleManager *styleManager = koDocument.styleManager();
    KoParagraphStyle *nextStyle = 0;
    KoParagraphStyle *currentStyle = 0;
    if (styleManager) {
        int id = d->caret.blockFormat().intProperty(KoParagraphStyle::StyleId);
        currentStyle = styleManager->paragraphStyle(id);
        if (currentStyle == 0) // not a style based parag.  Lets make the next one correct.
            nextStyle = styleManager->defaultParagraphStyle();
        else
            nextStyle = styleManager->paragraphStyle(currentStyle->nextStyle());
        Q_ASSERT(nextStyle);
        if (currentStyle == nextStyle)
            nextStyle = 0;
    }
    d->caret.insertBlock();
    QTextBlockFormat bf = d->caret.blockFormat();
    QVariant direction = bf.property(KoParagraphStyle::TextProgressionDirection);
    bf.setPageBreakPolicy(QTextFormat::PageBreak_Auto);
    bf.clearProperty(KoParagraphStyle::ListStartValue);
    bf.clearProperty(KoParagraphStyle::UnnumberedListItem);
    bf.clearProperty(KoParagraphStyle::IsListHeader);
    bf.clearProperty(KoParagraphStyle::MasterPageName);
    d->caret.setBlockFormat(bf);
    if (nextStyle) {
        QTextBlock block = d->caret.block();
        if (currentStyle)
            currentStyle->unapplyStyle(block);
        nextStyle->applyStyle(block);
    }

    bf = d->caret.blockFormat();
    if (d->direction != KoText::AutoDirection) { // inherit from shape
        KoText::Direction dir;
        switch (d->direction) {
        case KoText::RightLeftTopBottom:
            dir = KoText::PerhapsRightLeftTopBottom;
            break;
        case KoText::LeftRightTopBottom:
        default:
            dir = KoText::PerhapsLeftRightTopBottom;
        }
        bf.setProperty(KoParagraphStyle::TextProgressionDirection, dir);
    } else if (! direction.isNull()) { // then we inherit from the previous paragraph.
        bf.setProperty(KoParagraphStyle::TextProgressionDirection, direction);
    }
    d->caret.setBlockFormat(bf);
    d->updateState(KoTextEditor::Private::NoOp);
}

int KoTextEditor::position() const
{
    return d->caret.position();
}

void KoTextEditor::removeSelectedText()
{
    d->caret.removeSelectedText();
}

void KoTextEditor::select(QTextCursor::SelectionType selection)
{
    //TODO add selection of previous/next char, and option about hasSelection
    d->caret.select(selection);
}

QString KoTextEditor::selectedText() const
{
    return d->caret.selectedText();
}

QTextDocumentFragment KoTextEditor::selection() const
{
    return d->caret.selection();
}

int KoTextEditor::selectionEnd() const
{
    return d->caret.selectionEnd();
}

int KoTextEditor::selectionStart() const
{
    return d->caret.selectionStart();
}

void KoTextEditor::setBlockCharFormat(const QTextCharFormat &format)
{
    Q_UNUSED(format)
//TODO
}

void KoTextEditor::setBlockFormat(const QTextBlockFormat &format)
{
    Q_UNUSED(format)
//TODO
}

void KoTextEditor::setCharFormat(const QTextCharFormat &format)
{
    Q_UNUSED(format)
//TODO
}

void KoTextEditor::setPosition(int pos, QTextCursor::MoveMode m)
{
    d->caret.setPosition (pos, m);
}

void KoTextEditor::setVisualNavigation(bool b)
{
    d->caret.setVisualNavigation (b);
}

bool KoTextEditor::visualNavigation() const
{
    return d->caret.visualNavigation();
}

bool KoTextEditor::isBidiDocument() const
{
    return d->isBidiDocument;
}

void KoTextEditor::beginEditBlock()
{
    d->updateState(KoTextEditor::Private::Custom);
    d->caret.beginEditBlock();
}

void KoTextEditor::endEditBlock()
{
    d->caret.endEditBlock();
    d->updateState(KoTextEditor::Private::NoOp);
}

void KoTextEditor::finishedLoading()
{
    QTextBlock block = d->document->begin();
    while (!d->isBidiDocument && block.isValid()) {
        bool rtl = isRightToLeft(block.text());
        if ((QApplication::isLeftToRight() && rtl) || (QApplication::isRightToLeft() && !rtl)) {
            d->isBidiDocument = true;
            emit isBidiUpdated();
        }
        block = block.next();
    }
}

#include <KoTextEditor.moc><|MERGE_RESOLUTION|>--- conflicted
+++ resolved
@@ -359,7 +359,6 @@
 
                 QTextCursor cursor(block);
                 cursor.setPosition(fragment.position());
-<<<<<<< HEAD
                 QTextCharFormat fm = cursor.charFormat();
                 if (fm.hasProperty(KoCharacterStyle::ChangeTrackerId)) {
                     fm.clearProperty(KoCharacterStyle::ChangeTrackerId);
@@ -372,14 +371,6 @@
                     continue;
                 }
                 iter++;
-=======
-                QTextCharFormat fm = fragment.charFormat();
-                fm.clearProperty(KoCharacterStyle::ChangeTrackerId);
-                int to = qMin(end, fragment.position() + fragment.length());
-                cursor.setPosition(to, QTextCursor::KeepAnchor);
-                cursor.setCharFormat(fm);
-                ++iter;
->>>>>>> ca319b4d
             }
             block = block.next();
         }
