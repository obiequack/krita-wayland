--- conflicted
+++ resolved
@@ -36,16 +36,9 @@
 class KoTextPaste::Private
 {
 public:
-<<<<<<< HEAD
     Private(QTextCursor &cursor,
-            KoCanvasBase *canvas, Soprano::Model *rdfModel)
+            KoCanvasBase *canvas, const Soprano::Model *_rdfModel)
             : cursor(cursor)
-=======
-    Private(KoTextShapeData *shapeData, QTextCursor &cursor,
-            KoCanvasBase *canvas, const Soprano::Model *_rdfModel)
-            : shapeData(shapeData)
-            , cursor(cursor)
->>>>>>> bb43be71
             , canvas(canvas)
             , rdfModel(_rdfModel) {}
 
@@ -54,15 +47,9 @@
     const Soprano::Model *rdfModel;
 };
 
-<<<<<<< HEAD
 KoTextPaste::KoTextPaste(QTextCursor &cursor,
-                         KoCanvasBase *canvas, Soprano::Model *rdfModel)
+                         KoCanvasBase *canvas, const Soprano::Model *rdfModel)
         : d(new Private(cursor, canvas, rdfModel))
-=======
-KoTextPaste::KoTextPaste(KoTextShapeData *shapeData, QTextCursor &cursor,
-                         KoCanvasBase *canvas, const Soprano::Model *rdfModel)
-        : d(new Private(shapeData, cursor, canvas, rdfModel))
->>>>>>> bb43be71
 {
 }
 
