--- conflicted
+++ resolved
@@ -32,11 +32,7 @@
 class KoShapeLoadingContext;
 class QTextCursor;
 class KoBookmarkManager;
-<<<<<<< HEAD
-class KoDocumentRdf;
-=======
 class KoDocumentRdfBase;
->>>>>>> f292ee85
 
 /**
  * The KoTextLoader loads is use to load text for one and only one textdocument or shape
@@ -67,11 +63,7 @@
     *
     * @param context The context the KoTextLoader is called in
     */
-<<<<<<< HEAD
-    explicit KoTextLoader(KoShapeLoadingContext &context, KoDocumentRdf *rdfData = 0);
-=======
     explicit KoTextLoader(KoShapeLoadingContext &context, KoDocumentRdfBase *rdfData = 0);
->>>>>>> f292ee85
 
     /**
     * Destructor.
