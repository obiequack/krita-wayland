/* This file is part of the KDE project
   Copyright (C) 2005 David Faure <faure@kde.org>
   Copyright (C) 2010 Inge Wallin <inge@lysator.liu.se>

   This library is free software; you can redistribute it and/or
   modify it under the terms of the GNU Library General Public
   License as published by the Free Software Foundation; either
   version 2 of the License, or (at your option) any later version.

   This library is distributed in the hope that it will be useful,
   but WITHOUT ANY WARRANTY; without even the implied warranty of
   MERCHANTABILITY or FITNESS FOR A PARTICULAR PURPOSE.  See the GNU
   Library General Public License for more details.

   You should have received a copy of the GNU Library General Public License
   along with this library; see the file COPYING.LIB.  If not, write to
   the Free Software Foundation, Inc., 51 Franklin Street, Fifth Floor,
   Boston, MA 02110-1301, USA.
*/

// Own
#include "KoOdfLoadingContext.h"

// KDE
#include <kdebug.h>
#include <kmimetype.h>

// Calligra
#include <KoOdfReadStore.h>
#include <KoOdfStylesReader.h>
#include <KoStore.h>
#include <KoStoreDevice.h>
#include <KoXmlNS.h>
#include <KoOdfManifestEntry.h>
#include "KoStyleStack.h"

// Qt
#include <QStandardPaths>


class KoOdfLoadingContext::Private
{
public:
    Private(KoOdfStylesReader &sr, KoStore *s)
        : store(s),
        stylesReader(sr),
        generatorType(KoOdfLoadingContext::Unknown),
        metaXmlParsed(false),
        useStylesAutoStyles(false)
    {
    }

    ~Private() {
        qDeleteAll(manifestEntries);
    }

    KoStore *store;
    KoOdfStylesReader &stylesReader;
    KoStyleStack styleStack;

    mutable QString generator;
    GeneratorType generatorType;
    mutable bool metaXmlParsed;
    bool useStylesAutoStyles;

    KoXmlDocument manifestDoc;
    QHash<QString, KoOdfManifestEntry *> manifestEntries;


    KoOdfStylesReader defaultStylesReader;
    KoXmlDocument doc; // the doc needs to be kept around so it is possible to access the styles
};

KoOdfLoadingContext::KoOdfLoadingContext(KoOdfStylesReader &stylesReader, KoStore* store, const QString &defaultStylesResourcePath)
        : d(new Private(stylesReader, store))
{
    // Ideally this should be done by KoDocument and passed as argument here...
    KoOdfReadStore oasisStore(store);
    QString dummy;
    (void)oasisStore.loadAndParse("tar:/META-INF/manifest.xml", d->manifestDoc, dummy);

<<<<<<< HEAD
    if (componentData.isValid()) {
        const QString fileName =
            QStandardPaths::locate(QStandardPaths::GenericDataLocation,
                                   componentData.componentName()+"/styles/defaultstyles.xml");
=======
    if (!defaultStylesResourcePath.isEmpty()) {
        Q_ASSERT(defaultStylesResourcePath.endsWith(QLatin1Char('/')));
        QString fileName( KStandardDirs::locate( "data", defaultStylesResourcePath + "defaultstyles.xml" ) );
>>>>>>> 71cff428
        if ( ! fileName.isEmpty() ) {
            QFile file( fileName );
            QString errorMessage;
            if ( KoOdfReadStore::loadAndParse( &file, d->doc, errorMessage, fileName ) ) {
                d->defaultStylesReader.createStyleMap( d->doc, true );
            }
            else {
                kWarning(30010) << "reading of defaultstyles.xml failed:" << errorMessage;
            }
        }
        else {
            kWarning(30010) << "defaultstyles.xml not found";
        }
    }

    if (!parseManifest(d->manifestDoc)) {
        kDebug(30010) << "could not parse manifest document";
    }
}

KoOdfLoadingContext::~KoOdfLoadingContext()
{
    delete d;
}

void KoOdfLoadingContext::setManifestFile(const QString& fileName) {
    KoOdfReadStore oasisStore(d->store);
    QString dummy;
    (void)oasisStore.loadAndParse(fileName, d->manifestDoc, dummy);
    if (!parseManifest(d->manifestDoc)) {
        kDebug(30010) << "could not parse manifest document";
    }
}

void KoOdfLoadingContext::fillStyleStack(const KoXmlElement& object, const QString &nsURI, const QString &attrName, const QString &family)
{
    // find all styles associated with an object and push them on the stack
    if (object.hasAttributeNS(nsURI, attrName)) {
        const QString styleName = object.attributeNS(nsURI, attrName, QString());
        const KoXmlElement * style = d->stylesReader.findStyle(styleName, family, d->useStylesAutoStyles);

        if (style)
            addStyles(style, family, d->useStylesAutoStyles);
        else
            kWarning(32500) << "style" << styleName << "not found in" << (d->useStylesAutoStyles ? "styles.xml" : "content.xml");
    }
}

void KoOdfLoadingContext::addStyles(const KoXmlElement* style, const QString &family, bool usingStylesAutoStyles)
{
    Q_ASSERT(style);
    if (!style) return;

    // this recursive function is necessary as parent styles can have parents themselves
    if (style->hasAttributeNS(KoXmlNS::style, "parent-style-name")) {
        const QString parentStyleName = style->attributeNS(KoXmlNS::style, "parent-style-name", QString());
        const KoXmlElement* parentStyle = d->stylesReader.findStyle(parentStyleName, family, usingStylesAutoStyles);

        if (parentStyle)
            addStyles(parentStyle, family, usingStylesAutoStyles);
        else {
            kWarning(32500) << "Parent style not found: " << family << parentStyleName << usingStylesAutoStyles;
            //we are handling a non compliant odf file. let's at the very least load the application default, and the eventual odf default
            if (!family.isEmpty()) {
                const KoXmlElement* def = d->stylesReader.defaultStyle(family);
                if (def) {   // then, the default style for this family
                    d->styleStack.push(*def);
                }
            }
        }
    } else if (!family.isEmpty()) {
        const KoXmlElement* def = d->stylesReader.defaultStyle(family);
        if (def) {   // then, the default style for this family
            d->styleStack.push(*def);
        }
    }

    //kDebug(32500) <<"pushing style" << style->attributeNS( KoXmlNS::style,"name", QString() );
    d->styleStack.push(*style);
}

void KoOdfLoadingContext::parseGenerator() const
{
    // Regardless of whether we cd into the parent directory
    // or not to find a meta.xml, restore the directory that
    // we were in afterwards.
    d->store->pushDirectory();

    // Some embedded documents to not contain their own meta.xml
    // Use the parent directory's instead.
    if (!d->store->hasFile("meta.xml"))
        // Only has an effect if there is a parent directory
        d->store->leaveDirectory();

    if (d->store->hasFile("meta.xml")) {
        KoXmlDocument metaDoc;
        KoOdfReadStore oasisStore(d->store);
        QString errorMsg;
        if (oasisStore.loadAndParse("meta.xml", metaDoc, errorMsg)) {
            KoXmlNode meta   = KoXml::namedItemNS(metaDoc, KoXmlNS::office, "document-meta");
            KoXmlNode office = KoXml::namedItemNS(meta, KoXmlNS::office, "meta");
            KoXmlElement generator = KoXml::namedItemNS(office, KoXmlNS::meta, "generator");
            if (!generator.isNull()) {
                d->generator = generator.text();
                if (d->generator.startsWith("Calligra")) {
                    d->generatorType = Calligra;
                }
                // NeoOffice is a port of OpenOffice to Mac OS X
                else if (d->generator.startsWith("OpenOffice.org") || d->generator.startsWith("NeoOffice") ||
                         d->generator.startsWith("LibreOffice") || d->generator.startsWith("StarOffice") ||
                         d->generator.startsWith("Lotus Symphony")) {
                    d->generatorType = OpenOffice;
                }
                else if (d->generator.startsWith("MicrosoftOffice")) {
                    d->generatorType = MicrosoftOffice;
                }
            }
        }
    }
    d->metaXmlParsed = true;

    d->store->popDirectory();
}

QString KoOdfLoadingContext::generator() const
{
    if (!d->metaXmlParsed && d->store) {
        parseGenerator();
    }
    return d->generator;
}

KoOdfLoadingContext::GeneratorType KoOdfLoadingContext::generatorType() const
{
    if (!d->metaXmlParsed && d->store) {
        parseGenerator();
    }
    return d->generatorType;
}

KoStore *KoOdfLoadingContext::store() const
{
    return d->store;
}

KoOdfStylesReader &KoOdfLoadingContext::stylesReader()
{
    return d->stylesReader;
}

/**
* Get the application default styles styleReader
*/
KoOdfStylesReader &KoOdfLoadingContext::defaultStylesReader()
{
    return d->defaultStylesReader;
}

KoStyleStack &KoOdfLoadingContext::styleStack() const
{
    return d->styleStack;
}

void KoOdfLoadingContext::setUseStylesAutoStyles(bool useStylesAutoStyles)
{
    d->useStylesAutoStyles = useStylesAutoStyles;
}

bool KoOdfLoadingContext::useStylesAutoStyles() const
{
    return d->useStylesAutoStyles;
}

QString KoOdfLoadingContext::mimeTypeForPath(const QString& path, bool guess) const
{
    QHash<QString, KoOdfManifestEntry *>::iterator it(d->manifestEntries.find(path));
    if (it == d->manifestEntries.end()) {
        // try to find it with an added / at the end
        QString dirPath = path + '/';
        it = d->manifestEntries.find(dirPath);
    }
    if (it != d->manifestEntries.end()) {
        QString mimeType = it.value()->mediaType();

        // figure out mimetype by content if it is not provided
        if (mimeType.isEmpty() && guess) {
            Q_ASSERT(!d->store->isOpen());
            if (d->store->open(path)) {
                KoStoreDevice device(d->store);
                QByteArray data = device.read(16384);
                d->store->close();
                KMimeType::Ptr mtp = KMimeType::findByContent(data);
                mimeType = mtp->name();
                if (!mimeType.isEmpty()) {
                    it.value()->setMediaType(mimeType);
                }
            }
        }

        return mimeType;
    }
    else {
        return QString();
    }
}

QList<KoOdfManifestEntry*> KoOdfLoadingContext::manifestEntries() const
{
    return d->manifestEntries.values();
}

bool KoOdfLoadingContext::parseManifest(const KoXmlDocument &manifestDocument)
{
    // First find the manifest:manifest node.
    KoXmlNode  n = manifestDocument.firstChild();
    kDebug(30006) << "Searching for manifest:manifest " << n.toElement().nodeName();
    for (; !n.isNull(); n = n.nextSibling()) {
        if (!n.isElement()) {
            kDebug(30006) << "NOT element";
            continue;
        } else {
            kDebug(30006) << "element";
        }

        kDebug(30006) << "name:" << n.toElement().localName()
                      << "namespace:" << n.toElement().namespaceURI();

        if (n.toElement().localName() == "manifest"
            && n.toElement().namespaceURI() == KoXmlNS::manifest)
        {
            kDebug(30006) << "found manifest:manifest";
            break;
        }
    }
    if (n.isNull()) {
        kDebug(30006) << "Could not find manifest:manifest";
        return false;
    }

    // Now loop through the children of the manifest:manifest and
    // store all the manifest:file-entry elements.
    const KoXmlElement  manifestElement = n.toElement();
    for (n = manifestElement.firstChild(); !n.isNull(); n = n.nextSibling()) {

        if (!n.isElement())
            continue;

        KoXmlElement el = n.toElement();
        if (!(el.localName() == "file-entry" && el.namespaceURI() == KoXmlNS::manifest))
            continue;

        QString fullPath  = el.attributeNS(KoXmlNS::manifest, "full-path", QString());
        QString mediaType = el.attributeNS(KoXmlNS::manifest, "media-type", QString(""));
        QString version   = el.attributeNS(KoXmlNS::manifest, "version", QString());

        // Only if fullPath is valid, should we store this entry.
        // If not, we don't bother to find out exactly what is wrong, we just skip it.
        if (!fullPath.isNull()) {
            d->manifestEntries.insert(fullPath,
                                      new KoOdfManifestEntry(fullPath, mediaType, version));
        }
    }

    return true;
}<|MERGE_RESOLUTION|>--- conflicted
+++ resolved
@@ -79,16 +79,11 @@
     QString dummy;
     (void)oasisStore.loadAndParse("tar:/META-INF/manifest.xml", d->manifestDoc, dummy);
 
-<<<<<<< HEAD
-    if (componentData.isValid()) {
+    if (!defaultStylesResourcePath.isEmpty()) {
+        Q_ASSERT(defaultStylesResourcePath.endsWith(QLatin1Char('/')));
         const QString fileName =
             QStandardPaths::locate(QStandardPaths::GenericDataLocation,
-                                   componentData.componentName()+"/styles/defaultstyles.xml");
-=======
-    if (!defaultStylesResourcePath.isEmpty()) {
-        Q_ASSERT(defaultStylesResourcePath.endsWith(QLatin1Char('/')));
-        QString fileName( KStandardDirs::locate( "data", defaultStylesResourcePath + "defaultstyles.xml" ) );
->>>>>>> 71cff428
+                                   defaultStylesResourcePath + "defaultstyles.xml");
         if ( ! fileName.isEmpty() ) {
             QFile file( fileName );
             QString errorMessage;
