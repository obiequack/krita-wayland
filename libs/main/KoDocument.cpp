/* This file is part of the KDE project
 * Copyright (C) 1998, 1999 Torben Weis <weis@kde.org>
 * Copyright (C) 2000-2005 David Faure <faure@kde.org>
 * Copyright (C) 2007-2008 Thorsten Zachmann <zachmann@kde.org>
 * Copyright (C) 2010-2012 Boudewijn Rempt <boud@kogmbh.com>
 * Copyright (C) 2011 Inge Wallin <ingwa@kogmbh.com>
 *
 * This library is free software; you can redistribute it and/or
 * modify it under the terms of the GNU Library General Public
 * License as published by the Free Software Foundation; either
 * version 2 of the License, or (at your option) any later version.
 *
 * This library is distributed in the hope that it will be useful,
 * but WITHOUT ANY WARRANTY; without even the implied warranty of
 * MERCHANTABILITY or FITNESS FOR A PARTICULAR PURPOSE.  See the GNU
 * Library General Public License for more details.
 *
 * You should have received a copy of the GNU Library General Public License
 * along with this library; see the file COPYING.LIB.  If not, write to
 * the Free Software Foundation, Inc., 51 Franklin Street, Fifth Floor,
 * Boston, MA 02110-1301, USA.
 */

#include "KoMainWindow.h" // XXX: remove
#include <kmessagebox.h> // XXX: remove
#include <KNotification> // XXX: remove

#include "KoDocument.h"
#include "KoPart.h"
#include "KoGlobal.h"
#include "KoEmbeddedDocumentSaver.h"
#include "KoFilterManager.h"
#include "KoFileDialogHelper.h"
#include "KoDocumentInfo.h"
#include "KoMainWindow.h"
#include "KoView.h"

#include "KoOdfStylesReader.h"
#include "KoOdfReadStore.h"
#include "KoOdfWriteStore.h"
#include "KoXmlNS.h"

#include "KoApplication.h"
#include <KoProgressProxy.h>
#include <KoProgressUpdater.h>
#include <KoUpdater.h>
#include <KoDocumentRdfBase.h>
#include <KoDpi.h>
#include <KoXmlWriter.h>
#include <KoDocumentInfoDlg.h>

#include <kmimetype.h>
#include <kfileitem.h>
#include <kio/netaccess.h>
#include <klocale.h>
#include <ksavefile.h>
#include <kdebug.h>
#include <kstandarddirs.h>
#include <kdesktopfile.h>
#include <kconfiggroup.h>
#include <kio/job.h>
#include <kfileitem.h>
#include <kio/netaccess.h>
#include <kio/job.h>
#include <kfileitem.h>
#include <kio/netaccess.h>
#include <kdirnotify.h>
#include <ktemporaryfile.h>

#include <QtGlobal>
#include <QBuffer>
#include <QDir>
#include <QFileInfo>
#include <QPainter>
#include <QTimer>
#ifndef QT_NO_DBUS
#include <kio/jobuidelegate.h>
#include <QDBusConnection>
#endif
#include <QApplication>

// Define the protocol used here for embedded documents' URL
// This used to "store" but KUrl didn't like it,
// so let's simply make it "tar" !
#define STORE_PROTOCOL "tar"
// The internal path is a hack to make KUrl happy and for document children
#define INTERNAL_PROTOCOL "intern"
#define INTERNAL_PREFIX "intern:/"
// Warning, keep it sync in koStore.cc
#include <kactioncollection.h>
#include "KoUndoStackAction.h"

#include <unistd.h>

using namespace std;

/**********************************************************
 *
 * KoDocument
 *
 **********************************************************/

namespace {

class DocumentProgressProxy : public KoProgressProxy {
public:
    KoMainWindow *m_mainWindow;
    DocumentProgressProxy(KoMainWindow *mainWindow)
        : m_mainWindow(mainWindow)
    {
    }

    ~DocumentProgressProxy() {
        // signal that the job is done
        setValue(-1);
    }

    int maximum() const {
        return 100;
    }

    void setValue(int value) {
        if (m_mainWindow) {
            m_mainWindow->slotProgress(value);
        }
    }

    void setRange(int /*minimum*/, int /*maximum*/) {

    }

    void setFormat(const QString &/*format*/) {

    }
};
}


//static
QString KoDocument::newObjectName()
{
    static int s_docIFNumber = 0;
    QString name; name.setNum(s_docIFNumber++); name.prepend("document_");
    return name;
}

class KoDocument::Private
{
public:
    Private(KoDocument *document, KoPart *part) :
        document(document),
        parentPart(part),
        docInfo(0),
        docRdf(0),
        progressUpdater(0),
        progressProxy(0),
        profileStream(0),
        filterManager(0),
        specialOutputFlag(0),   // default is native format
        isImporting(false),
        isExporting(false),
        password(QString()),
        modifiedAfterAutosave(false),
        autosaving(false),
        shouldCheckAutoSaveFile(true),
        autoErrorHandlingEnabled(true),
        backupFile(true),
        backupPath(QString()),
        doNotSaveExtDoc(false),
        storeInternal(false),
        isLoading(false),
        undoStack(0),
        modified(false),
        readwrite(true),
        disregardAutosaveFailure(false)
    {
        m_job = 0;
        m_statJob = 0;
        m_uploadJob = 0;
        m_saveOk = false;
        m_waitForSave = false;
        m_duringSaveAs = false;
        m_bTemp = false;
        m_bAutoDetectedMime = false;

        confirmNonNativeSave[0] = true;
        confirmNonNativeSave[1] = true;
        if (KGlobal::locale()->measureSystem() == KLocale::Imperial) {
            unit = KoUnit::Inch;
        } else {
            unit = KoUnit::Centimeter;
        }
    }

    KoDocument *document;
    KoPart *const parentPart;

    KoDocumentInfo *docInfo;
    KoDocumentRdfBase *docRdf;

    KoProgressUpdater *progressUpdater;
    KoProgressProxy *progressProxy;
    QTextStream *profileStream;
    QTime profileReferenceTime;

    KoUnit unit;

    KoFilterManager *filterManager; // The filter-manager to use when loading/saving [for the options]

    QByteArray mimeType; // The actual mimetype of the document
    QByteArray outputMimeType; // The mimetype to use when saving
    bool confirmNonNativeSave [2]; // used to pop up a dialog when saving for the
    // first time if the file is in a foreign format
    // (Save/Save As, Export)
    int specialOutputFlag; // See KoFileDialog in koMainWindow.cc
    bool isImporting;
    bool isExporting; // File --> Import/Export vs File --> Open/Save
    QString password; // The password used to encrypt an encrypted document

    QTimer autoSaveTimer;
    QString lastErrorMessage; // see openFile()
    int autoSaveDelay; // in seconds, 0 to disable.
    bool modifiedAfterAutosave;
    bool autosaving;
    bool shouldCheckAutoSaveFile; // usually true
    bool autoErrorHandlingEnabled; // usually true
    bool backupFile;
    QString backupPath;
    bool doNotSaveExtDoc; // makes it possible to save only internally stored child documents
    bool storeInternal; // Store this doc internally even if url is external
    bool isLoading; // True while loading (openUrl is async)

    QList<KoVersionInfo> versionInfo;

    KUndo2Stack *undoStack;

    KoGridData gridData;
    KoGuidesData guidesData;

    bool isEmpty;

    KoPageLayout pageLayout;

    KIO::FileCopyJob * m_job;
    KIO::StatJob * m_statJob;
    KIO::FileCopyJob * m_uploadJob;
    KUrl m_originalURL; // for saveAs
    QString m_originalFilePath; // for saveAs
    bool m_saveOk : 1;
    bool m_waitForSave : 1;
    bool m_duringSaveAs : 1;
    bool m_bTemp: 1;      // If @p true, @p m_file is a temporary file that needs to be deleted later.
    bool m_bAutoDetectedMime : 1; // whether the mimetype in the arguments was detected by the part itself
    KUrl m_url; // Remote (or local) url - the one displayed to the user.
    QString m_file; // Local file - the only one the part implementation should deal with.
    QEventLoop m_eventLoop;

    bool modified;
    bool readwrite;

    bool disregardAutosaveFailure;

    bool openFile()
    {
        DocumentProgressProxy *progressProxy = 0;
        if (!document->progressProxy()) {
            KoMainWindow *mainWindow = 0;
            if (parentPart->mainWindows().count() > 0) {
                mainWindow = parentPart->mainWindows()[0];
            }
            progressProxy = new DocumentProgressProxy(mainWindow);
            document->setProgressProxy(progressProxy);
        }
        document->setUrl(m_url);

        bool ok = document->openFile();

        if (progressProxy) {
            document->setProgressProxy(0);
            delete progressProxy;
        }
        return ok;
    }

    bool openLocalFile()
    {
        m_bTemp = false;
        // set the mimetype only if it was not already set (for example, by the host application)
        if (mimeType.isEmpty()) {
            // get the mimetype of the file
            // using findByUrl() to avoid another string -> url conversion
            KMimeType::Ptr mime = KMimeType::findByUrl(m_url, 0, true /* local file*/);
            if (mime) {
                mimeType = mime->name().toLocal8Bit();
                m_bAutoDetectedMime = true;
            }
        }
        const bool ret = openFile();
        if (ret) {
            emit document->completed();
        } else {
            emit document->canceled(QString());
        }
        return ret;
    }

    void openRemoteFile()
    {
        m_bTemp = true;
        // Use same extension as remote file. This is important for mimetype-determination (e.g. koffice)
        QString fileName = m_url.fileName();
        QFileInfo fileInfo(fileName);
        QString ext = fileInfo.completeSuffix();
        QString extension;
        if (!ext.isEmpty() && m_url.query().isNull()) // not if the URL has a query, e.g. cgi.pl?something
            extension = '.'+ext; // keep the '.'
        KTemporaryFile tempFile;
        tempFile.setSuffix(extension);
        tempFile.setAutoRemove(false);
        tempFile.open();
        m_file = tempFile.fileName();

        KUrl destURL;
        destURL.setPath( m_file );
        KIO::JobFlags flags = KIO::DefaultFlags;
        flags |= KIO::Overwrite;
        m_job = KIO::file_copy(m_url, destURL, 0600, flags);
#ifndef QT_NO_DBUS
        m_job->ui()->setWindow(0);
        if (m_job->ui()) {
            m_job->ui()->setWindow(parentPart->currentMainwindow());
        }
#endif
        QObject::connect(m_job, SIGNAL(result(KJob*)), document, SLOT(_k_slotJobFinished(KJob*)));
        QObject::connect(m_job, SIGNAL(mimetype(KIO::Job*,QString)), document, SLOT(_k_slotGotMimeType(KIO::Job*,QString)));
    }

    // Set m_file correctly for m_url
    void prepareSaving()
    {
        // Local file
        if ( m_url.isLocalFile() )
        {
            if ( m_bTemp ) // get rid of a possible temp file first
            {              // (happens if previous url was remote)
                QFile::remove( m_file );
                m_bTemp = false;
            }
            m_file = m_url.toLocalFile();
        }
        else
        { // Remote file
            // We haven't saved yet, or we did but locally - provide a temp file
            if ( m_file.isEmpty() || !m_bTemp )
            {
                KTemporaryFile tempFile;
                tempFile.setAutoRemove(false);
                tempFile.open();
                m_file = tempFile.fileName();
                m_bTemp = true;
            }
            // otherwise, we already had a temp file
        }
    }


    void _k_slotJobFinished( KJob * job )
    {
        Q_ASSERT( job == m_job );
        m_job = 0;
        if (job->error())
            emit document->canceled( job->errorString() );
        else {
            if ( openFile() ) {
                emit document->completed();
            }
            else {
                emit document->canceled(QString());
            }
        }
    }

    void _k_slotStatJobFinished(KJob * job)
    {
        Q_ASSERT(job == m_statJob);
        m_statJob = 0;

        // this could maybe confuse some apps? So for now we'll just fallback to KIO::get
        // and error again. Well, maybe this even helps with wrong stat results.
        if (!job->error()) {
#if KDE_IS_VERSION(4,4,0)
            const KUrl localUrl = static_cast<KIO::StatJob*>(job)->mostLocalUrl();
#else
            const KUrl localUrl = static_cast<KIO::StatJob*>(job)->url();
#endif
            if (localUrl.isLocalFile()) {
                m_file = localUrl.toLocalFile();
                openLocalFile();
                return;
            }
        }
        openRemoteFile();
    }


    void _k_slotGotMimeType(KIO::Job *job, const QString &mime)
    {
        kDebug(1000) << mime;
        Q_ASSERT(job == m_job); Q_UNUSED(job);
        // set the mimetype only if it was not already set (for example, by the host application)
        if (mimeType.isEmpty()) {
            mimeType = mime.toLocal8Bit();
            m_bAutoDetectedMime = true;
        }
    }

    void _k_slotUploadFinished( KJob * )
    {
        if (m_uploadJob->error())
        {
            QFile::remove(m_uploadJob->srcUrl().toLocalFile());
            m_uploadJob = 0;
            if (m_duringSaveAs) {
                document->setUrl(m_originalURL);
                m_file = m_originalFilePath;
            }
        }
        else
        {
            KUrl dirUrl( m_url );
            dirUrl.setPath( dirUrl.directory() );
            ::org::kde::KDirNotify::emitFilesAdded( dirUrl.url() );

            m_uploadJob = 0;
            document->setModified( false );
            emit document->completed();
            m_saveOk = true;
        }
        m_duringSaveAs = false;
        m_originalURL = KUrl();
        m_originalFilePath.clear();
        if (m_waitForSave) {
            m_eventLoop.quit();
        }
    }


};

KoDocument::KoDocument(KoPart *parent, KUndo2Stack *undoStack)
    : d(new Private(this, parent))
{
    Q_ASSERT(parent);

    d->isEmpty = true;
    connect(&d->autoSaveTimer, SIGNAL(timeout()), this, SLOT(slotAutoSave()));
    setAutoSave(defaultAutoSave());

    setObjectName(newObjectName());
    d->docInfo = new KoDocumentInfo(this);

    d->pageLayout.width = 0;
    d->pageLayout.height = 0;
    d->pageLayout.topMargin = 0;
    d->pageLayout.bottomMargin = 0;
    d->pageLayout.leftMargin = 0;
    d->pageLayout.rightMargin = 0;

    d->undoStack = undoStack;
    d->undoStack->setParent(this);

    KConfigGroup cfgGrp(d->parentPart->componentData().config(), "Undo");
    d->undoStack->setUndoLimit(cfgGrp.readEntry("UndoLimit", 1000));

    connect(d->undoStack, SIGNAL(indexChanged(int)), this, SLOT(slotUndoStackIndexChanged(int)));

}

KoDocument::~KoDocument()
{
    d->autoSaveTimer.disconnect(this);
    d->autoSaveTimer.stop();
    d->parentPart->deleteLater();

    delete d->filterManager;
    delete d;
}


KoPart *KoDocument::documentPart() const
{
    return d->parentPart;
}

bool KoDocument::exportDocument(const KUrl & _url)
{
    bool ret;

    d->isExporting = true;

    //
    // Preserve a lot of state here because we need to restore it in order to
    // be able to fake a File --> Export.  Can't do this in saveFile() because,
    // for a start, KParts has already set url and m_file and because we need
    // to restore the modified flag etc. and don't want to put a load on anyone
    // reimplementing saveFile() (Note: importDocument() and exportDocument()
    // will remain non-virtual).
    //
    KUrl oldURL = url();
    QString oldFile = localFilePath();

    bool wasModified = isModified();
    QByteArray oldMimeType = mimeType();

    // save...
    ret = saveAs(_url);


    //
    // This is sooooo hacky :(
    // Hopefully we will restore enough state.
    //
    kDebug(30003) << "Restoring KoDocument state to before export";

    // always restore url & m_file because KParts has changed them
    // (regardless of failure or success)
    setUrl(oldURL);
    setLocalFilePath(oldFile);

    // on successful export we need to restore modified etc. too
    // on failed export, mimetype/modified hasn't changed anyway
    if (ret) {
        setModified(wasModified);
        d->mimeType = oldMimeType;
    }


    d->isExporting = false;

    return ret;
}

bool KoDocument::saveFile()
{
    kDebug(30003) << "doc=" << url().url();

    // Save it to be able to restore it after a failed save
    const bool wasModified = isModified();

    // The output format is set by koMainWindow, and by openFile
    QByteArray outputMimeType = d->outputMimeType;
    if (outputMimeType.isEmpty())
        outputMimeType = d->outputMimeType = nativeFormatMimeType();

    QApplication::setOverrideCursor(Qt::WaitCursor);

    if (backupFile()) {
        if (url().isLocalFile())
            KSaveFile::backupFile(url().toLocalFile(), d->backupPath);
        else {
            KIO::UDSEntry entry;
            if (KIO::NetAccess::stat(url(),
                                     entry,
                                     d->parentPart->currentMainwindow())) {     // this file exists => backup
                emit statusBarMessage(i18n("Making backup..."));
                KUrl backup;
                if (d->backupPath.isEmpty())
                    backup = url();
                else
                    backup = d->backupPath + '/' + url().fileName();
                backup.setPath(backup.path() + QString::fromLatin1("~"));
                KFileItem item(entry, url());
                Q_ASSERT(item.name() == url().fileName());
                KIO::FileCopyJob *job = KIO::file_copy(url(), backup, item.permissions(), KIO::Overwrite | KIO::HideProgressInfo);
                job->exec();
            }
        }
    }

    emit statusBarMessage(i18n("Saving..."));
    qApp->processEvents();
    bool ret = false;
    bool suppressErrorDialog = false;
    if (!isNativeFormat(outputMimeType)) {
        kDebug(30003) << "Saving to format" << outputMimeType << "in" << localFilePath();
        // Not native format : save using export filter
        if (!d->filterManager)
            d->filterManager = new KoFilterManager(this, d->progressUpdater);

        KoFilter::ConversionStatus status = d->filterManager->exportDocument(localFilePath(), outputMimeType);
        ret = status == KoFilter::OK;
        suppressErrorDialog = (status == KoFilter::UserCancelled || status == KoFilter::BadConversionGraph);
    } else {
        // Native format => normal save
        Q_ASSERT(!localFilePath().isEmpty());
        ret = saveNativeFormat(localFilePath());
    }

    if (ret) {
        d->undoStack->setClean();
        removeAutoSaveFiles();
        // Restart the autosave timer
        // (we don't want to autosave again 2 seconds after a real save)
        setAutoSave(d->autoSaveDelay);
    }

    QApplication::restoreOverrideCursor();
    if (!ret) {
        if (!suppressErrorDialog) {
            if (errorMessage().isEmpty()) {
                KMessageBox::error(0, i18n("Could not save\n%1", localFilePath()));
            } else if (errorMessage() != "USER_CANCELED") {
                KMessageBox::error(0, i18n("Could not save %1\nReason: %2", localFilePath(), errorMessage()));
            }

        }

        // couldn't save file so this new URL is invalid
        // FIXME: we should restore the current document's true URL instead of
        // setting it to nothing otherwise anything that depends on the URL
        // being correct will not work (i.e. the document will be called
        // "Untitled" which may not be true)
        //
        // Update: now the URL is restored in KoMainWindow but really, this
        // should still be fixed in KoDocument/KParts (ditto for file).
        // We still resetURL() here since we may or may not have been called
        // by KoMainWindow - Clarence
        resetURL();

        // As we did not save, restore the "was modified" status
        setModified(wasModified);
    }

    if (ret) {
        d->mimeType = outputMimeType;
        setConfirmNonNativeSave(isExporting(), false);
    }
    emit clearStatusBarMessage();

    if (ret) {
        KNotification *notify = new KNotification("DocumentSaved");
        notify->setText(i18n("Document <i>%1</i> saved", url().url()));
        notify->addContext("url", url().url());
        QTimer::singleShot(0, notify, SLOT(sendEvent()));
    }

    return ret;
}


QByteArray KoDocument::mimeType() const
{
    return d->mimeType;
}

void KoDocument::setMimeType(const QByteArray & mimeType)
{
    d->mimeType = mimeType;
}

void KoDocument::setOutputMimeType(const QByteArray & mimeType, int specialOutputFlag)
{
    d->outputMimeType = mimeType;
    d->specialOutputFlag = specialOutputFlag;
}

QByteArray KoDocument::outputMimeType() const
{
    return d->outputMimeType;
}

int KoDocument::specialOutputFlag() const
{
    return d->specialOutputFlag;
}

bool KoDocument::confirmNonNativeSave(const bool exporting) const
{
    // "exporting ? 1 : 0" is different from "exporting" because a bool is
    // usually implemented like an "int", not "unsigned : 1"
    return d->confirmNonNativeSave [ exporting ? 1 : 0 ];
}

void KoDocument::setConfirmNonNativeSave(const bool exporting, const bool on)
{
    d->confirmNonNativeSave [ exporting ? 1 : 0] = on;
}

bool KoDocument::saveInBatchMode() const
{
    if (d->filterManager) {
        return d->filterManager->getBatchMode();
    }
    return true;
}

void KoDocument::setSaveInBatchMode(const bool batchMode)
{
    if (!d->filterManager) {
        d->filterManager = new KoFilterManager(this, d->progressUpdater);
    }
    d->filterManager->setBatchMode(batchMode);
}

bool KoDocument::isImporting() const
{
    return d->isImporting;
}

bool KoDocument::isExporting() const
{
    return d->isExporting;
}

void KoDocument::setCheckAutoSaveFile(bool b)
{
    d->shouldCheckAutoSaveFile = b;
}

void KoDocument::setAutoErrorHandlingEnabled(bool b)
{
    d->autoErrorHandlingEnabled = b;
}

bool KoDocument::isAutoErrorHandlingEnabled() const
{
    return d->autoErrorHandlingEnabled;
}

void KoDocument::slotAutoSave()
{
    if (d->modified && d->modifiedAfterAutosave && !d->isLoading) {
        // Give a warning when trying to autosave an encrypted file when no password is known (should not happen)
        if (d->specialOutputFlag == SaveEncrypted && d->password.isNull()) {
            // That advice should also fix this error from occurring again
            emit statusBarMessage(i18n("The password of this encrypted document is not known. Autosave aborted! Please save your work manually."));
        } else {
            connect(this, SIGNAL(sigProgress(int)), d->parentPart->currentMainwindow(), SLOT(slotProgress(int)));
            emit statusBarMessage(i18n("Autosaving..."));
            d->autosaving = true;
            bool ret = saveNativeFormat(autoSaveFile(localFilePath()));
            setModified(true);
            if (ret) {
                d->modifiedAfterAutosave = false;
                d->autoSaveTimer.stop(); // until the next change
            }
            d->autosaving = false;
            emit clearStatusBarMessage();
            disconnect(this, SIGNAL(sigProgress(int)), d->parentPart->currentMainwindow(), SLOT(slotProgress(int)));
            if (!ret && !d->disregardAutosaveFailure) {
                emit statusBarMessage(i18n("Error during autosave! Partition full?"));
            }
        }
    }
}

void KoDocument::setReadWrite(bool readwrite)
{
    d->readwrite = readwrite;
    setAutoSave(d->autoSaveDelay);


    // XXX: this doesn't belong in KoDocument
    foreach(KoView *view, d->parentPart->views()) {
        view->updateReadWrite(readwrite);
    }

    foreach(KoMainWindow *mainWindow, d->parentPart->mainWindows()) {
        mainWindow->setReadWrite(readwrite);
    }

}

void KoDocument::setAutoSave(int delay)
{
    d->autoSaveDelay = delay;
    if (isReadWrite() && d->autoSaveDelay > 0)
        d->autoSaveTimer.start(d->autoSaveDelay * 1000);
    else
        d->autoSaveTimer.stop();
}

KoDocumentInfo *KoDocument::documentInfo() const
{
    return d->docInfo;
}

KoDocumentRdfBase *KoDocument::documentRdf() const
{
    return d->docRdf;
}

void KoDocument::setDocumentRdf(KoDocumentRdfBase *rdfDocument)
{
    delete d->docRdf;
    d->docRdf = rdfDocument;
}

bool KoDocument::isModified() const
{
    return d->modified;
}

bool KoDocument::saveNativeFormat(const QString & file)
{
    d->lastErrorMessage.clear();
    //kDebug(30003) <<"Saving to store";

    KoStore::Backend backend = KoStore::Auto;
    if (d->specialOutputFlag == SaveAsDirectoryStore) {
        backend = KoStore::Directory;
        kDebug(30003) << "Saving as uncompressed XML, using directory store.";
    }
#ifdef QCA2
    else if (d->specialOutputFlag == SaveEncrypted) {
        backend = KoStore::Encrypted;
        kDebug(30003) << "Saving using encrypted backend.";
    }
#endif
    else if (d->specialOutputFlag == SaveAsFlatXML) {
        kDebug(30003) << "Saving as a flat XML file.";
        QFile f(file);
        if (f.open(QIODevice::WriteOnly | QIODevice::Text)) {
            bool success = saveToStream(&f);
            f.close();
            return success;
        } else
            return false;
    }

    kDebug(30003) << "KoDocument::saveNativeFormat nativeFormatMimeType=" << nativeFormatMimeType();
    // OLD: bool oasis = d->specialOutputFlag == SaveAsOASIS;
    // OLD: QCString mimeType = oasis ? nativeOasisMimeType() : nativeFormatMimeType();
    QByteArray mimeType = d->outputMimeType;
    kDebug(30003) << "KoDocument::savingTo mimeType=" << mimeType;
    QByteArray nativeOasisMime = nativeOasisMimeType();
    bool oasis = !mimeType.isEmpty() && (mimeType == nativeOasisMime || mimeType == nativeOasisMime + "-template" || mimeType.startsWith("application/vnd.oasis.opendocument"));

    // TODO: use std::auto_ptr or create store on stack [needs API fixing],
    // to remove all the 'delete store' in all the branches
    KoStore *store = KoStore::createStore(file, KoStore::Write, mimeType, backend);
    if (d->specialOutputFlag == SaveEncrypted && !d->password.isNull())
        store->setPassword(d->password);
    if (store->bad()) {
        d->lastErrorMessage = i18n("Could not create the file for saving");   // more details needed?
        delete store;
        return false;
    }
    if (oasis) {
        return saveNativeFormatODF(store, mimeType);
    } else {
        return saveNativeFormatCalligra(store);
    }
}

bool KoDocument::saveNativeFormatODF(KoStore *store, const QByteArray &mimeType)
{
    kDebug(30003) << "Saving to OASIS format";
    // Tell KoStore not to touch the file names
    store->disallowNameExpansion();
    KoOdfWriteStore odfStore(store);
    KoXmlWriter *manifestWriter = odfStore.manifestWriter(mimeType);
    KoEmbeddedDocumentSaver embeddedSaver;
    SavingContext documentContext(odfStore, embeddedSaver);

    if (!saveOdf(documentContext)) {
        kDebug(30003) << "saveOdf failed";
        odfStore.closeManifestWriter(false);
        delete store;
        return false;
    }

    // Save embedded objects
    if (!embeddedSaver.saveEmbeddedDocuments(documentContext)) {
        kDebug(30003) << "save embedded documents failed";
        odfStore.closeManifestWriter(false);
        delete store;
        return false;
    }

    if (store->open("meta.xml")) {
        if (!d->docInfo->saveOasis(store) || !store->close()) {
            odfStore.closeManifestWriter(false);
            delete store;
            return false;
        }
        manifestWriter->addManifestEntry("meta.xml", "text/xml");
    } else {
        d->lastErrorMessage = i18n("Not able to write '%1'. Partition full?", QString("meta.xml"));
        odfStore.closeManifestWriter(false);
        delete store;
        return false;
    }

    if (d->docRdf && !d->docRdf->saveOasis(store, manifestWriter)) {
        d->lastErrorMessage = i18n("Not able to write RDF metadata. Partition full?");
        odfStore.closeManifestWriter(false);
        delete store;
        return false;
    }

    if (store->open("Thumbnails/thumbnail.png")) {
        if (!saveOasisPreview(store, manifestWriter) || !store->close()) {
            d->lastErrorMessage = i18n("Error while trying to write '%1'. Partition full?", QString("Thumbnails/thumbnail.png"));
            odfStore.closeManifestWriter(false);
            delete store;
            return false;
        }
        // No manifest entry!
    } else {
        d->lastErrorMessage = i18n("Not able to write '%1'. Partition full?", QString("Thumbnails/thumbnail.png"));
        odfStore.closeManifestWriter(false);
        delete store;
        return false;
    }

    if (!d->versionInfo.isEmpty()) {
        if (store->open("VersionList.xml")) {
            KoStoreDevice dev(store);
            KoXmlWriter *xmlWriter = KoOdfWriteStore::createOasisXmlWriter(&dev,
                                     "VL:version-list");
            for (int i = 0; i < d->versionInfo.size(); ++i) {
                KoVersionInfo *version = &d->versionInfo[i];
                xmlWriter->startElement("VL:version-entry");
                xmlWriter->addAttribute("VL:title", version->title);
                xmlWriter->addAttribute("VL:comment", version->comment);
                xmlWriter->addAttribute("VL:creator", version->saved_by);
                xmlWriter->addAttribute("dc:date-time", version->date.toString(Qt::ISODate));
                xmlWriter->endElement();
            }
            xmlWriter->endElement(); // root element
            xmlWriter->endDocument();
            delete xmlWriter;
            store->close();
            manifestWriter->addManifestEntry("VersionList.xml", "text/xml");

            for (int i = 0; i < d->versionInfo.size(); ++i) {
                KoVersionInfo *version = &d->versionInfo[i];
                store->addDataToFile(version->data, "Versions/" + version->title);
            }
        } else {
            d->lastErrorMessage = i18n("Not able to write '%1'. Partition full?", QString("VersionList.xml"));
            odfStore.closeManifestWriter(false);
            delete store;
            return false;
        }
    }

    // Write out manifest file
    if (!odfStore.closeManifestWriter()) {
        d->lastErrorMessage = i18n("Error while trying to write '%1'. Partition full?", QString("META-INF/manifest.xml"));
        delete store;
        return false;
    }

    // Remember the given password, if necessary
    if (store->isEncrypted() && !d->isExporting)
        d->password = store->password();

    delete store;

    return true;
}

bool KoDocument::saveNativeFormatCalligra(KoStore *store)
{
    kDebug(30003) << "Saving root";
    if (store->open("root")) {
        KoStoreDevice dev(store);
        if (!saveToStream(&dev) || !store->close()) {
            kDebug(30003) << "saveToStream failed";
            delete store;
            return false;
        }
    } else {
        d->lastErrorMessage = i18n("Not able to write '%1'. Partition full?", QString("maindoc.xml"));
        delete store;
        return false;
    }
    if (store->open("documentinfo.xml")) {
        QDomDocument doc = d->docInfo->save();
        KoStoreDevice dev(store);

        QByteArray s = doc.toByteArray(); // this is already Utf8!
        (void)dev.write(s.data(), s.size());
        (void)store->close();
    }

    if (store->open("preview.png")) {
        // ### TODO: missing error checking (The partition could be full!)
        savePreview(store);
        (void)store->close();
    }

    if (!completeSaving(store)) {
        delete store;
        return false;
    }
    kDebug(30003) << "Saving done of url:" << url().url();
    if (!store->finalize()) {
        delete store;
        return false;
    }
    // Success
    delete store;
    return true;
}

bool KoDocument::saveToStream(QIODevice *dev)
{
    QDomDocument doc = saveXML();
    // Save to buffer
    QByteArray s = doc.toByteArray(); // utf8 already
    dev->open(QIODevice::WriteOnly);
    int nwritten = dev->write(s.data(), s.size());
    if (nwritten != (int)s.size())
        kWarning(30003) << "wrote " << nwritten << "- expected" <<  s.size();
    return nwritten == (int)s.size();
}

QString KoDocument::checkImageMimeTypes(const QString &mimeType, const KUrl &url) const
{
    if (!url.isLocalFile()) return mimeType;

    if (url.toLocalFile().endsWith(".flipbook")) return "application/x-krita-flipbook";
<<<<<<< HEAD
    //if (url.toLocalFile().endsWith(".kranim")) return "application/x-krita-animation";
=======
    if (url.toLocalFile().endsWith(".kpp")) return "image/png";
>>>>>>> ad242ff0

    QStringList imageMimeTypes;
    imageMimeTypes << "image/jpeg"
                   << "image/x-psd" << "image/photoshop" << "image/x-photoshop" << "image/x-vnd.adobe.photoshop" << "image/vnd.adobe.photoshop"
                   << "image/x-portable-pixmap" << "image/x-portable-graymap" << "image/x-portable-bitmap"
                   << "application/pdf"
                   << "image/x-exr"
                   << "image/x-xcf"
                   << "image/x-eps"
                   << "image/png"
                   << "image/bmp" << "image/x-xpixmap" << "image/gif" << "image/x-xbitmap"
                   << "image/tiff"
                   << "image/jp2";

    if (!imageMimeTypes.contains(mimeType)) return mimeType;

    int accuracy = 0;

    QFile f(url.toLocalFile());
    f.open(QIODevice::ReadOnly);
    QByteArray ba = f.read(qMin(f.size(), (qint64)512)); // should be enough for images
    KMimeType::Ptr mime = KMimeType::findByContent(ba, &accuracy);
    f.close();

    return mime->name();
}

// Called for embedded documents
bool KoDocument::saveToStore(KoStore *_store, const QString & _path)
{
    kDebug(30003) << "Saving document to store" << _path;

    _store->pushDirectory();
    // Use the path as the internal url
    if (_path.startsWith(STORE_PROTOCOL))
        setUrl(KUrl(_path));
    else // ugly hack to pass a relative URI
        setUrl(KUrl(INTERNAL_PREFIX +  _path));

    // In the current directory we're the king :-)
    if (_store->open("root")) {
        KoStoreDevice dev(_store);
        if (!saveToStream(&dev)) {
            _store->close();
            return false;
        }
        if (!_store->close())
            return false;
    }

    if (!completeSaving(_store))
        return false;

    // Now that we're done leave the directory again
    _store->popDirectory();

    kDebug(30003) << "Saved document to store";

    return true;
}

bool KoDocument::saveOasisPreview(KoStore *store, KoXmlWriter *manifestWriter)
{
    const QPixmap pix = generatePreview(QSize(128, 128));
    if (pix.isNull())
        return true; //no thumbnail to save, but the process succeeded

    QImage preview(pix.toImage().convertToFormat(QImage::Format_ARGB32, Qt::ColorOnly));

    if (preview.isNull())
        return false; //thumbnail to save, but the process failed

    // ### TODO: freedesktop.org Thumbnail specification (date...)
    KoStoreDevice io(store);
    if (!io.open(QIODevice::WriteOnly))
        return false;
    if (! preview.save(&io, "PNG", 0))
        return false;
    io.close();
    manifestWriter->addManifestEntry("Thumbnails/thumbnail.png", "image/png");
    return true;
}

bool KoDocument::savePreview(KoStore *store)
{
    QPixmap pix = generatePreview(QSize(256, 256));
    const QImage preview(pix.toImage().convertToFormat(QImage::Format_ARGB32, Qt::ColorOnly));
    KoStoreDevice io(store);
    if (!io.open(QIODevice::WriteOnly))
        return false;
    if (! preview.save(&io, "PNG"))     // ### TODO What is -9 in quality terms?
        return false;
    io.close();
    return true;
}

QPixmap KoDocument::generatePreview(const QSize& size)
{
    qreal docWidth, docHeight;
    int pixmapSize = qMax(size.width(), size.height());

    if (d->pageLayout.width > 1.0) {
        docWidth = d->pageLayout.width / 72 * KoDpi::dpiX();
        docHeight = d->pageLayout.height / 72 * KoDpi::dpiY();
    } else {
        // If we don't have a page layout, just draw the top left hand corner
        docWidth = 500.0;
        docHeight = 500.0;
    }

    qreal ratio = docWidth / docHeight;

    int previewWidth, previewHeight;
    if (ratio > 1.0) {
        previewWidth = (int) pixmapSize;
        previewHeight = (int)(pixmapSize / ratio);
    } else {
        previewWidth = (int)(pixmapSize * ratio);
        previewHeight = (int) pixmapSize;
    }

    QPixmap pix((int)docWidth, (int)docHeight);

    pix.fill(QColor(245, 245, 245));

    QRect rc(0, 0, pix.width(), pix.height());

    QPainter p;
    p.begin(&pix);
    paintContent(p, rc);
    p.end();

    return pix.scaled(QSize(previewWidth, previewHeight), Qt::IgnoreAspectRatio, Qt::SmoothTransformation);
}

QString KoDocument::autoSaveFile(const QString & path) const
{
    QString retval;

    // Using the extension allows to avoid relying on the mime magic when opening
    KMimeType::Ptr mime = KMimeType::mimeType(nativeFormatMimeType());
    if (! mime) {
        return retval;
        //qFatal("It seems your installation is broken/incomplete because we failed to load the native mimetype \"%s\".", nativeFormatMimeType().constData());
    }
    QString extension = mime->property("X-KDE-NativeExtension").toString();
    if (extension.isEmpty()) extension = mime->mainExtension();

    if (path.isEmpty()) {
        // Never saved?
#ifdef Q_OS_WIN
        // On Windows, use the temp location (https://bugs.kde.org/show_bug.cgi?id=314921)
        retval = QString("%1/.%2-%3-%4-autosave%5").arg(QDir::tempPath()).arg(d->parentPart->componentData().componentName()).arg(kapp->applicationPid()).arg(objectName()).arg(extension);
#else
        // On Linux, use a temp file in $HOME then. Mark it with the pid so two instances don't overwrite each other's autosave file
        retval = QString("%1/.%2-%3-%4-autosave%5").arg(QDir::homePath()).arg(d->parentPart->componentData().componentName()).arg(kapp->applicationPid()).arg(objectName()).arg(extension);
#endif
    } else {
        KUrl url = KUrl::fromPath(path);
        Q_ASSERT(url.isLocalFile());
        QString dir = url.directory(KUrl::AppendTrailingSlash);
        QString filename = url.fileName();
        retval = QString("%1.%2-autosave%3").arg(dir).arg(filename).arg(extension);
    }
    return retval;
}

void KoDocument::setDisregardAutosaveFailure(bool disregardFailure)
{
    d->disregardAutosaveFailure = disregardFailure;
}

bool KoDocument::importDocument(const KUrl & _url)
{
    bool ret;

    kDebug(30003) << "url=" << _url.url();
    d->isImporting = true;

    // open...
    ret = openUrl(_url);

    // reset url & m_file (kindly? set by KoParts::openUrl()) to simulate a
    // File --> Import
    if (ret) {
        kDebug(30003) << "success, resetting url";
        resetURL();
        setTitleModified();
    }

    d->isImporting = false;

    return ret;
}


bool KoDocument::openUrl(const KUrl & _url)
{
    kDebug(30003) << "url=" << _url.url();
    d->lastErrorMessage.clear();

    // Reimplemented, to add a check for autosave files and to improve error reporting
    if (!_url.isValid()) {
        d->lastErrorMessage = i18n("Malformed URL\n%1", _url.url());  // ## used anywhere ?
        return false;
    }

    abortLoad();

    KUrl url(_url);
    bool autosaveOpened = false;
    d->isLoading = true;
    if (url.isLocalFile() && d->shouldCheckAutoSaveFile) {
        QString file = url.toLocalFile();
        QString asf = autoSaveFile(file);
        if (QFile::exists(asf)) {
            //kDebug(30003) <<"asf=" << asf;
            // ## TODO compare timestamps ?
            int res = KMessageBox::warningYesNoCancel(0,
                      i18n("An autosaved file exists for this document.\nDo you want to open it instead?"));
            switch (res) {
            case KMessageBox::Yes :
                url.setPath(asf);
                autosaveOpened = true;
                break;
            case KMessageBox::No :
                QFile::remove(asf);
                break;
            default: // Cancel
                d->isLoading = false;
                return false;
            }
        }
    }

    bool ret = openUrlInternal(url);

    if (autosaveOpened) {
        resetURL(); // Force save to act like 'Save As'
        setReadWrite(true); // enable save button
        setModified(true);
    }
    else {
        d->parentPart->addRecentURLToAllMainWindows(_url);

        if (ret) {
            // Detect readonly local-files; remote files are assumed to be writable, unless we add a KIO::stat here (async).
            KFileItem file(url, mimeType(), KFileItem::Unknown);
            setReadWrite(file.isWritable());
        }
    }
    return ret;
}

// It seems that people have started to save .docx files as .doc and
// similar for xls and ppt.  So let's make a small replacement table
// here and see if we can open the files anyway.
static struct MimetypeReplacement {
    const char *typeFromName;         // If the mime type from the name is this...
    const char *typeFromContents;     // ...and findByFileContents() reports this type...
    const char *useThisType;          // ...then use this type for real.
} replacementMimetypes[] = {
    // doc / docx
    {
        "application/msword",
        "application/vnd.openxmlformats-officedocument.wordprocessingml.document",
        "application/vnd.openxmlformats-officedocument.wordprocessingml.document"
    },
    {
        "application/msword",
        "application/zip",
        "application/vnd.openxmlformats-officedocument.wordprocessingml.document"
    },
    {
        "application/vnd.openxmlformats-officedocument.wordprocessingml.document",
        "application/msword",
        "application/msword"
    },
    {
        "application/vnd.openxmlformats-officedocument.wordprocessingml.document",
        "application/x-ole-storage",
        "application/msword"
    },

    // xls / xlsx
    {
        "application/vnd.ms-excel",
        "application/vnd.openxmlformats-officedocument.spreadsheetml.sheet",
        "application/vnd.openxmlformats-officedocument.spreadsheetml.sheet"
    },
    {
        "application/vnd.ms-excel",
        "application/zip",
        "application/vnd.openxmlformats-officedocument.spreadsheetml.sheet"
    },
    {
        "application/vnd.openxmlformats-officedocument.spreadsheetml.sheet",
        "application/vnd.ms-excel",
        "application/vnd.ms-excel"
    },
    {
        "application/vnd.openxmlformats-officedocument.spreadsheetml.sheet",
        "application/x-ole-storage",
        "application/vnd.ms-excel"
    },

    // ppt / pptx
    {
        "application/vnd.ms-powerpoint",
        "application/vnd.openxmlformats-officedocument.presentationml.presentation",
        "application/vnd.openxmlformats-officedocument.presentationml.presentation"
    },
    {
        "application/vnd.ms-powerpoint",
        "application/zip",
        "application/vnd.openxmlformats-officedocument.presentationml.presentation"
    },
    {
        "application/vnd.openxmlformats-officedocument.presentationml.presentation",
        "application/vnd.ms-powerpoint",
        "application/vnd.ms-powerpoint"
    },
    {
        "application/vnd.openxmlformats-officedocument.presentationml.presentation",
        "application/x-ole-storage",
        "application/vnd.ms-powerpoint"
    }
};

bool KoDocument::openFile()
{
    //kDebug(30003) <<"for" << localFilePath();
    if (!QFile::exists(localFilePath())) {
        QApplication::restoreOverrideCursor();
        if (d->autoErrorHandlingEnabled)
            // Maybe offer to create a new document with that name ?
            KMessageBox::error(0, i18n("The file %1 does not exist.", localFilePath()));
        d->isLoading = false;
        return false;
    }

    QApplication::setOverrideCursor(Qt::WaitCursor);

    d->specialOutputFlag = 0;
    QByteArray _native_format = nativeFormatMimeType();

    KUrl u(localFilePath());
    QString typeName = mimeType();

    if (typeName.isEmpty()) {
        typeName = KMimeType::findByUrl(u, 0, true)->name();
    }

    // for images, always check content.
    typeName = checkImageMimeTypes(typeName, u);

    // Sometimes it seems that arguments().mimeType() contains a much
    // too generic mime type.  In that case, let's try some educated
    // guesses based on what we know about file extension.
    //
    // FIXME: Should we just ignore this and always call
    //        KMimeType::findByUrl()? David Faure says that it's
    //        impossible for findByUrl() to fail to initiate the
    //        mimetype for "*.doc" to application/msword.  This hints
    //        that we should do that.  But why does it happen like
    //        this at all?
    if (typeName == "application/zip") {
        QString filename = u.fileName();

        // None of doc, xls or ppt are really zip files.  But docx,
        // xlsx and pptx are.  This miscategorization seems to only
        // crop up when there is a, say, docx file saved as doc.  The
        // conversion to the docx mimetype will happen below.
        if (filename.endsWith(".doc"))
            typeName = "application/msword";
        else if (filename.endsWith(".xls"))
            typeName = "application/vnd.ms-excel";
        else if (filename.endsWith(".ppt"))
            typeName = "application/vnd.ms-powerpoint";

        // Potentially more guesses here...
    } else if (typeName == "application/x-ole-storage") {
        QString filename = u.fileName();

        // None of docx, xlsx or pptx are really OLE files.  But doc,
        // xls and ppt are.  This miscategorization seems to only crop
        // up when there is a, say, doc file saved as docx.  The
        // conversion to the doc mimetype will happen below.
        if (filename.endsWith(".docx"))
            typeName = "application/vnd.openxmlformats-officedocument.wordprocessingml.document";
        else if (filename.endsWith(".xlsx"))
            typeName = "application/vnd.openxmlformats-officedocument.spreadsheetml.sheet";
        else if (filename.endsWith(".pptx"))
            typeName = "application/vnd.openxmlformats-officedocument.presentationml.presentation";

        // Potentially more guesses here...
    }
    //kDebug(30003) << "mimetypes 3:" << typeName;

    // In some cases docx files are saved as doc and similar.  We have
    // a small hardcoded table for those cases.  Check if this is
    // applicable here.
    for (uint i = 0; i < sizeof(replacementMimetypes) / sizeof(struct MimetypeReplacement); ++i) {
        struct MimetypeReplacement *replacement = &replacementMimetypes[i];

        if (typeName == replacement->typeFromName) {
            //kDebug(30003) << "found potential replacement target:" << typeName;
            int accuracy;
            QString typeFromContents = KMimeType::findByFileContent(u.path(), &accuracy)->name();
            //kDebug(30003) << "found potential replacement:" << typeFromContents;
            if (typeFromContents == replacement->typeFromContents) {
                typeName = replacement->useThisType;
                //kDebug(30003) << "So really use this:" << typeName;
                break;
            }
        }
    }
    //kDebug(30003) << "mimetypes 4:" << typeName;

    // Allow to open backup files, don't keep the mimetype application/x-trash.
    if (typeName == "application/x-trash") {
        QString path = u.path();
        KMimeType::Ptr mime = KMimeType::mimeType(typeName);
        const QStringList patterns = mime ? mime->patterns() : QStringList();
        // Find the extension that makes it a backup file, and remove it
        for (QStringList::ConstIterator it = patterns.begin(); it != patterns.end(); ++it) {
            QString ext = *it;
            if (!ext.isEmpty() && ext[0] == '*') {
                ext.remove(0, 1);
                if (path.endsWith(ext)) {
                    path.chop(ext.length());
                    break;
                }
            }
        }
        typeName = KMimeType::findByPath(path, 0, true)->name();
    }

    // Special case for flat XML files (e.g. using directory store)
    if (u.fileName() == "maindoc.xml" || u.fileName() == "content.xml" || typeName == "inode/directory") {
        typeName = _native_format; // Hmm, what if it's from another app? ### Check mimetype
        d->specialOutputFlag = SaveAsDirectoryStore;
        kDebug(30003) << "loading" << u.fileName() << ", using directory store for" << localFilePath() << "; typeName=" << typeName;
    }
    kDebug(30003) << localFilePath() << "type:" << typeName;

    QString importedFile = localFilePath();

    // create the main progress monitoring object for loading, this can
    // contain subtasks for filtering and loading
    KoProgressProxy *progressProxy = 0;
    if (d->progressProxy) {
        progressProxy = d->progressProxy;
    }

    d->progressUpdater = new KoProgressUpdater(progressProxy,
            KoProgressUpdater::Unthreaded,
            d->profileStream);

    d->progressUpdater->setReferenceTime(d->profileReferenceTime);
    d->progressUpdater->start(100, i18n("Opening Document"));

    setupOpenFileSubProgress();

    if (!isNativeFormat(typeName.toLatin1())) {
        if (!d->filterManager)
            d->filterManager = new KoFilterManager(this, d->progressUpdater);
        KoFilter::ConversionStatus status;
        importedFile = d->filterManager->importDocument(localFilePath(), typeName, status);
        if (status != KoFilter::OK) {
            QApplication::restoreOverrideCursor();

            QString msg;
            switch (status) {
            case KoFilter::OK: break;

            case KoFilter::FilterCreationError:
                msg = i18n("Could not create the filter plugin"); break;

            case KoFilter::CreationError:
                msg = i18n("Could not create the output document"); break;

            case KoFilter::FileNotFound:
                msg = i18n("File not found"); break;

            case KoFilter::StorageCreationError:
                msg = i18n("Cannot create storage"); break;

            case KoFilter::BadMimeType:
                msg = i18n("Bad MIME type"); break;

            case KoFilter::EmbeddedDocError:
                msg = i18n("Error in embedded document"); break;

            case KoFilter::WrongFormat:
                msg = i18n("Format not recognized"); break;

            case KoFilter::NotImplemented:
                msg = i18n("Not implemented"); break;

            case KoFilter::ParsingError:
                msg = i18n("Parsing error"); break;

            case KoFilter::PasswordProtected:
                msg = i18n("Document is password protected"); break;

            case KoFilter::InvalidFormat:
                msg = i18n("Invalid file format"); break;

            case KoFilter::InternalError:
            case KoFilter::UnexpectedEOF:
            case KoFilter::UnexpectedOpcode:
            case KoFilter::StupidError: // ?? what is this ??
            case KoFilter::UsageError:
                msg = i18n("Internal error"); break;

            case KoFilter::OutOfMemory:
                msg = i18n("Out of memory"); break;

            case KoFilter::FilterEntryNull:
                msg = i18n("Empty Filter Plugin"); break;

            case KoFilter::NoDocumentCreated:
                msg = i18n("Trying to load into the wrong kind of document"); break;

            case KoFilter::DownloadFailed:
                msg = i18n("Failed to download remote file"); break;

            case KoFilter::UserCancelled:
            case KoFilter::BadConversionGraph:
                // intentionally we do not prompt the error message here
                break;

            default: msg = i18n("Unknown error"); break;
            }

            if (d->autoErrorHandlingEnabled && !msg.isEmpty()) {
#ifndef Q_OS_WIN
                QString errorMsg(i18n("Could not open\n%2.\nReason: %1", msg, prettyPathOrUrl()));
                KMessageBox::error(0, errorMsg);
#else
                QString errorMsg(i18n("Could not open\n%1.\nThe filter plugins have not been properly registered. Please reboot Windows. Krita Sketch will now close.", prettyPathOrUrl()));
                KMessageBox::error(0, errorMsg);
#endif

            }

            d->isLoading = false;
            delete d->progressUpdater;
            d->progressUpdater = 0;
            return false;
        }
        d->isEmpty = false;
        kDebug(30003) << "importedFile" << importedFile << "status:" << static_cast<int>(status);
    }

    QApplication::restoreOverrideCursor();

    bool ok = true;

    if (!importedFile.isEmpty()) { // Something to load (tmp or native file) ?
        // The filter, if any, has been applied. It's all native format now.
        if (!loadNativeFormat(importedFile)) {
            ok = false;
            if (d->autoErrorHandlingEnabled) {
                showLoadingErrorDialog();
            }
        }
    }

    if (importedFile != localFilePath()) {
        // We opened a temporary file (result of an import filter)
        // Set document URL to empty - we don't want to save in /tmp !
        // But only if in readwrite mode (no saving problem otherwise)
        // --
        // But this isn't true at all.  If this is the result of an
        // import, then importedFile=temporary_file.kwd and
        // file/m_url=foreignformat.ext so m_url is correct!
        // So don't resetURL() or else the caption won't be set when
        // foreign files are opened (an annoying bug).
        // - Clarence
        //
#if 0
        if (isReadWrite())
            resetURL();
#endif

        // remove temp file - uncomment this to debug import filters
        if (!importedFile.isEmpty()) {
#ifndef NDEBUG
            if (!getenv("CALLIGRA_DEBUG_FILTERS"))
#endif
            QFile::remove(importedFile);
        }
    }

    if (ok) {
        setMimeTypeAfterLoading(typeName);

        KNotification *notify = new KNotification("DocumentLoaded");
        notify->setText(i18n("Document <i>%1</i> loaded", url().url()));
        notify->addContext("url", url().url());
        QTimer::singleShot(0, notify, SLOT(sendEvent()));
        d->parentPart->deleteOpenPane();
    }

    if (progressUpdater()) {
        QPointer<KoUpdater> updater
                = progressUpdater()->startSubtask(1, "clear undo stack");
        updater->setProgress(0);
        undoStack()->clear();
        updater->setProgress(100);
    }
    delete d->progressUpdater;
    d->progressUpdater = 0;

    d->isLoading = false;

    return ok;
}

KoProgressUpdater *KoDocument::progressUpdater() const
{
    return d->progressUpdater;
}

void KoDocument::setProgressProxy(KoProgressProxy *progressProxy)
{
    d->progressProxy = progressProxy;
}

KoProgressProxy* KoDocument::progressProxy() const
{
    if (!d->progressProxy) {
        KoMainWindow *mainWindow = 0;
        if (d->parentPart->mainwindowCount() > 0) {
            mainWindow = d->parentPart->mainWindows()[0];
        }
        d->progressProxy = new DocumentProgressProxy(mainWindow);
    }
    return d->progressProxy;
}

// shared between openFile and koMainWindow's "create new empty document" code
void KoDocument::setMimeTypeAfterLoading(const QString& mimeType)
{
    d->mimeType = mimeType.toLatin1();

    d->outputMimeType = d->mimeType;

    const bool needConfirm = !isNativeFormat(d->mimeType);
    setConfirmNonNativeSave(false, needConfirm);
    setConfirmNonNativeSave(true, needConfirm);
}

// The caller must call store->close() if loadAndParse returns true.
bool KoDocument::oldLoadAndParse(KoStore *store, const QString& filename, KoXmlDocument& doc)
{
    //kDebug(30003) <<"Trying to open" << filename;

    if (!store->open(filename)) {
        kWarning(30003) << "Entry " << filename << " not found!";
        d->lastErrorMessage = i18n("Could not find %1", filename);
        return false;
    }
    // Error variables for QDomDocument::setContent
    QString errorMsg;
    int errorLine, errorColumn;
    bool ok = doc.setContent(store->device(), &errorMsg, &errorLine, &errorColumn);
    store->close();
    if (!ok) {
        kError(30003) << "Parsing error in " << filename << "! Aborting!" << endl
        << " In line: " << errorLine << ", column: " << errorColumn << endl
        << " Error message: " << errorMsg << endl;
        d->lastErrorMessage = i18n("Parsing error in %1 at line %2, column %3\nError message: %4"
                                   , filename  , errorLine, errorColumn ,
                                   QCoreApplication::translate("QXml", errorMsg.toUtf8(), 0,
                                                               QCoreApplication::UnicodeUTF8));
        return false;
    }
    kDebug(30003) << "File" << filename << " loaded and parsed";
    return true;
}

bool KoDocument::loadNativeFormat(const QString & file_)
{
    QString file = file_;
    QFileInfo fileInfo(file);
    if (!fileInfo.exists()) { // check duplicated from openUrl, but this is useful for templates
        d->lastErrorMessage = i18n("The file %1 does not exist.", file);
        return false;
    }
    if (!fileInfo.isFile()) {
        file += "/content.xml";
        QFileInfo fileInfo2(file);
        if (!fileInfo2.exists() || !fileInfo2.isFile()) {
            d->lastErrorMessage = i18n("%1 is not a file." , file_);
            return false;
        }
    }

    QApplication::setOverrideCursor(Qt::WaitCursor);

    kDebug(30003) << file;

    QFile in;
    bool isRawXML = false;
    if (d->specialOutputFlag != SaveAsDirectoryStore) { // Don't try to open a directory ;)
        in.setFileName(file);
        if (!in.open(QIODevice::ReadOnly)) {
            QApplication::restoreOverrideCursor();
            d->lastErrorMessage = i18n("Could not open the file for reading (check read permissions).");
            return false;
        }

        char buf[6];
        buf[5] = 0;
        int pos = 0;
        do {
            if (in.read(buf + pos , 1) < 1) {
                QApplication::restoreOverrideCursor();
                in.close();
                d->lastErrorMessage = i18n("Could not read the beginning of the file.");
                return false;
            }

            if (QChar(buf[pos]).isSpace())
                continue;
            pos++;
        } while (pos < 5);
        isRawXML = (qstrnicmp(buf, "<?xml", 5) == 0);
        if (! isRawXML)
            // also check for broken MathML files, which seem to be rather common
            isRawXML = (qstrnicmp(buf, "<math", 5) == 0);   // file begins with <math ?
        //kDebug(30003) <<"PATTERN=" << buf;
    }
    // Is it plain XML?
    if (isRawXML) {
        in.seek(0);
        QString errorMsg;
        int errorLine;
        int errorColumn;
        KoXmlDocument doc = KoXmlDocument(true);
        bool res;
        if (doc.setContent(&in, &errorMsg, &errorLine, &errorColumn)) {
            res = loadXML(doc, 0);
            if (res)
                res = completeLoading(0);
        } else {
            kError(30003) << "Parsing Error! Aborting! (in KoDocument::loadNativeFormat (QFile))" << endl
            << "  Line: " << errorLine << " Column: " << errorColumn << endl
            << "  Message: " << errorMsg << endl;
            d->lastErrorMessage = i18n("parsing error in the main document at line %1, column %2\nError message: %3", errorLine, errorColumn, i18n(errorMsg.toUtf8()));
            res = false;
        }

        QApplication::restoreOverrideCursor();
        in.close();
        d->isEmpty = false;
        return res;
    } else { // It's a calligra store (tar.gz, zip, directory, etc.)
        in.close();

        return loadNativeFormatFromStore(file);
    }
}

bool KoDocument::loadNativeFormatFromStore(const QString& file)
{
    KoStore::Backend backend = (d->specialOutputFlag == SaveAsDirectoryStore) ? KoStore::Directory : KoStore::Auto;
    KoStore *store = KoStore::createStore(file, KoStore::Read, "", backend);

    if (store->bad()) {
        d->lastErrorMessage = i18n("Not a valid Calligra file: %1", file);
        delete store;
        QApplication::restoreOverrideCursor();
        return false;
    }

    // Remember that the file was encrypted
    if (d->specialOutputFlag == 0 && store->isEncrypted() && !d->isImporting)
        d->specialOutputFlag = SaveEncrypted;

    const bool success = loadNativeFormatFromStoreInternal(store);

    // Retrieve the password after loading the file, only then is it guaranteed to exist
    if (success && store->isEncrypted() && !d->isImporting)
        d->password = store->password();

    delete store;

    return success;
}

bool KoDocument::loadNativeFormatFromStore(QByteArray &data)
{
    bool succes;
    KoStore::Backend backend = (d->specialOutputFlag == SaveAsDirectoryStore) ? KoStore::Directory : KoStore::Auto;
    QBuffer buffer(&data);
    KoStore *store = KoStore::createStore(&buffer, KoStore::Read, "", backend);

    if (store->bad()) {
        delete store;
        return false;
    }

    // Remember that the file was encrypted
    if (d->specialOutputFlag == 0 && store->isEncrypted() && !d->isImporting)
        d->specialOutputFlag = SaveEncrypted;

    succes = loadNativeFormatFromStoreInternal(store);

    // Retrieve the password after loading the file, only then is it guaranteed to exist
    if (succes && store->isEncrypted() && !d->isImporting)
        d->password = store->password();

    delete store;

    return succes;
}

bool KoDocument::loadNativeFormatFromStoreInternal(KoStore *store)
{
    bool oasis = true;

    if (oasis && store->hasFile("manifest.rdf") && d->docRdf) {
        d->docRdf->loadOasis(store);
    }

    // OASIS/OOo file format?
    if (store->hasFile("content.xml")) {
        store->disallowNameExpansion();

        // We could check the 'mimetype' file, but let's skip that and be tolerant.

        if (!loadOasisFromStore(store)) {
            QApplication::restoreOverrideCursor();
            return false;
        }

    } else if (store->hasFile("root")) {   // Fallback to "old" file format (maindoc.xml)
        oasis = false;

        KoXmlDocument doc = KoXmlDocument(true);
        bool ok = oldLoadAndParse(store, "root", doc);
        if (ok)
            ok = loadXML(doc, store);
        if (!ok) {
            QApplication::restoreOverrideCursor();
            return false;
        }

    } else {
        kError(30003) << "ERROR: No maindoc.xml" << endl;
        d->lastErrorMessage = i18n("Invalid document: no file 'maindoc.xml'.");
        QApplication::restoreOverrideCursor();
        return false;
    }

    if (oasis && store->hasFile("meta.xml")) {
        KoXmlDocument metaDoc;
        KoOdfReadStore oasisStore(store);
        if (oasisStore.loadAndParse("meta.xml", metaDoc, d->lastErrorMessage)) {
            d->docInfo->loadOasis(metaDoc);
        }
    } else if (!oasis && store->hasFile("documentinfo.xml")) {
        KoXmlDocument doc = KoXmlDocument(true);
        if (oldLoadAndParse(store, "documentinfo.xml", doc)) {
            d->docInfo->load(doc);
        }
    } else {
        //kDebug( 30003 ) <<"cannot open document info";
        delete d->docInfo;
        d->docInfo = new KoDocumentInfo(this);
    }

    if (oasis && store->hasFile("VersionList.xml")) {
        KNotification *notify = new KNotification("DocumentHasVersions");
        notify->setText(i18n("Document <i>%1</i> contains several versions. Go to File->Versions to open an old version.", store->urlOfStore().url()));
        notify->addContext("url", store->urlOfStore().url());
        QTimer::singleShot(0, notify, SLOT(sendEvent()));

        KoXmlDocument versionInfo;
        KoOdfReadStore oasisStore(store);
        if (oasisStore.loadAndParse("VersionList.xml", versionInfo, d->lastErrorMessage)) {
            KoXmlNode list = KoXml::namedItemNS(versionInfo, KoXmlNS::VL, "version-list");
            KoXmlElement e;
            forEachElement(e, list) {
                if (e.localName() == "version-entry" && e.namespaceURI() == KoXmlNS::VL) {
                    KoVersionInfo version;
                    version.comment = e.attribute("comment");
                    version.title = e.attribute("title");
                    version.saved_by = e.attribute("creator");
                    version.date = QDateTime::fromString(e.attribute("date-time"), Qt::ISODate);
                    store->extractFile("Versions/" + version.title, version.data);
                    d->versionInfo.append(version);
                }
            }
        }
    }

    bool res = completeLoading(store);
    QApplication::restoreOverrideCursor();
    d->isEmpty = false;
    return res;
}

// For embedded documents
bool KoDocument::loadFromStore(KoStore *_store, const QString& url)
{
    if (_store->open(url)) {
        KoXmlDocument doc = KoXmlDocument(true);
        doc.setContent(_store->device());
        if (!loadXML(doc, _store)) {
            _store->close();
            return false;
        }
        _store->close();
    } else {
        kWarning() << "couldn't open " << url;
    }

    _store->pushDirectory();
    // Store as document URL
    if (url.startsWith(STORE_PROTOCOL)) {
        setUrl(url);
    } else {
        setUrl(KUrl(INTERNAL_PREFIX + url));
        _store->enterDirectory(url);
    }

    bool result = completeLoading(_store);

    // Restore the "old" path
    _store->popDirectory();

    return result;
}

bool KoDocument::loadOasisFromStore(KoStore *store)
{
    KoOdfReadStore odfStore(store);
    if (! odfStore.loadAndParse(d->lastErrorMessage)) {
        return false;
    }
    return loadOdf(odfStore);
}

bool KoDocument::addVersion(const QString& comment)
{
    kDebug(30003) << "Saving the new version....";

    KoStore::Backend backend = KoStore::Auto;
    if (d->specialOutputFlag != 0)
        return false;

    QByteArray mimeType = d->outputMimeType;
    QByteArray nativeOasisMime = nativeOasisMimeType();
    bool oasis = !mimeType.isEmpty() && (mimeType == nativeOasisMime || mimeType == nativeOasisMime + "-template");

    if (!oasis)
        return false;

    // TODO: use std::auto_ptr or create store on stack [needs API fixing],
    // to remove all the 'delete store' in all the branches
    QByteArray data;
    QBuffer buffer(&data);
    KoStore *store = KoStore::createStore(&buffer/*file*/, KoStore::Write, mimeType, backend);
    if (store->bad()) {
        delete store;
        return false;
    }

    kDebug(30003) << "Saving to OASIS format";
    // Tell KoStore not to touch the file names
    store->disallowNameExpansion();
    KoOdfWriteStore odfStore(store);

    KoXmlWriter *manifestWriter = odfStore.manifestWriter(mimeType);
    Q_UNUSED(manifestWriter); // XXX why?

    KoEmbeddedDocumentSaver embeddedSaver;
    SavingContext documentContext(odfStore, embeddedSaver);

    if (!saveOdf(documentContext)) {
        kDebug(30003) << "saveOdf failed";
        delete store;
        return false;
    }

    // Save embedded objects
    if (!embeddedSaver.saveEmbeddedDocuments(documentContext)) {
        kDebug(30003) << "save embedded documents failed";
        delete store;
        return false;
    }

    // Write out manifest file
    if (!odfStore.closeManifestWriter()) {
        d->lastErrorMessage = i18n("Error while trying to write '%1'. Partition full?", QString("META-INF/manifest.xml"));
        delete store;
        return false;
    }

    if (!store->finalize()) {
        delete store;
        return false;
    }
    delete store;

    KoVersionInfo version;
    version.comment = comment;
    version.title = "Version" + QString::number(d->versionInfo.count() + 1);
    version.saved_by = documentInfo()->authorInfo("creator");
    version.date = QDateTime::currentDateTime();
    version.data = data;
    d->versionInfo.append(version);

    save(); //finally save the document + the new version
    return true;
}

bool KoDocument::isStoredExtern() const
{
    return !storeInternal() && hasExternURL();
}


void KoDocument::setModified()
{
    d->modified = true;
}

void KoDocument::setModified(bool mod)
{
    if (isAutosaving())   // ignore setModified calls due to autosaving
        return;

    if ( !d->readwrite && d->modified ) {
        kError(1000) << "Can't set a read-only document to 'modified' !" << endl;
        return;
    }

    //kDebug(30003)<<" url:" << url.path();
    //kDebug(30003)<<" mod="<<mod<<" MParts mod="<<KoParts::ReadWritePart::isModified()<<" isModified="<<isModified();

    if (mod && !d->modifiedAfterAutosave) {
        // First change since last autosave -> start the autosave timer
        setAutoSave(d->autoSaveDelay);
    }
    d->modifiedAfterAutosave = mod;

    if (mod == isModified())
        return;

    d->modified = mod;

    if (mod) {
        d->isEmpty = false;
        documentInfo()->updateParameters();
    }

    // This influences the title
    setTitleModified();
    emit modified(mod);
}

int KoDocument::queryCloseDia()
{
    //kDebug(30003);

    QString name;
    if (documentInfo()) {
        name = documentInfo()->aboutInfo("title");
    }
    if (name.isEmpty())
        name = url().fileName();

    if (name.isEmpty())
        name = i18n("Untitled");

    int res = KMessageBox::warningYesNoCancel(0,
              i18n("<p>The document <b>'%1'</b> has been modified.</p><p>Do you want to save it?</p>", name));

    switch (res) {
    case KMessageBox::Yes :
        save(); // NOTE: External files always in native format. ###TODO: Handle non-native format
        setModified(false);   // Now when queryClose() is called by closeEvent it won't do anything.
        break;
    case KMessageBox::No :
        removeAutoSaveFiles();
        setModified(false);   // Now when queryClose() is called by closeEvent it won't do anything.
        break;
    default : // case KMessageBox::Cancel :
        return res; // cancels the rest of the files
    }
    return res;
}

QString KoDocument::prettyPathOrUrl() const
{
    QString _url( url().pathOrUrl() );
#ifdef Q_WS_WIN
    if (url().isLocalFile()) {
        _url = QDir::convertSeparators(_url);
    }
#endif
    return _url;
}

// Get caption from document info (title(), in about page)
QString KoDocument::caption() const
{
    QString c;
    if (documentInfo()) {
        c = documentInfo()->aboutInfo("title");
    }
    const QString _url(url().fileName());
    if (!c.isEmpty() && !_url.isEmpty()) {
        c = QString("%1 - %2").arg(c).arg(_url);
    }
    else if (c.isEmpty()) {
        c = _url; // Fall back to document URL
    }
    return c;
}

void KoDocument::setTitleModified()
{
    emit titleModified(caption(), isModified());
}

bool KoDocument::completeLoading(KoStore*)
{
    return true;
}

bool KoDocument::completeSaving(KoStore*)
{
    return true;
}

QDomDocument KoDocument::createDomDocument(const QString& tagName, const QString& version) const
{
    return createDomDocument(d->parentPart->componentData().componentName(), tagName, version);
}

//static
QDomDocument KoDocument::createDomDocument(const QString& appName, const QString& tagName, const QString& version)
{
    QDomImplementation impl;
    QString url = QString("http://www.calligra.org/DTD/%1-%2.dtd").arg(appName).arg(version);
    QDomDocumentType dtype = impl.createDocumentType(tagName,
                             QString("-//KDE//DTD %1 %2//EN").arg(appName).arg(version),
                             url);
    // The namespace URN doesn't need to include the version number.
    QString namespaceURN = QString("http://www.calligra.org/DTD/%1").arg(appName);
    QDomDocument doc = impl.createDocument(namespaceURN, tagName, dtype);
    doc.insertBefore(doc.createProcessingInstruction("xml", "version=\"1.0\" encoding=\"UTF-8\""), doc.documentElement());
    return doc;
}

QDomDocument KoDocument::saveXML()
{
    kError(30003) << "not implemented" << endl;
    d->lastErrorMessage = i18n("Internal error: saveXML not implemented");
    return QDomDocument();
}

bool KoDocument::isNativeFormat(const QByteArray& mimetype) const
{
    if (mimetype == nativeFormatMimeType())
        return true;
    return extraNativeMimeTypes().contains(mimetype);
}

int KoDocument::supportedSpecialFormats() const
{
    // Apps which support special output flags can add reimplement and add to this.
    // E.g. this is how did "saving in the 1.1 format".
    // SaveAsDirectoryStore is a given since it's implemented by KoDocument itself.
    // SaveEncrypted is implemented in KoDocument as well, if QCA2 was found.
#ifdef QCA2
    return SaveAsDirectoryStore | SaveEncrypted;
#else
    return SaveAsDirectoryStore;
#endif
}

void KoDocument::setErrorMessage(const QString& errMsg)
{
    d->lastErrorMessage = errMsg;
}

QString KoDocument::errorMessage() const
{
    return d->lastErrorMessage;
}

void KoDocument::showLoadingErrorDialog()
{
    if (errorMessage().isEmpty()) {
        KMessageBox::error(0, i18n("Could not open\n%1", localFilePath()));
    }
    else if (errorMessage() != "USER_CANCELED") {
        KMessageBox::error(0, i18n("Could not open %1\nReason: %2", localFilePath(), errorMessage()));
    }
}

bool KoDocument::isAutosaving() const
{
    return d->autosaving;
}

bool KoDocument::isLoading() const
{
    return d->isLoading;
}

void KoDocument::removeAutoSaveFiles()
{
    // Eliminate any auto-save file
    QString asf = autoSaveFile(localFilePath());   // the one in the current dir
    if (QFile::exists(asf))
        QFile::remove(asf);
    asf = autoSaveFile(QString());   // and the one in $HOME
    if (QFile::exists(asf))
        QFile::remove(asf);
}

void KoDocument::setBackupFile(bool _b)
{
    d->backupFile = _b;
}

bool KoDocument::backupFile()const
{
    return d->backupFile;
}


void KoDocument::setBackupPath(const QString & _path)
{
    d->backupPath = _path;
}

QString KoDocument::backupPath()const
{
    return d->backupPath;
}


bool KoDocument::storeInternal() const
{
    return d->storeInternal;
}

void KoDocument::setStoreInternal(bool i)
{
    d->storeInternal = i;
    //kDebug(30003)<<"="<<d->storeInternal<<" doc:"<<url().url();
}

bool KoDocument::hasExternURL() const
{
    return    !url().protocol().isEmpty()
            && url().protocol() != STORE_PROTOCOL
            && url().protocol() != INTERNAL_PROTOCOL;
}

static const struct {
    const char *localName;
    const char *documentType;
} TN2DTArray[] = {
    { "text", I18N_NOOP("a word processing") },
    { "spreadsheet", I18N_NOOP("a spreadsheet") },
    { "presentation", I18N_NOOP("a presentation") },
    { "chart", I18N_NOOP("a chart") },
    { "drawing", I18N_NOOP("a drawing") }
};
static const unsigned int numTN2DT = sizeof(TN2DTArray) / sizeof(*TN2DTArray);

QString KoDocument::tagNameToDocumentType(const QString& localName)
{
    for (unsigned int i = 0 ; i < numTN2DT ; ++i)
        if (localName == TN2DTArray[i].localName)
            return i18n(TN2DTArray[i].documentType);
    return localName;
}

KoPageLayout KoDocument::pageLayout(int /*pageNumber*/) const
{
    return d->pageLayout;
}

void KoDocument::setPageLayout(const KoPageLayout &pageLayout)
{
    d->pageLayout = pageLayout;
}

KoUnit KoDocument::unit() const
{
    return d->unit;
}

void KoDocument::setUnit(const KoUnit &unit)
{
    if (d->unit != unit) {
        d->unit = unit;
        emit unitChanged(unit);
    }
}

void KoDocument::saveUnitOdf(KoXmlWriter *settingsWriter) const
{
    settingsWriter->addConfigItem("unit", unit().symbol());
}


void KoDocument::initEmpty()
{
    setEmpty();
    setModified(false);
}

QList<KoVersionInfo> & KoDocument::versionList()
{
    return d->versionInfo;
}

KUndo2Stack *KoDocument::undoStack()
{
    return d->undoStack;
}

void KoDocument::addCommand(KUndo2Command *command)
{
    if (command)
        d->undoStack->push(command);
}

void KoDocument::beginMacro(const QString & text)
{
    d->undoStack->beginMacro(text);
}

void KoDocument::endMacro()
{
    d->undoStack->endMacro();
}

void KoDocument::slotUndoStackIndexChanged(int idx)
{
    // even if the document was already modified, call setModified to re-start autosave timer
    setModified(idx != d->undoStack->cleanIndex());
}

void KoDocument::setProfileStream(QTextStream *profilestream)
{
    d->profileStream = profilestream;
}

void KoDocument::setProfileReferenceTime(const QTime& referenceTime)
{
    d->profileReferenceTime = referenceTime;
}

void KoDocument::clearUndoHistory()
{
    d->undoStack->clear();
}

KoGridData &KoDocument::gridData()
{
    return d->gridData;
}

KoGuidesData &KoDocument::guidesData()
{
    return d->guidesData;
}

bool KoDocument::isEmpty() const
{
    return d->isEmpty;
}

void KoDocument::setEmpty()
{
    d->isEmpty = true;
}


// static
int KoDocument::defaultAutoSave()
{
    return 300;
}

void KoDocument::resetURL() {
    setUrl(KUrl());
    setLocalFilePath(QString());
}

int KoDocument::pageCount() const {
    return 1;
}

void KoDocument::setupOpenFileSubProgress() {}

KoDocumentInfoDlg *KoDocument::createDocumentInfoDialog(QWidget *parent, KoDocumentInfo *docInfo) const
{
    return new KoDocumentInfoDlg(parent, docInfo);
}

bool KoDocument::isReadWrite() const
{
    return d->readwrite;
}

KUrl KoDocument::url() const
{
    return d->m_url;
}

bool KoDocument::closeUrl(bool promptToSave)
{
    abortLoad(); //just in case
    if (promptToSave) {
        if ( d->document->isReadWrite() && d->document->isModified()) {
            if (!queryClose())
                return false;
        }
    }
    // Not modified => ok and delete temp file.
    d->mimeType = QByteArray();

    if ( d->m_bTemp )
    {
        QFile::remove( d->m_file );
        d->m_bTemp = false;
    }
    // It always succeeds for a read-only part,
    // but the return value exists for reimplementations
    // (e.g. pressing cancel for a modified read-write part)
    return true;
}


bool KoDocument::saveAs( const KUrl & kurl )
{
    if (!kurl.isValid())
    {
        kError(1000) << "saveAs: Malformed URL " << kurl.url() << endl;
        return false;
    }
    d->m_duringSaveAs = true;
    d->m_originalURL = d->m_url;
    d->m_originalFilePath = d->m_file;
    d->m_url = kurl; // Store where to upload in saveToURL
    d->prepareSaving();
    bool result = save(); // Save local file and upload local file
    if (!result) {
        d->m_url = d->m_originalURL;
        d->m_file = d->m_originalFilePath;
        d->m_duringSaveAs = false;
        d->m_originalURL = KUrl();
        d->m_originalFilePath.clear();
    }

    return result;
}




bool KoDocument::save()
{
    d->m_saveOk = false;
    if ( d->m_file.isEmpty() ) // document was created empty
        d->prepareSaving();

    DocumentProgressProxy *progressProxy = 0;
    if (!d->document->progressProxy()) {
        KoMainWindow *mainWindow = 0;
        if (d->parentPart->mainwindowCount() > 0) {
            mainWindow = d->parentPart->mainWindows()[0];
        }
        progressProxy = new DocumentProgressProxy(mainWindow);
        d->document->setProgressProxy(progressProxy);
    }
    d->document->setUrl(url());

    // THIS IS WRONG! KoDocument::saveFile should move here, and whoever subclassed KoDocument to
    // reimplement saveFile shold now subclass KoPart.
    bool ok = d->document->saveFile();

    if (progressProxy) {
        d->document->setProgressProxy(0);
        delete progressProxy;
    }

    if (ok) {
        return saveToUrl();
    }
    else {
        emit canceled(QString());
    }
    return false;
}


bool KoDocument::waitSaveComplete()
{
    if (!d->m_uploadJob)
        return d->m_saveOk;

    d->m_waitForSave = true;

    d->m_eventLoop.exec(QEventLoop::ExcludeUserInputEvents);

    d->m_waitForSave = false;

    return d->m_saveOk;
}


void KoDocument::abortLoad()
{
    if ( d->m_statJob ) {
        //kDebug(1000) << "Aborting job" << d->m_statJob;
        d->m_statJob->kill();
        d->m_statJob = 0;
    }
    if ( d->m_job ) {
        //kDebug(1000) << "Aborting job" << d->m_job;
        d->m_job->kill();
        d->m_job = 0;
    }
}


void KoDocument::setUrl(const KUrl &url)
{
    d->m_url = url;
}

QString KoDocument::localFilePath() const
{
    return d->m_file;
}


void KoDocument::setLocalFilePath( const QString &localFilePath )
{
    d->m_file = localFilePath;
}

bool KoDocument::queryClose()
{
    if ( !d->document->isReadWrite() || !d->document->isModified() )
        return true;

    QString docName = url().fileName();
    if (docName.isEmpty()) docName = i18n( "Untitled" );


    int res = KMessageBox::warningYesNoCancel( 0,
                                               i18n( "The document \"%1\" has been modified.\n"
                                                     "Do you want to save your changes or discard them?" ,  docName ),
                                               i18n( "Close Document" ), KStandardGuiItem::save(), KStandardGuiItem::discard() );

    bool abortClose=false;
    bool handled=false;

    switch(res) {
    case KMessageBox::Yes :
        if (!handled)
        {
            if (d->m_url.isEmpty())
            {
                KoMainWindow *mainWindow = 0;
                if (d->parentPart->mainWindows().count() > 0) {
                    mainWindow = d->parentPart->mainWindows()[0];
                }
                KUrl url(KoFileDialogHelper::getSaveFileName(mainWindow));
                if (url.isEmpty())
                    return false;

                saveAs( url );
            }
            else
            {
                save();
            }
        } else if (abortClose) return false;
        return waitSaveComplete();
    case KMessageBox::No :
        return true;
    default : // case KMessageBox::Cancel :
        return false;
    }
}


bool KoDocument::saveToUrl()
{
    if ( d->m_url.isLocalFile() ) {
        d->document->setModified( false );
        emit completed();
        // if m_url is a local file there won't be a temp file -> nothing to remove
        Q_ASSERT( !d->m_bTemp );
        d->m_saveOk = true;
        d->m_duringSaveAs = false;
        d->m_originalURL = KUrl();
        d->m_originalFilePath.clear();
        return true; // Nothing to do
    }
#ifndef Q_OS_WIN
    else {
        if (d->m_uploadJob) {
            QFile::remove(d->m_uploadJob->srcUrl().toLocalFile());
            d->m_uploadJob->kill();
            d->m_uploadJob = 0;
        }
        KTemporaryFile *tempFile = new KTemporaryFile();
        tempFile->open();
        QString uploadFile = tempFile->fileName();
        delete tempFile;
        KUrl uploadUrl;
        uploadUrl.setPath( uploadFile );
        // Create hardlink
        if (::link(QFile::encodeName(d->m_file), QFile::encodeName(uploadFile)) != 0) {
            // Uh oh, some error happened.
            return false;
        }
        d->m_uploadJob = KIO::file_move( uploadUrl, d->m_url, -1, KIO::Overwrite );
#ifndef QT_NO_DBUS
        d->m_uploadJob->ui()->setWindow( 0 );
#endif
        connect( d->m_uploadJob, SIGNAL(result(KJob*)), this, SLOT(_k_slotUploadFinished(KJob*)) );
        return true;
    }
#else
    return false;
#endif
}


bool KoDocument::openUrlInternal(const KUrl &url)
{
    if ( !url.isValid() )
        return false;

    if (d->m_bAutoDetectedMime) {
        d->mimeType = QByteArray();
        d->m_bAutoDetectedMime = false;
    }

    QByteArray mimetype = d->mimeType;

    if ( !closeUrl() )
        return false;

    d->mimeType = mimetype;
    setUrl(url);

    d->m_file.clear();

    if (d->m_url.isLocalFile()) {
        d->m_file = d->m_url.toLocalFile();
        return d->openLocalFile();
    }
    else {
        d->openRemoteFile();
        return true;
    }
}



#include <KoDocument.moc>
<|MERGE_RESOLUTION|>--- conflicted
+++ resolved
@@ -1023,11 +1023,10 @@
     if (!url.isLocalFile()) return mimeType;
 
     if (url.toLocalFile().endsWith(".flipbook")) return "application/x-krita-flipbook";
-<<<<<<< HEAD
+
     //if (url.toLocalFile().endsWith(".kranim")) return "application/x-krita-animation";
-=======
+
     if (url.toLocalFile().endsWith(".kpp")) return "image/png";
->>>>>>> ad242ff0
 
     QStringList imageMimeTypes;
     imageMimeTypes << "image/jpeg"
