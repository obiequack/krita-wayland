--- conflicted
+++ resolved
@@ -8,15 +8,10 @@
     KisSignalAutoConnectionTest.cpp
     KisSignalCompressorTest.cpp
     KisForestTest.cpp
-<<<<<<< HEAD
     KisRectsGridTest.cpp
-    NAME_PREFIX libs-global-
-    LINK_LIBRARIES kritaglobal Qt5::Test)
-=======
     NAME_PREFIX "libs-global-"
     LINK_LIBRARIES kritaglobal Qt5::Test
     TARGET_NAMES_VAR OK_TESTS
     ${MACOS_GUI_TEST})
 
-macos_test_fixrpath(${OK_TESTS})
->>>>>>> 841785e3
+macos_test_fixrpath(${OK_TESTS})