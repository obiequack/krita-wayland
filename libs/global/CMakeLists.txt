--- conflicted
+++ resolved
@@ -68,15 +68,11 @@
         Qt5::Widgets 
         Qt5::Xml 
         KF5::I18n
-<<<<<<< HEAD
         Boost::boost
+        zug
+        lager
     PRIVATE
         Eigen3::Eigen
-=======
-        zug
-        lager
-        ${GSL_LIBRARIES} ${GSL_CBLAS_LIBRARIES}
->>>>>>> a28aa2ed
 )
 
 if (GSL_FOUND)
