--- conflicted
+++ resolved
@@ -28,13 +28,5 @@
 BROWSE
 *.kate-swp
 /po/
-<<<<<<< HEAD
-/kf5/
-/build-android/
-/b/
-/i/
-/d/
-=======
 build_dir
-.flatpak-builder
->>>>>>> 5f2bbef2
+.flatpak-builder