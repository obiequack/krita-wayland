--- conflicted
+++ resolved
@@ -149,15 +149,10 @@
 
 #if defined Q_OS_WIN
     KisTabletSupportWin::init();
-<<<<<<< HEAD
-    // app.installNativeEventFilter(new KisTabletSupportWin());
-=======
-    app.installNativeEventFilter(new KisTabletSupportWin());
 #elif defined HAVE_X11
     KisTabletSupportXcb::init();
     // TODO: who owns the filter object?
     app.installNativeEventFilter(new KisTabletSupportXcb());
->>>>>>> e9bf6f9e
 #endif
 
     if (!app.start(args)) {
@@ -175,4 +170,4 @@
     int state = app.exec();
 
     return state;
-}
+}