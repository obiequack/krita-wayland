/*
 *  Copyright (c) 2007 Boudewijn Rempt <boud@valdyas.org>
 *
 *  This program is free software; you can redistribute it and/or modify
 *  it under the terms of the GNU General Public License as published by
 *  the Free Software Foundation; either version 2 of the License, or
 *  (at your option) any later version.
 *
 *  This program is distributed in the hope that it will be useful,
 *  but WITHOUT ANY WARRANTY; without even the implied warranty of
 *  MERCHANTABILITY or FITNESS FOR A PARTICULAR PURPOSE.  See the
 *  GNU General Public License for more details.
 *
 *  You should have received a copy of the GNU General Public License
 *  along with this program; if not, write to the Free Software
 *  Foundation, Inc., 51 Franklin Street, Fifth Floor, Boston, MA 02110-1301, USA.
 */

#include "kis_base_node.h"
#include <klocale.h>

#include <KoIcon.h>
#include <KoProperties.h>
#include <KoColorSpace.h>
#include <KoCompositeOpRegistry.h>
#include "kis_paint_device.h"

struct KisBaseNode::Private
{
    QString compositeOp;
    KoProperties properties;
    bool systemLocked;
    KisDocumentSectionModel::Property hack_visible; //HACK
    QUuid id;
    bool collapsed;
    bool supportsLodMoves;
};

KisBaseNode::KisBaseNode()
    : m_d(new Private())
{
    /**
     * Be cautions! These two calls are vital to warm-up KoProperties.
     * We use it and its QMap in a threaded environment. This is not
     * officially suported by Qt, but our environment guarantees, that
     * there will be the only writer and several readers. Whilst the
     * value of the QMap is boolean and there are no implicit-sharing
     * calls provocated, it is safe to work with it in such an
     * environment.
     */
    setVisible(true);
    setUserLocked(false);
    setCollapsed(false);
    setSupportsLodMoves(true);

    setSystemLocked(false);
    m_d->compositeOp = COMPOSITE_OVER;

    setUuid(QUuid::createUuid());
}


KisBaseNode::KisBaseNode(const KisBaseNode & rhs)
    : QObject()
    , KisShared()
    ,  m_d(new Private())
{
    QMapIterator<QString, QVariant> iter = rhs.m_d->properties.propertyIterator();
    while (iter.hasNext()) {
        iter.next();
        m_d->properties.setProperty(iter.key(), iter.value());
    }
    setCollapsed(rhs.collapsed());
    setSupportsLodMoves(rhs.supportsLodMoves());

    setSystemLocked(false);
    m_d->compositeOp = rhs.m_d->compositeOp;

    setUuid(QUuid::createUuid());
}

KisBaseNode::~KisBaseNode()
{
    delete m_d;
}

KisPaintDeviceSP KisBaseNode::paintDevice() const
{
    return 0;
}

KisPaintDeviceSP KisBaseNode::original() const
{
    return 0;
}

KisPaintDeviceSP KisBaseNode::projection() const
{
    return 0;
}

quint8 KisBaseNode::opacity() const
{
    return nodeProperties().intProperty("opacity", OPACITY_OPAQUE_U8);
}

void KisBaseNode::setOpacity(quint8 val)
{
    if (opacity() != val) {
        nodeProperties().setProperty("opacity", val);
    }
    baseNodeChangedCallback();
}

quint8 KisBaseNode::percentOpacity() const
{
    return int(float(opacity() * 100) / 255 + 0.5);
}

void KisBaseNode::setPercentOpacity(quint8 val)
{
    setOpacity(int(float(val * 255) / 100 + 0.5));
}

const QString& KisBaseNode::compositeOpId() const
{
    return m_d->compositeOp;
}

/**
 * FIXME: Rename this function to setCompositeOpId()
 */
void KisBaseNode::setCompositeOp(const QString& compositeOp)
{
    m_d->compositeOp = compositeOp;
    baseNodeChangedCallback();
}

KisDocumentSectionModel::PropertyList KisBaseNode::sectionModelProperties() const
{
    KisDocumentSectionModel::PropertyList l;
    l << KisDocumentSectionModel::Property(i18n("Visible"), themedIcon("visible"), themedIcon("novisible"), visible(), m_d->hack_visible.isInStasis, m_d->hack_visible.stateInStasis);
    l << KisDocumentSectionModel::Property(i18n("Locked"), themedIcon("layer-locked"), themedIcon("layer-unlocked"), userLocked());
    return l;
}

void KisBaseNode::setSectionModelProperties(const KisDocumentSectionModel::PropertyList &properties)
{
    setVisible(properties.at(0).state.toBool());
    m_d->hack_visible = properties.at(0);
    setUserLocked(properties.at(1).state.toBool());
}

KoProperties & KisBaseNode::nodeProperties() const
{
    return m_d->properties;
}

void KisBaseNode::mergeNodeProperties(const KoProperties & properties)
{
    QMapIterator<QString, QVariant> iter = properties.propertyIterator();
    while (iter.hasNext()) {
        iter.next();
        m_d->properties.setProperty(iter.key(), iter.value());
    }
    baseNodeChangedCallback();
}

bool KisBaseNode::check(const KoProperties & properties) const
{
    QMapIterator<QString, QVariant> iter = properties.propertyIterator();
    while (iter.hasNext()) {
        iter.next();
        if (m_d->properties.contains(iter.key())) {
            if (m_d->properties.value(iter.key()) != iter.value())
                return false;
        }
    }
    return true;
}


QImage KisBaseNode::createThumbnail(qint32 w, qint32 h)
{
    try {
        QImage image(w, h, QImage::Format_ARGB32);
        image.fill(0);
        return image;
    } catch (std::bad_alloc) {
        return QImage();
    }

}

bool KisBaseNode::visible(bool recursive) const
{
    bool isVisible = m_d->properties.boolProperty("visible", true);
    KisBaseNodeSP parentNode = parentCallback();

    return recursive && isVisible && parentNode ?
        parentNode->visible() : isVisible;
}

void KisBaseNode::setVisible(bool visible, bool loading)
{
    m_d->properties.setProperty("visible", visible);
    notifyParentVisibilityChanged(visible);

    if (!loading) {
        emit visibilityChanged(visible);
        baseNodeChangedCallback();
    }
}

bool KisBaseNode::userLocked() const
{
    return m_d->properties.boolProperty("locked", false);
}

void KisBaseNode::setUserLocked(bool locked)
{
    m_d->properties.setProperty("locked", locked);
    emit userLockingChanged(locked);
    baseNodeChangedCallback();
}

bool KisBaseNode::systemLocked() const
{
    return m_d->systemLocked;
}

void KisBaseNode::setSystemLocked(bool locked, bool update)
{
    m_d->systemLocked = locked;
    if (update) {
        emit systemLockingChanged(locked);
        baseNodeChangedCallback();
    }
}

bool KisBaseNode::isEditable(bool checkVisibility) const
{
    bool editable = true;
    if (checkVisibility) {
        editable = (m_d->properties.boolProperty("visible", true) && !userLocked() && !systemLocked());
    }
    else {
        editable = (!userLocked() && !systemLocked());
    }

    if (editable) {
        KisBaseNodeSP parentNode = parentCallback();
        if (parentNode && parentNode != this) {
            editable = parentNode->isEditable(checkVisibility);
        }
    }
    return editable;
}

bool KisBaseNode::hasEditablePaintDevice() const
{
    return paintDevice() && isEditable();
}

void KisBaseNode::setCollapsed(bool collapsed)
{
    m_d->collapsed = collapsed;
}

bool KisBaseNode::collapsed() const
{
    return m_d->collapsed;
}

QUuid KisBaseNode::uuid() const
{
    return m_d->id;
}

void KisBaseNode::setUuid(const QUuid& id)
{
    m_d->id = id;
    baseNodeChangedCallback();
}
<<<<<<< HEAD
=======

bool KisBaseNode::supportsLodMoves() const
{
    return m_d->supportsLodMoves;
}

void KisBaseNode::setSupportsLodMoves(bool value)
{
    m_d->supportsLodMoves = value;
}

#include "kis_base_node.moc"
>>>>>>> 47051d69
<|MERGE_RESOLUTION|>--- conflicted
+++ resolved
@@ -282,8 +282,6 @@
     m_d->id = id;
     baseNodeChangedCallback();
 }
-<<<<<<< HEAD
-=======
 
 bool KisBaseNode::supportsLodMoves() const
 {
@@ -293,7 +291,4 @@
 void KisBaseNode::setSupportsLodMoves(bool value)
 {
     m_d->supportsLodMoves = value;
-}
-
-#include "kis_base_node.moc"
->>>>>>> 47051d69
+}