/*
 *  Copyright (c) 2002 Patrick Julien <freak@codepimps.org>
 *  Copyright (c) 2004 Boudewijn Rempt <boud@valdyas.org>
 *
 *  This program is free software; you can redistribute it and/or modify
 *  it under the terms of the GNU General Public License as published by
 *  the Free Software Foundation; either version 2 of the License, or
 *  (at your option) any later version.
 *
 *  This program is distributed in the hope that it will be useful,
 *  but WITHOUT ANY WARRANTY; without even the implied warranty of
 *  MERCHANTABILITY or FITNESS FOR A PARTICULAR PURPOSE.  See the
 *  GNU General Public License for more details.
 *
 *  You should have received a copy of the GNU General Public License
 *  along with this program; if not, write to the Free Software
 *  Foundation, Inc., 51 Franklin Street, Fifth Floor, Boston, MA 02110-1301, USA.
 */

#include "kis_paint_device.h"

#include <QRect>
#include <QTransform>
#include <QImage>
#include <QList>
#include <QHash>
#include <QIODevice>

#include <klocale.h>

#include <KoChannelInfo.h>
#include <KoColorProfile.h>
#include <KoColor.h>
#include <KoColorSpace.h>
#include <KoColorSpaceRegistry.h>
#include <KoColorModelStandardIds.h>
#include <KoIntegerMaths.h>

#include "kis_global.h"
#include "kis_types.h"
#include "kis_random_sub_accessor.h"
#include "kis_selection.h"
#include "kis_node.h"
#include "commands/kis_paintdevice_convert_type_command.h"
#include "kis_datamanager.h"
#include "kis_paint_device_writer.h"
#include "kis_selection_component.h"
#include "kis_pixel_selection.h"
#include "kis_repeat_iterators_pixel.h"
#include "kis_fixed_paint_device.h"

#include "tiles3/kis_hline_iterator.h"
#include "tiles3/kis_vline_iterator.h"
#include "tiles3/kis_random_accessor.h"

#include "kis_default_bounds.h"
#include "kis_lock_free_cache.h"
#include "kis_lod_transform.h"

#include "kis_raster_keyframe_channel.h"

class PaintDeviceCache
{
public:
    PaintDeviceCache(KisPaintDevice *paintDevice)
        : m_paintDevice(paintDevice),
          m_exactBoundsCache(paintDevice),
          m_nonDefaultPixelAreaCache(paintDevice),
          m_regionCache(paintDevice)
    {
    }

    PaintDeviceCache(const PaintDeviceCache &rhs)
        : m_paintDevice(rhs.m_paintDevice),
          m_exactBoundsCache(rhs.m_paintDevice),
          m_nonDefaultPixelAreaCache(rhs.m_paintDevice),
          m_regionCache(rhs.m_paintDevice)
    {
    }

    void setupCache() {
        invalidate();
    }

    void invalidate() {
        m_thumbnailsValid = false;
        m_exactBoundsCache.invalidate();
        m_nonDefaultPixelAreaCache.invalidate();
        m_regionCache.invalidate();
    }

    QRect exactBounds() {
        return m_exactBoundsCache.getValue();
    }

    QRect nonDefaultPixelArea() {
        return m_nonDefaultPixelAreaCache.getValue();
    }

    QRegion region() {
        return m_regionCache.getValue();
    }

    QImage createThumbnail(qint32 w, qint32 h, KoColorConversionTransformation::Intent renderingIntent, KoColorConversionTransformation::ConversionFlags conversionFlags) {
        QImage thumbnail;

        if(m_thumbnailsValid) {
            thumbnail = findThumbnail(w, h);
        }
        else {
            m_thumbnails.clear();
            m_thumbnailsValid = true;
        }

        if(thumbnail.isNull()) {
            thumbnail = m_paintDevice->createThumbnail(w, h, QRect(), renderingIntent, conversionFlags);
            cacheThumbnail(w, h, thumbnail);
        }

        Q_ASSERT(!thumbnail.isNull() || m_paintDevice->extent().isEmpty());
        return thumbnail;
    }

private:
    inline QImage findThumbnail(qint32 w, qint32 h) {
        QImage resultImage;
        if (m_thumbnails.contains(w) && m_thumbnails[w].contains(h)) {
            resultImage = m_thumbnails[w][h];
        }
        return resultImage;
    }

    inline void cacheThumbnail(qint32 w, qint32 h, QImage image) {
        m_thumbnails[w][h] = image;
    }

private:
    KisPaintDevice *m_paintDevice;

    struct ExactBoundsCache : KisLockFreeCache<QRect> {
        ExactBoundsCache(KisPaintDevice *paintDevice) : m_paintDevice(paintDevice) {}

        QRect calculateNewValue() const {
            return m_paintDevice->calculateExactBounds(false);
        }
    private:
        KisPaintDevice *m_paintDevice;
    };

    struct NonDefaultPixelCache : KisLockFreeCache<QRect> {
        NonDefaultPixelCache(KisPaintDevice *paintDevice) : m_paintDevice(paintDevice) {}

        QRect calculateNewValue() const {
            return m_paintDevice->calculateExactBounds(true);
        }
    private:
        KisPaintDevice *m_paintDevice;
    };

    struct RegionCache : KisLockFreeCache<QRegion> {
        RegionCache(KisPaintDevice *paintDevice) : m_paintDevice(paintDevice) {}

        QRegion calculateNewValue() const {
            return m_paintDevice->dataManager()->region();
        }
    private:
        KisPaintDevice *m_paintDevice;
    };

    ExactBoundsCache m_exactBoundsCache;
    NonDefaultPixelCache m_nonDefaultPixelAreaCache;
    RegionCache m_regionCache;

    bool m_thumbnailsValid;
    QMap<int, QMap<int, QImage> > m_thumbnails;
};


struct KisPaintDevice::Private
{
    class KisPaintDeviceStrategy;
    class KisPaintDeviceWrappedStrategy;

    Private(KisPaintDevice *paintDevice);
    ~Private();

    KisPaintDevice *q;
    KisNodeWSP parent;
    KisDefaultBoundsBaseSP defaultBounds;
    QScopedPointer<KisPaintDeviceStrategy> basicStrategy;
    QScopedPointer<KisPaintDeviceWrappedStrategy> wrappedStrategy;

    KisPaintDeviceStrategy* currentStrategy();

    inline const KoColorSpace* colorSpace() const { return currentData()->colorSpace; }
    inline void setColorSpace(const KoColorSpace *cs) { currentData()->colorSpace = cs; }

    inline KisDataManagerSP dataManager() const { return currentData()->dataManager; }
    inline KisDataManagerSP dataManager(int frame) const { return frames[frame]->dataManager; }
    inline void setDataManager(KisDataManagerSP dm) { currentData()->dataManager = dm;  }

    inline qint32 x() const { return currentData()->x; }
    inline qint32 y() const { return currentData()->y; }
    inline void setX(qint32 x) { currentData()->x = x; }
    inline void setY(qint32 y) { currentData()->y = y; }

    inline PaintDeviceCache* cache() { return &currentData()->cache; }
    inline PaintDeviceCache* cache(int frame) { return &frames[frame]->cache; }

    void prepareClone(KisPaintDeviceSP src)
    {
        prepareCloneImpl(src, src->m_d->currentData());
        Q_ASSERT(fastBitBltPossible(src));
    }

    bool fastBitBltPossible(KisPaintDeviceSP src)
    {
        return fastBitBltPossibleImpl(src->m_d->currentData());
    }

    int createFrame(bool copy, int copySrc)
    {
        Data *data;

        if (frames.count() == 0) {
            data = m_data;
        } else if (copy) {
            Data *srcData = frames[copySrc];

            data = new Data(q);
            data->x = srcData->x;
            data->y = srcData->y;
            data->colorSpace = srcData->colorSpace;

            data->dataManager = new KisDataManager(*(srcData->dataManager.data()));

            data->cache.setupCache();
        } else {
            data = new Data(m_data);
        }

        int frameId = nextFreeFrameId++;
        frames.insert(frameId, data);

        return frameId;
    }

    void forceCreateFrame(int frameId)
    {
        if (nextFreeFrameId <= frameId) nextFreeFrameId = frameId + 1;

        Data *data = new Data(m_data);
        frames.insert(frameId, data);
    }

    void deleteFrame(int frame)
    {
        Data *data = frames[frame];
        frames.remove(frame);
        delete data;

        if (frames.count() == 1) {
            m_data = frames.begin().value();
        }
    }

    QRect frameBounds(int frameId)
    {
        Data *data = frames[frameId];

        QRect extent = data->dataManager->extent();
        extent.translate(data->x, data->y);

        return extent;
    }

    const QList<int> frameIds() const
    {
        return frames.keys();
    }

    void fetchFrame(int frameId, KisPaintDeviceSP targetDevice);

    QRegion syncLodData(int newLod);

    KisRasterKeyframeChannel *contentChannel;

private:
    QRegion syncWholeDevice();

    struct Data {
        Data(KisPaintDevice *paintDevice)
            : cache(paintDevice),
              x(0), y(0),
              colorSpace(0),
              levelOfDetail(0)
        {
        }

        Data(const Data *rhs)
            : dataManager(new KisDataManager(rhs->dataManager->pixelSize(), rhs->dataManager->defaultPixel())),
              cache(rhs->cache),
              x(rhs->x),
              y(rhs->y),
              colorSpace(rhs->colorSpace),
              levelOfDetail(rhs->levelOfDetail)
        {
            cache.setupCache();
        }

        KisDataManagerSP dataManager;
        PaintDeviceCache cache;
        qint32 x;
        qint32 y;
        const KoColorSpace* colorSpace;
        qint32 levelOfDetail;
    };

private:
    inline Data* currentData() {
        if (defaultBounds) {
            if (defaultBounds->currentLevelOfDetail()) {
                if (!m_lodData) {
                    // multithreading
                    m_lodData.reset(new Data(m_data));
                }

                return m_lodData.data();
            }

            if (contentChannel && contentChannel->keyframeCount() > 1) {
                int frameId = contentChannel->frameIdAt(defaultBounds->currentTime());
                Q_ASSERT(frames.contains(frameId));
                return frames[frameId];
            } else if (defaultBounds->externalFrameActive()) {
                if (!m_externalFrameData) {
                    // multithreading
                    m_externalFrameData.reset(new Data(m_data));
                }

                return m_externalFrameData.data();
            }
        }

        return m_data;
    }

    inline const Data* currentData() const {
        if (defaultBounds) {
            if (defaultBounds->currentLevelOfDetail()) {
                if (!m_lodData) {
                    // multithreading
                    m_lodData.reset(new Data(m_data));
                }

                return m_lodData.data();
            }

            if (contentChannel && contentChannel->keyframeCount() > 1) {
                int frameId = contentChannel->frameIdAt(defaultBounds->currentTime());
                Q_ASSERT(frames.contains(frameId));
                return frames[frameId];
            } else if (defaultBounds->externalFrameActive()) {
                if (!m_externalFrameData) {
                    // multithreading
                    m_externalFrameData.reset(new Data(m_data));
                }

                return m_externalFrameData.data();
            }
        }

        return m_data;
    }

    void prepareCloneImpl(KisPaintDeviceSP src, Data *srcData)
    {
        q->clear();
        setX(srcData->x);
        setY(srcData->y);

        if(!(*colorSpace() == *srcData->colorSpace)) {
            if (colorSpace()->pixelSize() != srcData->colorSpace->pixelSize()) {
                setDataManager(new KisDataManager(srcData->colorSpace->pixelSize(), srcData->dataManager->defaultPixel()));
                cache()->setupCache();
            }

            setColorSpace(srcData->colorSpace);
        }
        q->setDefaultPixel(srcData->dataManager->defaultPixel());
        q->setDefaultBounds(src->defaultBounds());
    }

    bool fastBitBltPossibleImpl(Data *srcData)
    {
        return x() == srcData->x && y() == srcData->y &&
                *colorSpace() == *srcData->colorSpace;
    }

private:
    Data *m_data;
    mutable QScopedPointer<Data> m_lodData;
    mutable QScopedPointer<Data> m_externalFrameData;
    QHash<int, Data*> frames;
    int nextFreeFrameId;
};

#include "kis_paint_device_strategies.h"

KisPaintDevice::Private::Private(KisPaintDevice *paintDevice)
    : q(paintDevice),
      basicStrategy(new KisPaintDeviceStrategy(paintDevice, this)),
      contentChannel(0),
      m_data(new Data(paintDevice)),
      nextFreeFrameId(0)
{
}

KisPaintDevice::Private::~Private()
{
    if (frames.count() > 0) {
        qDeleteAll(frames);
    } else {
        delete m_data;
    }
}

KisPaintDevice::Private::KisPaintDeviceStrategy* KisPaintDevice::Private::currentStrategy()
{
    if (!defaultBounds->wrapAroundMode()) {
        return basicStrategy.data();
    }

    QRect wrapRect = defaultBounds->bounds();
    if (!wrappedStrategy || wrappedStrategy->wrapRect() != wrapRect) {
        wrappedStrategy.reset(new KisPaintDeviceWrappedStrategy(defaultBounds->bounds(), q, this));
    }

    return wrappedStrategy.data();
}

inline int coordToLodCoord(int x, int lod) {
    return x >> lod;
}

QRegion KisPaintDevice::Private::syncLodData(int newLod)
{
    if (!m_lodData) {
        m_lodData.reset(new Data(m_data));
    }

    int expectedX = coordToLodCoord(m_data->x, newLod);
    int expectedY = coordToLodCoord(m_data->y, newLod);

    /**
     * We compare color spaces as pure pointers, because they must be
     * exactly the same, since they come from the common source.
     */
    if (m_lodData->levelOfDetail != newLod ||
        m_lodData->colorSpace != m_data->colorSpace ||
        m_lodData->x != expectedX ||
        m_lodData->y != expectedY) {

        if (m_lodData->dataManager->pixelSize() != m_data->dataManager->pixelSize()) {
            m_lodData->dataManager =
                new KisDataManager(m_data->dataManager->pixelSize(),
                                   m_data->dataManager->defaultPixel());
        }

        m_lodData->levelOfDetail = newLod;
        m_lodData->colorSpace = m_data->colorSpace;

        m_lodData->x = expectedX;
        m_lodData->y = expectedY;

        // FIXME: different kind of synchronization
    }

    QRegion dirtyRegion = syncWholeDevice();
    m_lodData->cache.invalidate();

    return dirtyRegion;
}

QRegion KisPaintDevice::Private::syncWholeDevice()
{
    KIS_ASSERT_RECOVER(m_lodData) { return QRegion(); }

    m_lodData->dataManager->clear();

    int lod = m_lodData->levelOfDetail;
    int srcStepSize = 1 << lod;

    // FIXME:
    QRect rcFIXME= m_data->dataManager->extent().translated(m_data->x, m_data->y);
    if (!rcFIXME.isValid()) return QRegion();

    QRect srcRect = KisLodTransform::alignedRect(rcFIXME, lod);
    QRect dstRect = KisLodTransform::scaledRect(srcRect, lod);
    if (!srcRect.isValid() || !dstRect.isValid()) return QRegion();


    KisHLineConstIteratorSP srcIt = currentStrategy()->createHLineConstIteratorNG(m_data->dataManager.data(), srcRect.x(), srcRect.y(), srcRect.width());
    KisHLineIteratorSP dstIt = currentStrategy()->createHLineIteratorNG(m_lodData->dataManager.data(), dstRect.x(), dstRect.y(), dstRect.width());

    const int pixelSize = m_data->dataManager->pixelSize();

    int rowsRemaining = srcRect.height();
    while (rowsRemaining > 0) {

        int colsRemaining = srcRect.width();
        while (colsRemaining > 0) {

            memcpy(dstIt->rawData(), srcIt->rawDataConst(), pixelSize);

            srcIt->nextPixels(srcStepSize);
            dstIt->nextPixel();
            colsRemaining -= srcStepSize;
        }

        for (int i = 0; i < srcStepSize; i++) {
            srcIt->nextRow();
        }
        dstIt->nextRow();
        rowsRemaining -= srcStepSize;
    }

    QRegion dirtyRegion(dstRect);
    return dirtyRegion;
}

void KisPaintDevice::Private::fetchFrame(int frameId, KisPaintDeviceSP targetDevice)
{
    Data *data = frames[frameId];

    QRect extent = data->dataManager->extent();
    extent.translate(data->x, data->y);

    targetDevice->m_d->prepareCloneImpl(q, data);
    targetDevice->m_d->currentStrategy()->fastBitBltRough(data->dataManager, extent);
}

KisPaintDevice::KisPaintDevice(const KoColorSpace * colorSpace, const QString& name)
    : QObject(0)
    , m_d(new Private(this))
{
    init(0, colorSpace, new KisDefaultBounds(), 0, name);
}

KisPaintDevice::KisPaintDevice(KisNodeWSP parent, const KoColorSpace * colorSpace, KisDefaultBoundsBaseSP defaultBounds, const QString& name)
    : QObject(0)
    , m_d(new Private(this))
{
    init(0, colorSpace, defaultBounds, parent, name);
}

KisPaintDevice::KisPaintDevice(KisDataManagerSP explicitDataManager,
                               KisPaintDeviceSP src,
                               const QString& name)
    : QObject(0)
    , m_d(new Private(this))
{
    init(explicitDataManager, src->colorSpace(), src->defaultBounds(), 0, name);
    m_d->setX(src->x());
    m_d->setY(src->y());
}

void KisPaintDevice::init(KisDataManagerSP explicitDataManager,
                          const KoColorSpace *colorSpace,
                          KisDefaultBoundsBaseSP defaultBounds,
                          KisNodeWSP parent, const QString& name)
{
    Q_ASSERT(colorSpace);
    setObjectName(name);

    if (!defaultBounds) {
        defaultBounds = new KisDefaultBounds();
    }

    m_d->setColorSpace(colorSpace);
    Q_ASSERT(m_d->colorSpace());

    if(explicitDataManager) {
        m_d->setDataManager(explicitDataManager);
    }
    else {
        const qint32 pixelSize = colorSpace->pixelSize();

        quint8* defaultPixel = new quint8[colorSpace->pixelSize()];
        colorSpace->fromQColor(Qt::transparent, defaultPixel);

        m_d->setDataManager(new KisDataManager(pixelSize, defaultPixel));
        delete[] defaultPixel;
    }
    m_d->cache()->setupCache();

    setDefaultBounds(defaultBounds);
    setParentNode(parent);
}

KisPaintDevice::KisPaintDevice(const KisPaintDevice& rhs)
    : QObject()
    , KisShared()
    , m_d(new Private(this))
{
    if (this != &rhs) {
        m_d->setColorSpace(rhs.m_d->colorSpace());
        Q_ASSERT(m_d->colorSpace());

        m_d->setX(rhs.m_d->x());
        m_d->setY(rhs.m_d->y());

        m_d->setDataManager(new KisDataManager(*rhs.m_d->dataManager()));
        m_d->cache()->setupCache();

        setDefaultBounds(rhs.m_d->defaultBounds);
        setParentNode(0);
    }
}

KisPaintDevice::~KisPaintDevice()
{
    delete m_d;
}

void KisPaintDevice::prepareClone(KisPaintDeviceSP src)
{
    m_d->prepareClone(src);
    Q_ASSERT(fastBitBltPossible(src));
}

void KisPaintDevice::makeCloneFrom(KisPaintDeviceSP src, const QRect &rect)
{
    prepareClone(src);

     // we guarantee that *this is totally empty, so copy pixels that
    // are areally present on the source image only
    const QRect optimizedRect = rect & src->extent();

    fastBitBlt(src, optimizedRect);
}

void KisPaintDevice::makeCloneFromRough(KisPaintDeviceSP src, const QRect &minimalRect)
{
    prepareClone(src);

    // we guarantee that *this is totally empty, so copy pixels that
    // are areally present on the source image only
    const QRect optimizedRect = minimalRect & src->extent();

    fastBitBltRough(src, optimizedRect);
}

void KisPaintDevice::setDirty()
{
    m_d->cache()->invalidate();
    if (m_d->parent.isValid())
        m_d->parent->setDirty();
}

void KisPaintDevice::setDirty(const QRect & rc)
{
    m_d->cache()->invalidate();
    if (m_d->parent.isValid())
        m_d->parent->setDirty(rc);
}

void KisPaintDevice::setDirty(const QRegion & region)
{
    m_d->cache()->invalidate();
    if (m_d->parent.isValid())
        m_d->parent->setDirty(region);
}

void KisPaintDevice::setDirty(const QVector<QRect> rects)
{
    m_d->cache()->invalidate();
    if (m_d->parent.isValid())
        m_d->parent->setDirty(rects);
}

void KisPaintDevice::setParentNode(KisNodeWSP parent)
{
    m_d->parent = parent;
}

// for testing purposes only
KisNodeWSP KisPaintDevice::parentNode() const
{
    return m_d->parent;
}

void KisPaintDevice::setDefaultBounds(KisDefaultBoundsBaseSP defaultBounds)
{
    m_d->defaultBounds = defaultBounds;
    m_d->cache()->invalidate();
}

KisDefaultBoundsBaseSP KisPaintDevice::defaultBounds() const
{
    return m_d->defaultBounds;
}

void KisPaintDevice::move(const QPoint &pt)
{
    m_d->currentStrategy()->move(pt);
}

void KisPaintDevice::move(qint32 x, qint32 y)
{
    move(QPoint(x, y));
}

void KisPaintDevice::setX(qint32 x)
{
    move(QPoint(x, m_d->y()));
}

void KisPaintDevice::setY(qint32 y)
{
    move(QPoint(m_d->x(), y));
}

qint32 KisPaintDevice::x() const
{
    return m_d->x();
}

qint32 KisPaintDevice::y() const
{
    return m_d->y();
}

void KisPaintDevice::extent(qint32 &x, qint32 &y, qint32 &w, qint32 &h) const
{
    QRect rc = extent();
    x = rc.x();
    y = rc.y();
    w = rc.width();
    h = rc.height();
}

QRect KisPaintDevice::extent() const
{
    return m_d->currentStrategy()->extent();
}

QRegion KisPaintDevice::region() const
{
    return m_d->currentStrategy()->region();
}

QRect KisPaintDevice::nonDefaultPixelArea() const
{
    return m_d->cache()->nonDefaultPixelArea();
}

QRect KisPaintDevice::exactBounds() const
{
    return m_d->cache()->exactBounds();
}

namespace Impl {

struct CheckFullyTransparent
{
    CheckFullyTransparent(const KoColorSpace *colorSpace)
        : m_colorSpace(colorSpace)
    {
    }

    bool isPixelEmpty(const quint8 *pixelData) {
        return m_colorSpace->opacityU8(pixelData) == OPACITY_TRANSPARENT_U8;
    }

private:
    const KoColorSpace *m_colorSpace;
};

struct CheckNonDefault
{
    CheckNonDefault(int pixelSize, const quint8 *defaultPixel)
        : m_pixelSize(pixelSize),
          m_defaultPixel(defaultPixel)
    {
    }

    bool isPixelEmpty(const quint8 *pixelData) {
        return memcmp(m_defaultPixel, pixelData, m_pixelSize) == 0;
    }

private:
    int m_pixelSize;
    const quint8 *m_defaultPixel;
};

template <class ComparePixelOp>
QRect calculateExactBoundsImpl(const KisPaintDevice *device, const QRect &startRect, const QRect &endRect, ComparePixelOp compareOp)
{
    if (startRect == endRect) return startRect;

    // Solution n°2
    int  x, y, w, h;
    int boundLeft, boundTop, boundRight, boundBottom;
    int endDirN, endDirE, endDirS, endDirW;

    startRect.getRect(&x, &y, &w, &h);

    if (endRect.isEmpty()) {
        endDirS = startRect.bottom();
        endDirN = startRect.top();
        endDirE = startRect.right();
        endDirW = startRect.left();
        startRect.getCoords(&boundLeft, &boundTop, &boundRight, &boundBottom);
    } else {
        endDirS = endRect.top() - 1;
        endDirN = endRect.bottom() + 1;
        endDirE = endRect.left() - 1;
        endDirW = endRect.right() + 1;
        endRect.getCoords(&boundLeft, &boundTop, &boundRight, &boundBottom);
    }

    // XXX: a small optimization is possible by using H/V line iterators in the first
    //      and third cases, at the cost of making the code a bit more complex

    KisRandomConstAccessorSP accessor = device->createRandomConstAccessorNG(x, y);

    bool found = false;
    {
        for (qint32 y2 = y; y2 <= endDirS; ++y2) {
            for (qint32 x2 = x; x2 < x + w || found; ++ x2) {
                accessor->moveTo(x2, y2);
                if (!compareOp.isPixelEmpty(accessor->rawDataConst())) {
                    boundTop = y2;
                    found = true;
                    break;
                }
            }
            if (found) break;
        }
    }

    /**
     * If the first pass hasn't found any opaque pixel, there is no
     * reason to check that 3 more times. They will not appear in the
     * meantime. Just return an empty bounding rect.
     */
    if (!found && endRect.isEmpty()) {
        return QRect();
    }

    found = false;

    for (qint32 y2 = y + h - 1; y2 >= endDirN ; --y2) {
        for (qint32 x2 = x + w - 1; x2 >= x || found; --x2) {
            accessor->moveTo(x2, y2);
            if (!compareOp.isPixelEmpty(accessor->rawDataConst())) {
                boundBottom = y2;
                found = true;
                break;
            }
        }
        if (found) break;
    }
    found = false;

    {
        for (qint32 x2 = x; x2 <= endDirE ; ++x2) {
            for (qint32 y2 = y; y2 < y + h || found; ++y2) {
                accessor->moveTo(x2, y2);
                if (!compareOp.isPixelEmpty(accessor->rawDataConst())) {
                    boundLeft = x2;
                    found = true;
                    break;
                }
            }
            if (found) break;
        }
    }

    found = false;

    // Look for right edge )
    {

        for (qint32 x2 = x + w - 1; x2 >= endDirW; --x2) {
            for (qint32 y2 = y + h -1; y2 >= y || found; --y2) {
                accessor->moveTo(x2, y2);
                if (!compareOp.isPixelEmpty(accessor->rawDataConst())) {
                    boundRight = x2;
                    found = true;
                    break;
                }
            }
            if (found) break;
        }
    }

    return QRect(boundLeft, boundTop,
                 boundRight - boundLeft + 1,
                 boundBottom - boundTop + 1);
}

}

QRect KisPaintDevice::calculateExactBounds(bool nonDefaultOnly) const
{
    QRect startRect = extent();
    QRect endRect;

    quint8 defaultOpacity = m_d->colorSpace()->opacityU8(defaultPixel());
    if(defaultOpacity != OPACITY_TRANSPARENT_U8) {
        if (!nonDefaultOnly) {
            /**
             * We will calculate exact bounds only outside of the
             * image bounds, and that'll be nondefault area only.
             */

            endRect = defaultBounds()->bounds();
            nonDefaultOnly = true;

        } else {
            startRect = region().boundingRect();
        }
    }

    if (nonDefaultOnly) {
        Impl::CheckNonDefault compareOp(pixelSize(), defaultPixel());
        endRect = Impl::calculateExactBoundsImpl(this, startRect, endRect, compareOp);
    } else {
<<<<<<< HEAD
        Impl::CheckFullyTransparent compareOp(m_d->colorSpace());
        rc = Impl::calculateExactBoundsImpl(this, rc, compareOp);
=======
        Impl::CheckFullyTransparent compareOp(m_d->colorSpace);
        endRect = Impl::calculateExactBoundsImpl(this, startRect, endRect, compareOp);
>>>>>>> 08ad6557
    }

    return endRect;
}


void KisPaintDevice::crop(qint32 x, qint32 y, qint32 w, qint32 h)
{
    crop(QRect(x, y, w, h));
}


void KisPaintDevice::crop(const QRect &rect)
{
    m_d->currentStrategy()->crop(rect);
}

void KisPaintDevice::purgeDefaultPixels()
{
    KisDataManagerSP dm = m_d->dataManager();
    dm->purge(dm->extent());
}

void KisPaintDevice::setDefaultPixel(const quint8 *defPixel)
{
    m_d->dataManager()->setDefaultPixel(defPixel);
    m_d->cache()->invalidate();
}

const quint8 *KisPaintDevice::defaultPixel() const
{
    return m_d->dataManager()->defaultPixel();
}

void KisPaintDevice::clear()
{
    m_d->dataManager()->clear();
    m_d->cache()->invalidate();
}

void KisPaintDevice::clear(const QRect & rc)
{
    m_d->currentStrategy()->clear(rc);
}

void KisPaintDevice::fill(const QRect & rc, const KoColor &color)
{
    Q_ASSERT(*color.colorSpace() == *colorSpace());
    m_d->currentStrategy()->fill(rc, color.data());
}

void KisPaintDevice::fill(qint32 x, qint32 y, qint32 w, qint32 h, const quint8 *fillPixel)
{
    m_d->currentStrategy()->fill(QRect(x, y, w, h), fillPixel);
}

bool KisPaintDevice::write(KisPaintDeviceWriter &store)
{
    // FIXME: SANITY_CHECK
    return m_d->dataManager()->write(store);
}

bool KisPaintDevice::read(QIODevice *stream)
{
    // FIXME: SANITY_CHECK
    bool retval = m_d->dataManager()->read(stream);
    m_d->cache()->invalidate();
    return retval;
}

bool KisPaintDevice::write(KisPaintDeviceWriter &store, int frame)
{
    return m_d->dataManager(frame)->write(store);
}

bool KisPaintDevice::read(QIODevice *stream, int frame)
{
    bool retval = m_d->dataManager(frame)->read(stream);
    m_d->cache(frame)->invalidate();
    return retval;
}

KUndo2Command* KisPaintDevice::convertTo(const KoColorSpace * dstColorSpace, KoColorConversionTransformation::Intent renderingIntent, KoColorConversionTransformation::ConversionFlags conversionFlags)
{
    m_d->cache()->invalidate();
    dbgImage << this << colorSpace()->id() << dstColorSpace->id() << renderingIntent << conversionFlags;
    if (*colorSpace() == *dstColorSpace) {
        return 0;
    }

    const KoColorSpace *srcColorSpace = m_d->colorSpace();
    KisPaintDevice dst(dstColorSpace);
    dst.setX(x());
    dst.setY(y());

    qint32 x, y, w, h;
    QRect rc = exactBounds();

    x = rc.x();
    y = rc.y();
    w = rc.width();
    h = rc.height();

    if (w == 0 || h == 0) {
        quint8 *defPixel = new quint8[dstColorSpace->pixelSize()];
        memset(defPixel, 0, pixelSize());
        srcColorSpace->convertPixelsTo(defaultPixel(), defPixel, dstColorSpace, 1, renderingIntent, conversionFlags);
        setDefaultPixel(defPixel);
    }
    else {
        KisRandomConstAccessorSP srcIt = createRandomConstAccessorNG(x, y);
        KisRandomAccessorSP dstIt = dst.createRandomAccessorNG(x, y);

        for (qint32 row = y; row < y + h; ++row) {

            qint32 column = x;
            qint32 columnsRemaining = w;

            while (columnsRemaining > 0) {

                qint32 numContiguousDstColumns = dstIt->numContiguousColumns(column);
                qint32 numContiguousSrcColumns = srcIt->numContiguousColumns(column);

                qint32 columns = qMin(numContiguousDstColumns, numContiguousSrcColumns);
                columns = qMin(columns, columnsRemaining);

                srcIt->moveTo(column, row);
                dstIt->moveTo(column, row);

                const quint8 *srcData = srcIt->rawDataConst();
                quint8 *dstData = dstIt->rawData();

                srcColorSpace->convertPixelsTo(srcData, dstData, dstColorSpace, columns, renderingIntent, conversionFlags);

                column += columns;
                columnsRemaining -= columns;
            }

        }
    }
    KisDataManagerSP oldData = m_d->dataManager();
    const KoColorSpace *oldColorSpace = srcColorSpace;

    KisPaintDeviceConvertTypeCommand* cmd = new KisPaintDeviceConvertTypeCommand(this,
                                                                                 oldData,
                                                                                 oldColorSpace,
                                                                                 dst.m_d->dataManager(),
                                                                                 dstColorSpace);

    setDataManager(dst.m_d->dataManager(), dstColorSpace);

    return cmd;


}

void KisPaintDevice::setProfile(const KoColorProfile * profile)
{
    if (profile == 0) return;
    m_d->cache()->invalidate();
    const KoColorSpace * dstSpace =
            KoColorSpaceRegistry::instance()->colorSpace(colorSpace()->colorModelId().id(), colorSpace()->colorDepthId().id(), profile);
    if (dstSpace) {
        m_d->setColorSpace(dstSpace);
    }
    emit profileChanged(profile);
}

void KisPaintDevice::setDataManager(KisDataManagerSP data, const KoColorSpace * colorSpace)
{
    m_d->setDataManager(data);
    m_d->cache()->setupCache();

    if(colorSpace) {
        m_d->setColorSpace(colorSpace);
        emit colorSpaceChanged(colorSpace);
    }
}

KisDataManagerSP KisPaintDevice::dataManager() const
{
    return m_d->dataManager();
}

void KisPaintDevice::convertFromQImage(const QImage& _image, const KoColorProfile *profile,
                                       qint32 offsetX, qint32 offsetY)
{
    QImage image = _image;

    if (image.format() != QImage::Format_ARGB32) {
        image = image.convertToFormat(QImage::Format_ARGB32);
    }
    // Don't convert if not no profile is given and both paint dev and qimage are rgba.
    if (!profile && colorSpace()->id() == "RGBA") {
#if QT_VERSION >= 0x040700
        writeBytes(image.constBits(), offsetX, offsetY, image.width(), image.height());
#else
        writeBytes(image.bits(), offsetX, offsetY, image.width(), image.height());
#endif
    } else {
        try {
            quint8 * dstData = new quint8[image.width() * image.height() * pixelSize()];
            KoColorSpaceRegistry::instance()
                    ->colorSpace(RGBAColorModelID.id(), Integer8BitsColorDepthID.id(), profile)
#if QT_VERSION >= 0x040700
                    ->convertPixelsTo(image.constBits(), dstData, colorSpace(), image.width() * image.height(),
#else
                    ->convertPixelsTo(image.bits(), dstData, colorSpace(), image.width() * image.height(),
#endif
                                      KoColorConversionTransformation::InternalRenderingIntent,
                                      KoColorConversionTransformation::InternalConversionFlags);

            writeBytes(dstData, offsetX, offsetY, image.width(), image.height());
            delete[] dstData;
        } catch (std::bad_alloc) {
            warnKrita << "KisPaintDevice::convertFromQImage: Could not allocate" << image.width() * image.height() * pixelSize() << "bytes";
            return;
        }
    }
    m_d->cache()->invalidate();
}

QImage KisPaintDevice::convertToQImage(const KoColorProfile *dstProfile, KoColorConversionTransformation::Intent renderingIntent, KoColorConversionTransformation::ConversionFlags conversionFlags) const
{
    qint32 x1;
    qint32 y1;
    qint32 w;
    qint32 h;

    QRect rc = exactBounds();
    x1 = rc.x();
    y1 = rc.y();
    w = rc.width();
    h = rc.height();

    return convertToQImage(dstProfile, x1, y1, w, h, renderingIntent, conversionFlags);
}

QImage KisPaintDevice::convertToQImage(const KoColorProfile *dstProfile,
                                       const QRect &rc,
                                       KoColorConversionTransformation::Intent renderingIntent,
                                       KoColorConversionTransformation::ConversionFlags conversionFlags) const
{
    return convertToQImage(dstProfile,
                           rc.x(), rc.y(), rc.width(), rc.height(),
                           renderingIntent, conversionFlags);
}

QImage KisPaintDevice::convertToQImage(const KoColorProfile *  dstProfile, qint32 x1, qint32 y1, qint32 w, qint32 h, KoColorConversionTransformation::Intent renderingIntent, KoColorConversionTransformation::ConversionFlags conversionFlags) const
{

    if (w < 0)
        return QImage();

    if (h < 0)
        return QImage();

    quint8 *data = 0;
    try {
        data = new quint8 [w * h * pixelSize()];
    } catch (std::bad_alloc) {
        warnKrita << "KisPaintDevice::convertToQImage std::bad_alloc for " << w << " * " << h << " * " << pixelSize();
        //delete[] data; // data is not allocated, so don't free it
        return QImage();
    }
    Q_CHECK_PTR(data);

    // XXX: Is this really faster than converting line by line and building the QImage directly?
    //      This copies potentially a lot of data.
    readBytes(data, x1, y1, w, h);
    QImage image = colorSpace()->convertToQImage(data, w, h, dstProfile, renderingIntent, conversionFlags);
    delete[] data;

    return image;
}

KisPaintDeviceSP KisPaintDevice::createThumbnailDevice(qint32 w, qint32 h, QRect rect) const
{
    KisPaintDeviceSP thumbnail = new KisPaintDevice(colorSpace());

    int srcWidth, srcHeight;
    int srcX0, srcY0;
    QRect e = rect.isValid() ? rect : extent();
    e.getRect(&srcX0, &srcY0, &srcWidth, &srcHeight);

    if (w > srcWidth) {
        w = srcWidth;
        h = qint32(double(srcWidth) / w * h);
    }
    if (h > srcHeight) {
        h = srcHeight;
        w = qint32(double(srcHeight) / h * w);
    }

    if (srcWidth > srcHeight)
        h = qint32(double(srcHeight) / srcWidth * w);
    else if (srcHeight > srcWidth)
        w = qint32(double(srcWidth) / srcHeight * h);

    const qint32 pixelSize = this->pixelSize();

    KisRandomConstAccessorSP iter = createRandomConstAccessorNG(0, 0);
    KisRandomAccessorSP dstIter = thumbnail->createRandomAccessorNG(0, 0);

    for (qint32 y = 0; y < h; ++y) {
        qint32 iY = srcY0 + (y * srcHeight) / h;
        for (qint32 x = 0; x < w; ++x) {
            qint32 iX = srcX0 + (x * srcWidth) / w;
            iter->moveTo(iX, iY);
            dstIter->moveTo(x,  y);
            memcpy(dstIter->rawData(), iter->rawDataConst(), pixelSize);
        }
    }
    return thumbnail;

}

QImage KisPaintDevice::createThumbnail(qint32 w, qint32 h, QRect rect, KoColorConversionTransformation::Intent renderingIntent, KoColorConversionTransformation::ConversionFlags conversionFlags)
{
    KisPaintDeviceSP dev = createThumbnailDevice(w, h, rect);
    QImage thumbnail = dev->convertToQImage(KoColorSpaceRegistry::instance()->rgb8()->profile(), 0, 0, w, h, renderingIntent, conversionFlags);
    return thumbnail;
}

QImage KisPaintDevice::createThumbnail(qint32 w, qint32 h, KoColorConversionTransformation::Intent renderingIntent, KoColorConversionTransformation::ConversionFlags conversionFlags)
{
    return m_d->cache()->createThumbnail(w, h, renderingIntent, conversionFlags);
}

KisHLineIteratorSP KisPaintDevice::createHLineIteratorNG(qint32 x, qint32 y, qint32 w)
{
    m_d->cache()->invalidate();
    return m_d->currentStrategy()->createHLineIteratorNG(m_d->dataManager().data(), x, y, w);
}

KisHLineConstIteratorSP KisPaintDevice::createHLineConstIteratorNG(qint32 x, qint32 y, qint32 w) const
{
    return m_d->currentStrategy()->createHLineConstIteratorNG(m_d->dataManager().data(), x, y, w);
}

KisVLineIteratorSP KisPaintDevice::createVLineIteratorNG(qint32 x, qint32 y, qint32 w)
{
    m_d->cache()->invalidate();
    return m_d->currentStrategy()->createVLineIteratorNG(x, y, w);
}

KisVLineConstIteratorSP KisPaintDevice::createVLineConstIteratorNG(qint32 x, qint32 y, qint32 w) const
{
    return m_d->currentStrategy()->createVLineConstIteratorNG(x, y, w);
}

KisRepeatHLineConstIteratorSP KisPaintDevice::createRepeatHLineConstIterator(qint32 x, qint32 y, qint32 w, const QRect& _dataWidth) const
{
    return new KisRepeatHLineConstIteratorNG(m_d->dataManager().data(), x, y, w, m_d->x(), m_d->y(), _dataWidth);
}

KisRepeatVLineConstIteratorSP KisPaintDevice::createRepeatVLineConstIterator(qint32 x, qint32 y, qint32 h, const QRect& _dataWidth) const
{
    return new KisRepeatVLineConstIteratorNG(m_d->dataManager().data(), x, y, h, m_d->x(), m_d->y(), _dataWidth);
}

KisRandomAccessorSP KisPaintDevice::createRandomAccessorNG(qint32 x, qint32 y)
{
    m_d->cache()->invalidate();
    return m_d->currentStrategy()->createRandomAccessorNG(x, y);
}

KisRandomConstAccessorSP KisPaintDevice::createRandomConstAccessorNG(qint32 x, qint32 y) const
{
    return m_d->currentStrategy()->createRandomConstAccessorNG(x, y);
}

KisRandomSubAccessorSP KisPaintDevice::createRandomSubAccessor() const
{
    KisPaintDevice* pd = const_cast<KisPaintDevice*>(this);
    return new KisRandomSubAccessor(pd);
}

void KisPaintDevice::clearSelection(KisSelectionSP selection)
{
    const KoColorSpace *colorSpace = m_d->colorSpace();
    QRect r = selection->selectedExactRect() & m_d->defaultBounds->bounds();

    if (r.isValid()) {

        KisHLineIteratorSP devIt = createHLineIteratorNG(r.x(), r.y(), r.width());
        KisHLineConstIteratorSP selectionIt = selection->projection()->createHLineConstIteratorNG(r.x(), r.y(), r.width());

        const quint8* defaultPixel_ = defaultPixel();
        bool transparentDefault = (colorSpace->opacityU8(defaultPixel_) == OPACITY_TRANSPARENT_U8);
        for (qint32 y = 0; y < r.height(); y++) {

            do {
                // XXX: Optimize by using stretches
                colorSpace->applyInverseAlphaU8Mask(devIt->rawData(), selectionIt->rawDataConst(), 1);
                if (transparentDefault && colorSpace->opacityU8(devIt->rawData()) == OPACITY_TRANSPARENT_U8) {
                    memcpy(devIt->rawData(), defaultPixel_, colorSpace->pixelSize());
                }
            } while (devIt->nextPixel() && selectionIt->nextPixel());
            devIt->nextRow();
            selectionIt->nextRow();
        }
        m_d->dataManager()->purge(r.translated(-m_d->x(), -m_d->y()));
        setDirty(r);
    }
}

bool KisPaintDevice::pixel(qint32 x, qint32 y, QColor *c) const
{
    KisHLineConstIteratorSP iter = createHLineConstIteratorNG(x, y, 1);

    const quint8 *pix = iter->rawDataConst();

    if (!pix) return false;

    colorSpace()->toQColor(pix, c);

    return true;
}


bool KisPaintDevice::pixel(qint32 x, qint32 y, KoColor * kc) const
{
    KisHLineConstIteratorSP iter = createHLineConstIteratorNG(x, y, 1);

    const quint8 *pix = iter->rawDataConst();

    if (!pix) return false;

    kc->setColor(pix, m_d->colorSpace());

    return true;
}

bool KisPaintDevice::setPixel(qint32 x, qint32 y, const QColor& c)
{
    KisHLineIteratorSP iter = createHLineIteratorNG(x, y, 1);

    colorSpace()->fromQColor(c, iter->rawData());
    m_d->cache()->invalidate();
    return true;
}

bool KisPaintDevice::setPixel(qint32 x, qint32 y, const KoColor& kc)
{
    const quint8 * pix;
    KisHLineIteratorSP iter = createHLineIteratorNG(x, y, 1);
    if (kc.colorSpace() != m_d->colorSpace()) {
        KoColor kc2(kc, m_d->colorSpace());
        pix = kc2.data();
        memcpy(iter->rawData(), pix, m_d->colorSpace()->pixelSize());
    } else {
        pix = kc.data();
        memcpy(iter->rawData(), pix, m_d->colorSpace()->pixelSize());
    }
    m_d->cache()->invalidate();
    return true;
}

bool KisPaintDevice::fastBitBltPossible(KisPaintDeviceSP src)
{
    return m_d->fastBitBltPossible(src);
}

void KisPaintDevice::fastBitBlt(KisPaintDeviceSP src, const QRect &rect)
{
    m_d->currentStrategy()->fastBitBlt(src, rect);
}

void KisPaintDevice::fastBitBltOldData(KisPaintDeviceSP src, const QRect &rect)
{
    m_d->currentStrategy()->fastBitBltOldData(src, rect);
}

void KisPaintDevice::fastBitBltRough(KisPaintDeviceSP src, const QRect &rect)
{
    m_d->currentStrategy()->fastBitBltRough(src, rect);
}

void KisPaintDevice::fastBitBltRoughOldData(KisPaintDeviceSP src, const QRect &rect)
{
    m_d->currentStrategy()->fastBitBltRoughOldData(src, rect);
}

void KisPaintDevice::readBytes(quint8 * data, qint32 x, qint32 y, qint32 w, qint32 h) const
{
    readBytes(data, QRect(x, y, w, h));
}

void KisPaintDevice::readBytes(quint8 *data, const QRect &rect) const
{
    m_d->currentStrategy()->readBytes(data, rect);
}

void KisPaintDevice::writeBytes(const quint8 *data, qint32 x, qint32 y, qint32 w, qint32 h)
{
    writeBytes(data, QRect(x, y, w, h));
}

void KisPaintDevice::writeBytes(const quint8 *data, const QRect &rect)
{
    m_d->currentStrategy()->writeBytes(data, rect);
}

QVector<quint8*> KisPaintDevice::readPlanarBytes(qint32 x, qint32 y, qint32 w, qint32 h) const
{
    return m_d->currentStrategy()->readPlanarBytes(x, y, w, h);
}

void KisPaintDevice::writePlanarBytes(QVector<quint8*> planes, qint32 x, qint32 y, qint32 w, qint32 h)
{
    m_d->currentStrategy()->writePlanarBytes(planes, x, y, w, h);
}


quint32 KisPaintDevice::pixelSize() const
{
    quint32 _pixelSize = m_d->colorSpace()->pixelSize();
    Q_ASSERT(_pixelSize > 0);
    return _pixelSize;
}

quint32 KisPaintDevice::channelCount() const
{
    quint32 _channelCount = m_d->colorSpace()->channelCount();
    Q_ASSERT(_channelCount > 0);
    return _channelCount;
}

KisRasterKeyframeChannel *KisPaintDevice::createKeyframeChannel(const KoID &id, const KisNodeWSP node)
{
    Q_ASSERT(!m_d->contentChannel);

    m_d->contentChannel = new KisRasterKeyframeChannel(id, node, this);

    return m_d->contentChannel;
}

KisRasterKeyframeChannel* KisPaintDevice::keyframeChannel() const
{
    Q_ASSERT(m_d->contentChannel);
    return m_d->contentChannel;
}

int KisPaintDevice::createFrame(bool copy, int copySrc)
{
    return m_d->createFrame(copy, copySrc);
}

void KisPaintDevice::forceCreateFrame(int frameId)
{
    m_d->forceCreateFrame(frameId);
}

void KisPaintDevice::deleteFrame(int frame)
{
    m_d->deleteFrame(frame);
}

QList<int> KisPaintDevice::frames()
{
    return m_d->frameIds();
}

void KisPaintDevice::fetchFrame(int frameId, KisPaintDeviceSP targetDevice)
{
    m_d->fetchFrame(frameId, targetDevice);
}

QRect KisPaintDevice::frameBounds(int frameId)
{
    return m_d->frameBounds(frameId);
}

const KoColorSpace* KisPaintDevice::colorSpace() const
{
    Q_ASSERT(m_d->colorSpace() != 0);
    return m_d->colorSpace();
}

KisPaintDeviceSP KisPaintDevice::createCompositionSourceDevice() const
{
    KisPaintDeviceSP device = new KisPaintDevice(compositionSourceColorSpace());
    device->setDefaultBounds(defaultBounds());
    return device;
}

KisPaintDeviceSP KisPaintDevice::createCompositionSourceDevice(KisPaintDeviceSP cloneSource) const
{
    KisPaintDeviceSP clone = new KisPaintDevice(*cloneSource);
    clone->setDefaultBounds(defaultBounds());
    clone->convertTo(compositionSourceColorSpace(),
                     KoColorConversionTransformation::InternalRenderingIntent,
                     KoColorConversionTransformation::InternalConversionFlags);
    return clone;
}

KisPaintDeviceSP KisPaintDevice::createCompositionSourceDevice(KisPaintDeviceSP cloneSource, const QRect roughRect) const
{
    KisPaintDeviceSP clone = new KisPaintDevice(colorSpace());
    clone->setDefaultBounds(defaultBounds());
    clone->makeCloneFromRough(cloneSource, roughRect);
    clone->convertTo(compositionSourceColorSpace(),
                     KoColorConversionTransformation::InternalRenderingIntent,
                     KoColorConversionTransformation::InternalConversionFlags);
    return clone;
}

KisFixedPaintDeviceSP KisPaintDevice::createCompositionSourceDeviceFixed() const
{
    return new KisFixedPaintDevice(compositionSourceColorSpace());
}

const KoColorSpace* KisPaintDevice::compositionSourceColorSpace() const
{
    return colorSpace();
}

QVector<qint32> KisPaintDevice::channelSizes() const
{
    QVector<qint32> sizes;
    QList<KoChannelInfo*> channels = colorSpace()->channels();
    qSort(channels);

    foreach(KoChannelInfo * channelInfo, channels) {
        sizes.append(channelInfo->size());
    }
    return sizes;
}

KisPaintDevice::MemoryReleaseObject::~MemoryReleaseObject()
{
    KisDataManager::releaseInternalPools();
}

KisPaintDevice::MemoryReleaseObject* KisPaintDevice::createMemoryReleaseObject()
{
    return new MemoryReleaseObject();
}

QRegion KisPaintDevice::syncLodCache(int levelOfDetail)
{
    QRegion dirtyRegion;

    if (levelOfDetail) {
        dirtyRegion = m_d->syncLodData(levelOfDetail);
    }

    return dirtyRegion;
}

#include "kis_paint_device.moc"<|MERGE_RESOLUTION|>--- conflicted
+++ resolved
@@ -928,13 +928,8 @@
         Impl::CheckNonDefault compareOp(pixelSize(), defaultPixel());
         endRect = Impl::calculateExactBoundsImpl(this, startRect, endRect, compareOp);
     } else {
-<<<<<<< HEAD
         Impl::CheckFullyTransparent compareOp(m_d->colorSpace());
-        rc = Impl::calculateExactBoundsImpl(this, rc, compareOp);
-=======
-        Impl::CheckFullyTransparent compareOp(m_d->colorSpace);
         endRect = Impl::calculateExactBoundsImpl(this, startRect, endRect, compareOp);
->>>>>>> 08ad6557
     }
 
     return endRect;
