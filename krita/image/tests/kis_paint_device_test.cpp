/*
 *  Copyright (c) 2007 Boudewijn Rempt <boud@valdyas.org>
 *
 *  This program is free software; you can redistribute it and/or modify
 *  it under the terms of the GNU General Public License as published by
 *  the Free Software Foundation; either version 2 of the License, or
 *  (at your option) any later version.
 *
 *  This program is distributed in the hope that it will be useful,
 *  but WITHOUT ANY WARRANTY; without even the implied warranty of
 *  MERCHANTABILITY or FITNESS FOR A PARTICULAR PURPOSE.  See the
 *  GNU General Public License for more details.
 *
 *  You should have received a copy of the GNU General Public License
 *  along with this program; if not, write to the Free Software
 *  Foundation, Inc., 51 Franklin Street, Fifth Floor, Boston, MA 02110-1301, USA.
 */

#include "kis_paint_device_test.h"
#include <QTest>

#include <QTime>

#include <KoColor.h>
#include <KoColorSpace.h>
#include <KoColorSpaceRegistry.h>
#include <KoStore.h>

#include "kis_paint_device_writer.h"
#include "kis_painter.h"
#include "kis_types.h"
#include "kis_paint_device.h"
#include "kis_layer.h"
#include "kis_paint_layer.h"
#include "kis_selection.h"
#include "kis_datamanager.h"
#include "kis_global.h"
#include "testutil.h"
#include "kis_transaction.h"
#include "kis_image.h"

class KisFakePaintDeviceWriter : public KisPaintDeviceWriter {
public:
    KisFakePaintDeviceWriter(KoStore *store)
        : m_store(store)
    {
    }

    bool write(const QByteArray &data) {
        return (m_store->write(data) == data.size());
    }

    bool write(const char* data, qint64 length) {
        return (m_store->write(data, length) == length);
    }

    KoStore *m_store;
};

void KisPaintDeviceTest::testCreation()
{
    const KoColorSpace * cs = KoColorSpaceRegistry::instance()->rgb8();
    KisPaintDeviceSP dev = new KisPaintDevice(cs);
    QVERIFY(dev->objectName().isEmpty());

    dev = new KisPaintDevice(cs);
    QVERIFY(*dev->colorSpace() == *cs);
    QVERIFY(dev->x() == 0);
    QVERIFY(dev->y() == 0);
    QVERIFY(dev->pixelSize() == cs->pixelSize());
    QVERIFY(dev->channelCount() == cs->channelCount());
    QVERIFY(dev->dataManager() != 0);

    KisImageSP image = new KisImage(0, 1000, 1000, cs, "merge test");
    KisPaintLayerSP layer = new KisPaintLayer(image, "bla", 125);

    dev = new KisPaintDevice(layer.data(), cs);
    QVERIFY(*dev->colorSpace() == *cs);
    QVERIFY(dev->x() == 0);
    QVERIFY(dev->y() == 0);
    QVERIFY(dev->pixelSize() == cs->pixelSize());
    QVERIFY(dev->channelCount() == cs->channelCount());
    QVERIFY(dev->dataManager() != 0);

    // Let the layer go out of scope and see what happens
    {
        KisPaintLayerSP l2 = new KisPaintLayer(image, "blabla", 250);
        dev = new KisPaintDevice(l2.data(), cs);
    }

}


void KisPaintDeviceTest::testStore()
{

    const KoColorSpace * cs = KoColorSpaceRegistry::instance()->rgb8();
    KisPaintDeviceSP dev = new KisPaintDevice(cs);

    KoStore * readStore =
        KoStore::createStore(QString(FILES_DATA_DIR) + QDir::separator() + "store_test.kra", KoStore::Read);
    readStore->open("built image/layers/layer0");
    QVERIFY(dev->read(readStore->device()));
    readStore->close();
    delete readStore;

    QVERIFY(dev->exactBounds() == QRect(0, 0, 100, 100));

    KoStore * writeStore =
        KoStore::createStore(QString(FILES_OUTPUT_DIR) + QDir::separator() + "store_test_out.kra", KoStore::Write);
    KisFakePaintDeviceWriter fakeWriter(writeStore);
    writeStore->open("built image/layers/layer0");
    QVERIFY(dev->write(fakeWriter));
    writeStore->close();
    delete writeStore;

    KisPaintDeviceSP dev2 = new KisPaintDevice(cs);
    readStore =
        KoStore::createStore(QString(FILES_OUTPUT_DIR) + QDir::separator() + "store_test_out.kra", KoStore::Read);
    readStore->open("built image/layers/layer0");
    QVERIFY(dev2->read(readStore->device()));
    readStore->close();
    delete readStore;

    QVERIFY(dev2->exactBounds() == QRect(0, 0, 100, 100));

    QPoint pt;
    if (!TestUtil::comparePaintDevices(pt, dev, dev2)) {
        QFAIL(QString("Loading a saved image is not pixel perfect, first different pixel: %1,%2 ").arg(pt.x()).arg(pt.y()).toLatin1());
    }

}

void KisPaintDeviceTest::testGeometry()
{
    const KoColorSpace * cs = KoColorSpaceRegistry::instance()->rgb8();
    KisPaintDeviceSP dev = new KisPaintDevice(cs);

    quint8* pixel = new quint8[cs->pixelSize()];
    cs->fromQColor(Qt::white, pixel);
    dev->fill(0, 0, 512, 512, pixel);

    QCOMPARE(dev->exactBounds(), QRect(0, 0, 512, 512));
    QCOMPARE(dev->extent(), QRect(0, 0, 512, 512));

    dev->move(10, 10);

    QCOMPARE(dev->exactBounds(), QRect(10, 10, 512, 512));
    QCOMPARE(dev->extent(), QRect(10, 10, 512, 512));

    dev->crop(50, 50, 50, 50);
    QCOMPARE(dev->exactBounds(), QRect(50, 50, 50, 50));
    QCOMPARE(dev->extent(), QRect(10, 10, 128, 128));

    QColor c;

    dev->clear(QRect(50, 50, 50, 50));
    dev->pixel(80, 80, &c);
    QVERIFY(c.alpha() == OPACITY_TRANSPARENT_U8);

    dev->fill(0, 0, 512, 512, pixel);
    dev->pixel(80, 80, &c);
    QVERIFY(c == Qt::white);
    QVERIFY(c.alpha() == OPACITY_OPAQUE_U8);

    dev->clear();
    dev->pixel(80, 80, &c);
    QVERIFY(c.alpha() == OPACITY_TRANSPARENT_U8);

    QVERIFY(dev->extent().isEmpty());
    QVERIFY(dev->exactBounds().isEmpty());

}

void KisPaintDeviceTest::testClear()
{
    const KoColorSpace * cs = KoColorSpaceRegistry::instance()->rgb8();
    KisPaintDeviceSP dev = new KisPaintDevice(cs);

    QVERIFY(!dev->extent().isValid());
    QVERIFY(!dev->exactBounds().isValid());

    dev->clear();

    QVERIFY(!dev->extent().isValid());
    QVERIFY(!dev->exactBounds().isValid());

    QRect fillRect1(50, 100, 150, 100);
    dev->fill(fillRect1, KoColor(Qt::red, cs));

    QCOMPARE(dev->extent(), QRect(0, 64, 256, 192));
    QCOMPARE(dev->exactBounds(), fillRect1);

    dev->clear(QRect(100, 100, 100, 100));

    QCOMPARE(dev->extent(), QRect(0, 64, 256, 192));
    QCOMPARE(dev->exactBounds(), QRect(50, 100, 50, 100));

    dev->clear();

    QVERIFY(!dev->extent().isValid());
    QVERIFY(!dev->exactBounds().isValid());
}

void KisPaintDeviceTest::testCrop()
{
    const KoColorSpace * cs = KoColorSpaceRegistry::instance()->rgb8();
    KisPaintDeviceSP dev = new KisPaintDevice(cs);
    quint8* pixel = new quint8[cs->pixelSize()];
    cs->fromQColor(Qt::white, pixel);
    dev->fill(-14, 8, 433, 512, pixel);

    QVERIFY(dev->exactBounds() == QRect(-14, 8, 433, 512));

    // Crop inside
    dev->crop(50, 50, 150, 150);
    QVERIFY(dev->exactBounds() == QRect(50, 50, 150, 150));

    // Crop outside, pd should not grow
    dev->crop(0, 0, 1000, 1000);
    QVERIFY(dev->exactBounds() == QRect(50, 50, 150, 150));
}

void KisPaintDeviceTest::testRoundtripReadWrite()
{
    const KoColorSpace * cs = KoColorSpaceRegistry::instance()->rgb8();
    KisPaintDeviceSP dev = new KisPaintDevice(cs);
    QImage image(QString(FILES_DATA_DIR) + QDir::separator() + "tile.png");
    dev->convertFromQImage(image, 0);

    quint8* bytes = new quint8[cs->pixelSize() * image.width() * image.height()];
    memset(bytes, 0, image.width() * image.height() * dev->pixelSize());
    dev->readBytes(bytes, image.rect());

    KisPaintDeviceSP dev2 = new KisPaintDevice(cs);
    dev2->writeBytes(bytes, image.rect());
    QVERIFY(dev2->exactBounds() == image.rect());

    dev2->convertToQImage(0, 0, 0, image.width(), image.height()).save("readwrite.png");


    QPoint pt;
    if (!TestUtil::comparePaintDevices(pt, dev, dev2)) {
        QFAIL(QString("Failed round trip using readBytes and writeBytes, first different pixel: %1,%2 ").arg(pt.x()).arg(pt.y()).toLatin1());
    }
}

void logFailure(const QString & reason, const KoColorSpace * srcCs, const KoColorSpace * dstCs)
{
    QString profile1("no profile");
    QString profile2("no profile");
    if (srcCs->profile())
        profile1 = srcCs->profile()->name();
    if (dstCs->profile())
        profile2 = dstCs->profile()->name();

    QWARN(QString("Failed %1 %2 -> %3 %4 %5")
          .arg(srcCs->name())
          .arg(profile1)
          .arg(dstCs->name())
          .arg(profile2)
          .arg(reason)
          .toLatin1());
}

void KisPaintDeviceTest::testColorSpaceConversion()
{
    QImage image(QString(FILES_DATA_DIR) + QDir::separator() + "tile.png");
    const KoColorSpace* srcCs = KoColorSpaceRegistry::instance()->rgb8();
    const KoColorSpace* dstCs = KoColorSpaceRegistry::instance()->lab16();
    KisPaintDeviceSP dev = new KisPaintDevice(srcCs);
    dev->convertFromQImage(image, 0);
    dev->move(10, 10);   // Unalign with tile boundaries
    KUndo2Command* cmd = dev->convertTo(dstCs);

    QCOMPARE(dev->exactBounds(), QRect(10, 10, image.width(), image.height()));
    QCOMPARE(dev->pixelSize(), dstCs->pixelSize());
    QVERIFY(*dev->colorSpace() == *dstCs);

    delete cmd;
}


void KisPaintDeviceTest::testRoundtripConversion()
{
    QImage image(QString(FILES_DATA_DIR) + QDir::separator() + "hakonepa.png");
    const KoColorSpace * cs = KoColorSpaceRegistry::instance()->rgb8();
    KisPaintDeviceSP dev = new KisPaintDevice(cs);
    dev->convertFromQImage(image, 0);
    QImage result = dev->convertToQImage(0, 0, 0, 640, 441);

    QPoint errpoint;

    if (!TestUtil::compareQImages(errpoint, image, result)) {
        image.save("kis_paint_device_test_test_roundtrip_qimage.png");
        result.save("kis_paint_device_test_test_roundtrip_result.png");
        QFAIL(QString("Failed to create identical image, first different pixel: %1,%2 \n").arg(errpoint.x()).arg(errpoint.y()).toLatin1());
    }
}

void KisPaintDeviceTest::testFastBitBlt()
{
    QImage image(QString(FILES_DATA_DIR) + QDir::separator() + "hakonepa.png");
    const KoColorSpace * cs = KoColorSpaceRegistry::instance()->rgb8();
    KisPaintDeviceSP dstDev = new KisPaintDevice(cs);
    KisPaintDeviceSP srcDev = new KisPaintDevice(cs);
    srcDev->convertFromQImage(image, 0);

    QRect cloneRect(100,100,200,200);
    QPoint errpoint;


    QVERIFY(dstDev->fastBitBltPossible(srcDev));
    dstDev->fastBitBlt(srcDev, cloneRect);

    QImage srcImage = srcDev->convertToQImage(0, cloneRect.x(), cloneRect.y(),
                                               cloneRect.width(), cloneRect.height());
    QImage dstImage = dstDev->convertToQImage(0, cloneRect.x(), cloneRect.y(),
                                              cloneRect.width(), cloneRect.height());

    if (!TestUtil::compareQImages(errpoint, srcImage, dstImage)) {
        QFAIL(QString("Failed to create identical image, first different pixel: %1,%2 \n").arg(errpoint.x()).arg(errpoint.y()).toLatin1());
    }

    // Test Rough version
    dstDev->clear();
    dstDev->fastBitBltRough(srcDev, cloneRect);

    srcImage = srcDev->convertToQImage(0, cloneRect.x(), cloneRect.y(),
                                       cloneRect.width(), cloneRect.height());
    dstImage = dstDev->convertToQImage(0, cloneRect.x(), cloneRect.y(),
                                       cloneRect.width(), cloneRect.height());

    if (!TestUtil::compareQImages(errpoint, srcImage, dstImage)) {
        QFAIL(QString("Failed to create identical image, first different pixel: %1,%2 \n").arg(errpoint.x()).arg(errpoint.y()).toLatin1());
    }

    srcDev->move(10,10);
    QVERIFY(!dstDev->fastBitBltPossible(srcDev));
}

void KisPaintDeviceTest::testMakeClone()
{
    QImage image(QString(FILES_DATA_DIR) + QDir::separator() + "hakonepa.png");

    const KoColorSpace * cs = KoColorSpaceRegistry::instance()->rgb8();
    KisPaintDeviceSP srcDev = new KisPaintDevice(cs);
    srcDev->convertFromQImage(image, 0);
    srcDev->move(10,10);

    const KoColorSpace * weirdCS = KoColorSpaceRegistry::instance()->lab16();
    KisPaintDeviceSP dstDev = new KisPaintDevice(weirdCS);
    dstDev->move(1000,1000);

    QVERIFY(!dstDev->fastBitBltPossible(srcDev));

    QRect cloneRect(100,100,200,200);
    QPoint errpoint;

    dstDev->makeCloneFrom(srcDev, cloneRect);

    QVERIFY(*dstDev->colorSpace() == *srcDev->colorSpace());
    QCOMPARE(dstDev->pixelSize(), srcDev->pixelSize());
    QCOMPARE(dstDev->x(), srcDev->x());
    QCOMPARE(dstDev->y(), srcDev->y());
    QCOMPARE(dstDev->exactBounds(), cloneRect);

    QImage srcImage = srcDev->convertToQImage(0, cloneRect.x(), cloneRect.y(),
                                              cloneRect.width(), cloneRect.height());
    QImage dstImage = dstDev->convertToQImage(0, cloneRect.x(), cloneRect.y(),
                                              cloneRect.width(), cloneRect.height());
    if (!TestUtil::compareQImages(errpoint, dstImage, srcImage)) {
        QFAIL(QString("Failed to create identical image, first different pixel: %1,%2 \n").arg(errpoint.x()).arg(errpoint.y()).toLatin1());
    }
}

void KisPaintDeviceTest::testThumbnail()
{
    QImage image(QString(FILES_DATA_DIR) + QDir::separator() + "hakonepa.png");
    const KoColorSpace * cs = KoColorSpaceRegistry::instance()->rgb8();
    KisPaintDeviceSP dev = new KisPaintDevice(cs);
    dev->convertFromQImage(image, 0);
    {
        KisPaintDeviceSP thumb = dev->createThumbnailDevice(50, 50);
        QRect rc = thumb->exactBounds();
        QVERIFY(rc.width() <= 50);
        QVERIFY(rc.height() <= 50);
    }
    {
        QImage thumb = dev->createThumbnail(50, 50);
        QVERIFY(!thumb.isNull());
        QVERIFY(thumb.width() <= 50);
        QVERIFY(thumb.height() <= 50);
        image.save("kis_paint_device_test_test_thumbnail.png");
    }
}

void KisPaintDeviceTest::testThumbnailDeviceWithOffset()
{
    QImage image(QString(FILES_DATA_DIR) + QDir::separator() + "hakonepa.png");
    const KoColorSpace * cs = KoColorSpaceRegistry::instance()->rgb8();
    KisPaintDeviceSP dev = new KisPaintDevice(cs);
    dev->convertFromQImage(image, 0);
    dev->setX(10);
    dev->setY(10);

    QImage thumb = dev->createThumbnail(640,441,QRect(10,10,640,441));

    image.save("oring.png");
    thumb.save("thumb.png");

    QPoint pt;
    QVERIFY(TestUtil::compareQImages(pt, thumb, image));
}

void KisPaintDeviceTest::testCaching()
{
    const KoColorSpace * cs = KoColorSpaceRegistry::instance()->rgb8();
    KisPaintDeviceSP dev = new KisPaintDevice(cs);

    quint8* whitePixel = new quint8[cs->pixelSize()];
    cs->fromQColor(Qt::white, whitePixel);

    quint8* blackPixel = new quint8[cs->pixelSize()];
    cs->fromQColor(Qt::black, blackPixel);

    dev->fill(0, 0, 512, 512, whitePixel);
    QImage thumb1 = dev->createThumbnail(50, 50);
    QRect exactBounds1 = dev->exactBounds();

    dev->fill(0, 0, 768, 768, blackPixel);
    QImage thumb2 = dev->createThumbnail(50, 50);
    QRect exactBounds2 = dev->exactBounds();

    dev->move(10, 10);
    QImage thumb3 = dev->createThumbnail(50, 50);
    QRect exactBounds3 = dev->exactBounds();

    dev->crop(50, 50, 50, 50);
    QImage thumb4 = dev->createThumbnail(50, 50);
    QRect exactBounds4 = dev->exactBounds();

    QVERIFY(thumb1 != thumb2);
    QVERIFY(thumb2 == thumb3); // Cache miss, but image is the same
    QVERIFY(thumb3 != thumb4);
    QVERIFY(thumb4 != thumb1);

    QCOMPARE(exactBounds1, QRect(0,0,512,512));
    QCOMPARE(exactBounds2, QRect(0,0,768,768));
    QCOMPARE(exactBounds3, QRect(10,10,768,768));
    QCOMPARE(exactBounds4, QRect(50,50,50,50));
}

void KisPaintDeviceTest::testRegion()
{
    const KoColorSpace * cs = KoColorSpaceRegistry::instance()->rgb8();
    KisPaintDeviceSP dev = new KisPaintDevice(cs);

    quint8* whitePixel = new quint8[cs->pixelSize()];
    cs->fromQColor(Qt::white, whitePixel);

    dev->fill(0, 0, 10, 10, whitePixel);
    dev->fill(70, 70, 10, 10, whitePixel);
    dev->fill(129, 0, 10, 10, whitePixel);
    dev->fill(0, 1030, 10, 10, whitePixel);

    QRegion referenceRegion;
    referenceRegion += QRect(0,0,64,64);
    referenceRegion += QRect(64,64,64,64);
    referenceRegion += QRect(128,0,64,64);
    referenceRegion += QRect(0,1024,64,64);

    QCOMPARE(dev->exactBounds(), QRect(0,0,139,1040));
    QCOMPARE(dev->region(), referenceRegion);
}

void KisPaintDeviceTest::testPixel()
{
    const KoColorSpace * cs = KoColorSpaceRegistry::instance()->rgb8();
    KisPaintDeviceSP dev = new KisPaintDevice(cs);

    QColor c = Qt::red;
    quint8 opacity = 125;

    c.setAlpha(opacity);
    dev->setPixel(5, 5, c);

    QColor c2;

    dev->pixel(5, 5, &c2);

    QVERIFY(c == c2);
    QVERIFY(opacity == c2.alpha());

}

void KisPaintDeviceTest::testPlanarReadWrite()
{
    const KoColorSpace * cs = KoColorSpaceRegistry::instance()->rgb8();
    KisPaintDeviceSP dev = new KisPaintDevice(cs);

    quint8* pixel = new quint8[cs->pixelSize()];
    cs->fromQColor(QColor(255, 200, 155, 100), pixel);
    dev->fill(0, 0, 5000, 5000, pixel);
    delete[] pixel;

    QColor c1;
    dev->pixel(5, 5, &c1);

    QVector<quint8*> planes = dev->readPlanarBytes(500, 500, 100, 100);
    QVector<quint8*> swappedPlanes;

    QCOMPARE((int)planes.size(), (int)dev->channelCount());

    for (int i = 0; i < 100*100; i++) {
        // BGRA encoded
        QVERIFY(planes.at(2)[i] == 255);
        QVERIFY(planes.at(1)[i] == 200);
        QVERIFY(planes.at(0)[i] == 155);
        QVERIFY(planes.at(3)[i] == 100);
    }

    for (uint i = 1; i < dev->channelCount() + 1; ++i) {
        swappedPlanes.append(planes[dev->channelCount() - i]);
    }

    dev->writePlanarBytes(swappedPlanes, 0, 0, 100, 100);

    dev->convertToQImage(0, 0, 0, 1000, 1000).save("planar.png");

    dev->pixel(5, 5, &c1);

    QVERIFY(c1.red() == 200);
    QVERIFY(c1.green() == 255);
    QVERIFY(c1.blue() == 100);
    QVERIFY(c1.alpha() == 155);

    dev->pixel(75, 50, &c1);

    QVERIFY(c1.red() == 200);
    QVERIFY(c1.green() == 255);
    QVERIFY(c1.blue() == 100);
    QVERIFY(c1.alpha() == 155);

    // check if one of the planes is Null.
    Q_ASSERT(planes.size() == 4);
    delete [] planes[2];
    planes[2] = 0;
    dev->writePlanarBytes(planes, 0, 0, 100, 100);
    dev->convertToQImage(0, 0, 0, 1000, 1000).save("planar_noR.png");

    dev->pixel(75, 50, &c1);

    QCOMPARE(c1.red(), 200);
    QCOMPARE(c1.green(), 200);
    QCOMPARE(c1.blue(), 155);
    QCOMPARE(c1.alpha(), 100);

    QVector<quint8*>::iterator i;
    for (i = planes.begin(); i != planes.end(); ++i)
    {
        delete [] *i;
    }
    swappedPlanes.clear();
}

void KisPaintDeviceTest::testBltPerformance()
{
    QImage image(QString(FILES_DATA_DIR) + QDir::separator() + "hakonepa_transparent.png");
    const KoColorSpace * cs = KoColorSpaceRegistry::instance()->rgb8();
    KisPaintDeviceSP fdev = new KisPaintDevice(cs);
    fdev->convertFromQImage(image, 0);

    KisPaintDeviceSP dev = new KisPaintDevice(cs);
    dev->fill(0, 0, 640, 441, KoColor(Qt::white, cs).data());

    QTime t;
    t.start();

    int x;
    for (x = 0; x < 1000; ++x) {
        KisPainter gc(dev);
        gc.bitBlt(QPoint(0, 0), fdev, image.rect());
    }

    dbgKrita << x
    << "blits"
    << " done in "
    << t.elapsed()
    << "ms";


}

void KisPaintDeviceTest::testDeviceDuplication()
{
    QRect fillRect(0,0,64,64);
    quint8 fillPixel[4]={255,255,255,255};
    QRect clearRect(10,10,20,20);
    QImage referenceImage;
    QImage resultImage;

    const KoColorSpace * cs = KoColorSpaceRegistry::instance()->rgb8();
    KisPaintDeviceSP device = new KisPaintDevice(cs);

//    dbgKrita<<"FILLING";
    device->fill(fillRect.left(), fillRect.top(),
                 fillRect.width(), fillRect.height(),fillPixel);
    referenceImage = device->convertToQImage(0);


    KisTransaction transaction1(device);
//    dbgKrita<<"CLEARING";
    device->clear(clearRect);

    transaction1.revert();

    resultImage = device->convertToQImage(0);
    QVERIFY(resultImage == referenceImage);

    KisPaintDeviceSP clone =  new KisPaintDevice(*device);

    KisTransaction transaction(clone);
//    dbgKrita<<"CLEARING";
    clone->clear(clearRect);

    transaction.revert();

    resultImage = clone->convertToQImage(0);
    QVERIFY(resultImage == referenceImage);

}

void KisPaintDeviceTest::testTranslate()
{
    QRect fillRect(0,0,64,64);
    quint8 fillPixel[4]={255,255,255,255};

    const KoColorSpace * cs = KoColorSpaceRegistry::instance()->rgb8();
    KisPaintDeviceSP device = new KisPaintDevice(cs);

    device->fill(fillRect.left(), fillRect.top(),
                 fillRect.width(), fillRect.height(),fillPixel);

    device->setX(-10);
    device->setY(10);
    QCOMPARE(device->exactBounds(), QRect(-10,10,64,64));
    QCOMPARE(device->extent(), QRect(-10,10,64,64));
}

void KisPaintDeviceTest::testOpacity()
{
    // blt a semi-transparent image on a white paint device

    QImage image(QString(FILES_DATA_DIR) + QDir::separator() + "hakonepa_transparent.png");
    const KoColorSpace * cs = KoColorSpaceRegistry::instance()->rgb8();
    KisPaintDeviceSP fdev = new KisPaintDevice(cs);
    fdev->convertFromQImage(image, 0);

    KisPaintDeviceSP dev = new KisPaintDevice(cs);
    dev->fill(0, 0, 640, 441, KoColor(Qt::white, cs).data());
    KisPainter gc(dev);
    gc.bitBlt(QPoint(0, 0), fdev, image.rect());

    QImage result = dev->convertToQImage(0, 0, 0, 640, 441);
    QImage checkResult(QString(FILES_DATA_DIR) + QDir::separator() + "hakonepa_transparent_result.png");
    QPoint errpoint;

    if (!TestUtil::compareQImages(errpoint, checkResult, result, 1)) {
        checkResult.save("kis_paint_device_test_test_blt_fixed_opactiy_expected.png");
        result.save("kis_paint_device_test_test_blt_fixed_opacity_result.png");
        QFAIL(QString("Failed to create identical image, first different pixel: %1,%2 \n").arg(errpoint.x()).arg(errpoint.y()).toLatin1());
    }
}

void KisPaintDeviceTest::testExactBoundsWeirdNullAlphaCase()
{
    const KoColorSpace *cs = KoColorSpaceRegistry::instance()->rgb8();
    KisPaintDeviceSP dev = new KisPaintDevice(cs);

    QVERIFY(dev->exactBounds().isEmpty());

    dev->fill(QRect(10,10,10,10), KoColor(Qt::white, cs));

    QCOMPARE(dev->exactBounds(), QRect(10,10,10,10));

    const quint8 weirdPixelData[4] = {0,10,0,0};
    KoColor weirdColor(weirdPixelData, cs);
    dev->setPixel(6,6,weirdColor);

    // such weird pixels should not change our opinion about
    // device's size
    QCOMPARE(dev->exactBounds(), QRect(10,10,10,10));
}

void KisPaintDeviceTest::benchmarkExactBoundsNullDefaultPixel()
{
    const KoColorSpace *cs = KoColorSpaceRegistry::instance()->rgb8();
    KisPaintDeviceSP dev = new KisPaintDevice(cs);

    QVERIFY(dev->exactBounds().isEmpty());

    QRect fillRect(60,60, 1930, 1930);

    dev->fill(fillRect, KoColor(Qt::white, cs));

    QRect measuredRect;

    QBENCHMARK {
        // invalidate the cache
        dev->setDirty();
        measuredRect = dev->exactBounds();
    }

    QCOMPARE(measuredRect, fillRect);
}

void KisPaintDeviceTest::testNonDefaultPixelArea()
{
    const KoColorSpace *cs = KoColorSpaceRegistry::instance()->rgb8();
    KisPaintDeviceSP dev = new KisPaintDevice(cs);

    QVERIFY(dev->exactBounds().isEmpty());
    QVERIFY(dev->nonDefaultPixelArea().isEmpty());

    KoColor defPixel(Qt::red, cs);
    dev->setDefaultPixel(defPixel.data());

    QCOMPARE(dev->exactBounds(), KisDefaultBounds::infiniteRect);
    QVERIFY(dev->nonDefaultPixelArea().isEmpty());

    QRect fillRect(10,11,18,14);

    dev->fill(fillRect, KoColor(Qt::white, cs));

    QCOMPARE(dev->exactBounds(), KisDefaultBounds::infiniteRect);
    QCOMPARE(dev->nonDefaultPixelArea(), fillRect);


    // non-default pixel variant should also handle weird pixels

    const quint8 weirdPixelData[4] = {0,10,0,0};
    KoColor weirdColor(weirdPixelData, cs);
    dev->setPixel(100,100,weirdColor);

    // such weird pixels should not change our opinion about
    // device's size
    QCOMPARE(dev->exactBounds(), KisDefaultBounds::infiniteRect);
    QCOMPARE(dev->nonDefaultPixelArea(), fillRect | QRect(100,100,1,1));
}

void KisPaintDeviceTest::testExactBoundsNonTransparent()
{
    const KoColorSpace *cs = KoColorSpaceRegistry::instance()->rgb8();
    KisImageSP image = new KisImage(0, 1000, 1000, cs, "merge test");
    KisPaintLayerSP layer = new KisPaintLayer(image, "bla", 125);
    KisPaintDeviceSP dev = layer->paintDevice();

    QVERIFY(dev);

    QRect imageRect(0,0,1000,1000);

    KoColor defPixel(Qt::red, cs);
    dev->setDefaultPixel(defPixel.data());

    QCOMPARE(dev->exactBounds(), imageRect);
    QVERIFY(dev->nonDefaultPixelArea().isEmpty());

    KoColor fillPixel(Qt::white, cs);

    dev->fill(imageRect, KoColor(Qt::white, cs));
    QCOMPARE(dev->exactBounds(), imageRect);
    QCOMPARE(dev->nonDefaultPixelArea(), imageRect);

    dev->fill(QRect(1000,0, 1, 1000), KoColor(Qt::white, cs));
    QCOMPARE(dev->exactBounds(), QRect(0,0,1001,1000));
    QCOMPARE(dev->nonDefaultPixelArea(), QRect(0,0,1001,1000));

    dev->fill(QRect(0,1000, 1000, 1), KoColor(Qt::white, cs));
    QCOMPARE(dev->exactBounds(), QRect(0,0,1001,1001));
    QCOMPARE(dev->nonDefaultPixelArea(), QRect(0,0,1001,1001));

    dev->fill(QRect(0,-1, 1000, 1), KoColor(Qt::white, cs));
    QCOMPARE(dev->exactBounds(), QRect(0,-1,1001,1002));
    QCOMPARE(dev->nonDefaultPixelArea(), QRect(0,-1,1001,1002));

    dev->fill(QRect(-1,0, 1, 1000), KoColor(Qt::white, cs));
    QCOMPARE(dev->exactBounds(), QRect(-1,-1,1002,1002));
    QCOMPARE(dev->nonDefaultPixelArea(), QRect(-1,-1,1002,1002));
}

KisPaintDeviceSP createWrapAroundPaintDevice(const KoColorSpace *cs)
{
    struct TestingDefaultBounds : public KisDefaultBoundsBase {
        QRect bounds() const {
            return QRect(0,0,20,20);
        }
        bool wrapAroundMode() const {
            return true;
        }
        int currentLevelOfDetail() const {
            return 0;
        }
        int currentTime() const {
            return 0;
        }
        bool externalFrameActive() const {
            return false;
        }
    };

    KisPaintDeviceSP dev = new KisPaintDevice(cs);

    KisDefaultBoundsBaseSP bounds = new TestingDefaultBounds();
    dev->setDefaultBounds(bounds);

    return dev;
}

void checkReadWriteRoundTrip(KisPaintDeviceSP dev,
                             const QRect &rc)
{
    KisPaintDeviceSP deviceCopy = new KisPaintDevice(*dev.data());

    QRect readRect(10, 10, 20, 20);
    int bufSize = rc.width() * rc.height() * dev->pixelSize();

    QScopedArrayPointer<quint8> buf1(new quint8[bufSize]);

    deviceCopy->readBytes(buf1.data(), rc);

    deviceCopy->clear();
    QVERIFY(deviceCopy->extent().isEmpty());


    QScopedArrayPointer<quint8> buf2(new quint8[bufSize]);
    deviceCopy->writeBytes(buf1.data(), rc);
    deviceCopy->readBytes(buf2.data(), rc);

    QVERIFY(!memcmp(buf1.data(), buf2.data(), bufSize));
}


void KisPaintDeviceTest::testReadBytesWrapAround()
{
    const KoColorSpace *cs = KoColorSpaceRegistry::instance()->rgb8();
    KisPaintDeviceSP dev = createWrapAroundPaintDevice(cs);

    KoColor c1(Qt::red, cs);
    KoColor c2(Qt::green, cs);

    dev->setPixel(3, 3, c1);
    dev->setPixel(18, 18, c2);

    const int pixelSize = dev->pixelSize();

    {
        QRect readRect(10, 10, 20, 20);
        QScopedArrayPointer<quint8> buf(new quint8[readRect.width() *
                                              readRect.height() *
                                              pixelSize]);
        dev->readBytes(buf.data(), readRect);
        //dev->convertToQImage(0, readRect.x(), readRect.y(), readRect.width(), readRect.height()).save("final1.png");

        QVERIFY(memcmp(buf.data() + (7 + readRect.width() * 7) * pixelSize, c2.data(), pixelSize));
        QVERIFY(!memcmp(buf.data() + (8 + readRect.width() * 8) * pixelSize, c2.data(), pixelSize));

        QVERIFY(memcmp(buf.data() + (12 + readRect.width() * 12) * pixelSize, c1.data(), pixelSize));
        QVERIFY(!memcmp(buf.data() + (13 + readRect.width() * 13) * pixelSize, c1.data(), pixelSize));

        checkReadWriteRoundTrip(dev, readRect);
    }

    {
        // check weird case when the read rect is larger than wrap rect
        QRect readRect(10, 10, 30, 30);
        QScopedArrayPointer<quint8> buf(new quint8[readRect.width() *
                                              readRect.height() *
                                              pixelSize]);
        dev->readBytes(buf.data(), readRect);
        //dev->convertToQImage(0, readRect.x(), readRect.y(), readRect.width(), readRect.height()).save("final2.png");

        QVERIFY(memcmp(buf.data() + (7 + readRect.width() * 7) * pixelSize, c2.data(), pixelSize));
        QVERIFY(!memcmp(buf.data() + (8 + readRect.width() * 8) * pixelSize, c2.data(), pixelSize));

        QVERIFY(memcmp(buf.data() + (12 + readRect.width() * 12) * pixelSize, c1.data(), pixelSize));
        QVERIFY(!memcmp(buf.data() + (13 + readRect.width() * 13) * pixelSize, c1.data(), pixelSize));

        QVERIFY(memcmp(buf.data() + (27 + readRect.width() * 7) * pixelSize, c2.data(), pixelSize));
        QVERIFY(!memcmp(buf.data() + (28 + readRect.width() * 8) * pixelSize, c2.data(), pixelSize));

        QVERIFY(memcmp(buf.data() + (7 + readRect.width() * 27) * pixelSize, c2.data(), pixelSize));
        QVERIFY(!memcmp(buf.data() + (8 + readRect.width() * 28) * pixelSize, c2.data(), pixelSize));

        QVERIFY(memcmp(buf.data() + (27 + readRect.width() * 27) * pixelSize, c2.data(), pixelSize));
        QVERIFY(!memcmp(buf.data() + (28 + readRect.width() * 28) * pixelSize, c2.data(), pixelSize));

        checkReadWriteRoundTrip(dev, readRect);
    }

    {
        // even more large
        QRect readRect(10, 10, 40, 40);
        QScopedArrayPointer<quint8> buf(new quint8[readRect.width() *
                                              readRect.height() *
                                              pixelSize]);
        dev->readBytes(buf.data(), readRect);
        //dev->convertToQImage(0, readRect.x(), readRect.y(), readRect.width(), readRect.height()).save("final3.png");

        QVERIFY(memcmp(buf.data() + (7 + readRect.width() * 7) * pixelSize, c2.data(), pixelSize));
        QVERIFY(!memcmp(buf.data() + (8 + readRect.width() * 8) * pixelSize, c2.data(), pixelSize));

        QVERIFY(memcmp(buf.data() + (12 + readRect.width() * 12) * pixelSize, c1.data(), pixelSize));
        QVERIFY(!memcmp(buf.data() + (13 + readRect.width() * 13) * pixelSize, c1.data(), pixelSize));

        QVERIFY(memcmp(buf.data() + (27 + readRect.width() * 7) * pixelSize, c2.data(), pixelSize));
        QVERIFY(!memcmp(buf.data() + (28 + readRect.width() * 8) * pixelSize, c2.data(), pixelSize));

        QVERIFY(memcmp(buf.data() + (7 + readRect.width() * 27) * pixelSize, c2.data(), pixelSize));
        QVERIFY(!memcmp(buf.data() + (8 + readRect.width() * 28) * pixelSize, c2.data(), pixelSize));

        QVERIFY(memcmp(buf.data() + (27 + readRect.width() * 27) * pixelSize, c2.data(), pixelSize));
        QVERIFY(!memcmp(buf.data() + (28 + readRect.width() * 28) * pixelSize, c2.data(), pixelSize));

        QVERIFY(memcmp(buf.data() + (32 + readRect.width() * 12) * pixelSize, c1.data(), pixelSize));
        QVERIFY(!memcmp(buf.data() + (33 + readRect.width() * 13) * pixelSize, c1.data(), pixelSize));

        QVERIFY(memcmp(buf.data() + (12 + readRect.width() * 32) * pixelSize, c1.data(), pixelSize));
        QVERIFY(!memcmp(buf.data() + (13 + readRect.width() * 33) * pixelSize, c1.data(), pixelSize));

        QVERIFY(memcmp(buf.data() + (32 + readRect.width() * 32) * pixelSize, c1.data(), pixelSize));
        QVERIFY(!memcmp(buf.data() + (33 + readRect.width() * 33) * pixelSize, c1.data(), pixelSize));

        checkReadWriteRoundTrip(dev, readRect);
    }

    {
        // check if the wrap rect contains the read rect entirely
        QRect readRect(1, 1, 10, 10);
        QScopedArrayPointer<quint8> buf(new quint8[readRect.width() *
                                              readRect.height() *
                                              pixelSize]);
        dev->readBytes(buf.data(), readRect);
        //dev->convertToQImage(0, readRect.x(), readRect.y(), readRect.width(), readRect.height()).save("final4.png");

        QVERIFY(memcmp(buf.data() + (1 + readRect.width() * 1) * pixelSize, c1.data(), pixelSize));
        QVERIFY(!memcmp(buf.data() + (2 + readRect.width() * 2) * pixelSize, c1.data(), pixelSize));

        checkReadWriteRoundTrip(dev, readRect);
    }

    {
        // check if the wrap happens only on vertical side of the rect
        QRect readRect(1, 1, 29, 10);
        QScopedArrayPointer<quint8> buf(new quint8[readRect.width() *
                                              readRect.height() *
                                              pixelSize]);
        dev->readBytes(buf.data(), readRect);
        //dev->convertToQImage(0, readRect.x(), readRect.y(), readRect.width(), readRect.height()).save("final5.png");

        QVERIFY(memcmp(buf.data() + (1 + readRect.width() * 1) * pixelSize, c1.data(), pixelSize));
        QVERIFY(!memcmp(buf.data() + (2 + readRect.width() * 2) * pixelSize, c1.data(), pixelSize));

        QVERIFY(memcmp(buf.data() + (21 + readRect.width() * 1) * pixelSize, c1.data(), pixelSize));
        QVERIFY(!memcmp(buf.data() + (22 + readRect.width() * 2) * pixelSize, c1.data(), pixelSize));

        checkReadWriteRoundTrip(dev, readRect);
    }

    {
        // check if the wrap happens only on horizontal side of the rect
        QRect readRect(1, 1, 10, 29);
        QScopedArrayPointer<quint8> buf(new quint8[readRect.width() *
                                              readRect.height() *
                                              pixelSize]);
        dev->readBytes(buf.data(), readRect);
        //dev->convertToQImage(0, readRect.x(), readRect.y(), readRect.width(), readRect.height()).save("final6.png");

        QVERIFY(memcmp(buf.data() + (1 + readRect.width() * 1) * pixelSize, c1.data(), pixelSize));
        QVERIFY(!memcmp(buf.data() + (2 + readRect.width() * 2) * pixelSize, c1.data(), pixelSize));

        QVERIFY(memcmp(buf.data() + (1 + readRect.width() * 21) * pixelSize, c1.data(), pixelSize));
        QVERIFY(!memcmp(buf.data() + (2 + readRect.width() * 22) * pixelSize, c1.data(), pixelSize));

        checkReadWriteRoundTrip(dev, readRect);
    }
}

#include "kis_random_accessor_ng.h"

void KisPaintDeviceTest::testWrappedRandomAccessor()
{
    const KoColorSpace *cs = KoColorSpaceRegistry::instance()->rgb8();
    KisPaintDeviceSP dev = createWrapAroundPaintDevice(cs);

    KoColor c1(Qt::red, cs);
    KoColor c2(Qt::green, cs);

    dev->setPixel(3, 3, c1);
    dev->setPixel(18, 18, c2);

    const int pixelSize = dev->pixelSize();

    int x;
    int y;

    x = 3;
    y = 3;
    KisRandomAccessorSP dstIt = dev->createRandomAccessorNG(x, y);

    QVERIFY(!memcmp(dstIt->rawData(), c1.data(), pixelSize));
    QCOMPARE(dstIt->numContiguousColumns(x), 17);
    QCOMPARE(dstIt->numContiguousRows(y), 17);

    x = 23;
    y = 23;
    dstIt->moveTo(x, y);
    QVERIFY(!memcmp(dstIt->rawData(), c1.data(), pixelSize));
    QCOMPARE(dstIt->numContiguousColumns(x), 17);
    QCOMPARE(dstIt->numContiguousRows(y), 17);

    x = 3;
    y = 23;
    dstIt->moveTo(x, y);
    QVERIFY(!memcmp(dstIt->rawData(), c1.data(), pixelSize));
    QCOMPARE(dstIt->numContiguousColumns(x), 17);
    QCOMPARE(dstIt->numContiguousRows(y), 17);

    x = 23;
    y = 3;
    dstIt->moveTo(x, y);
    QVERIFY(!memcmp(dstIt->rawData(), c1.data(), pixelSize));
    QCOMPARE(dstIt->numContiguousColumns(x), 17);
    QCOMPARE(dstIt->numContiguousRows(y), 17);

    x = -17;
    y = 3;
    dstIt->moveTo(x, y);
    QVERIFY(!memcmp(dstIt->rawData(), c1.data(), pixelSize));
    QCOMPARE(dstIt->numContiguousColumns(x), 17);
    QCOMPARE(dstIt->numContiguousRows(y), 17);

    x = 3;
    y = -17;
    dstIt->moveTo(x, y);
    QVERIFY(!memcmp(dstIt->rawData(), c1.data(), pixelSize));
    QCOMPARE(dstIt->numContiguousColumns(x), 17);
    QCOMPARE(dstIt->numContiguousRows(y), 17);

    x = -17;
    y = -17;
    dstIt->moveTo(x, y);
    QVERIFY(!memcmp(dstIt->rawData(), c1.data(), pixelSize));
    QCOMPARE(dstIt->numContiguousColumns(x), 17);
    QCOMPARE(dstIt->numContiguousRows(y), 17);
}

#include "kis_iterator_ng.h"

static bool nextRowGeneral(KisHLineIteratorSP it, int y, const QRect &rc) {
    it->nextRow();
    return y < rc.height();
}

static bool nextRowGeneral(KisVLineIteratorSP it, int y, const QRect &rc) {
    it->nextColumn();
    return y < rc.width();
}

template <class T>
bool checkXY(const QPoint &pt, const QPoint &realPt) {
    Q_UNUSED(pt);
    Q_UNUSED(realPt);
    return false;
}

template <>
bool checkXY<KisHLineIteratorSP>(const QPoint &pt, const QPoint &realPt) {
    return pt == realPt;
}

template <>
bool checkXY<KisVLineIteratorSP>(const QPoint &pt, const QPoint &realPt) {
    return pt.x() == realPt.y() && pt.y() == realPt.x();
}
#include <kis_wrapped_rect.h>
template <class T>
bool checkConseqPixels(int value, const QPoint &pt, const KisWrappedRect &wrappedRect) {
    Q_UNUSED(value);
    Q_UNUSED(pt);
    Q_UNUSED(wrappedRect);
    return false;
}

template <>
bool checkConseqPixels<KisHLineIteratorSP>(int value, const QPoint &pt, const KisWrappedRect &wrappedRect) {
    int x = KisWrappedRect::xToWrappedX(pt.x(), wrappedRect.wrapRect());
    int borderX = wrappedRect.originalRect().x() + wrappedRect.wrapRect().width();
    int conseq = x >= borderX ? wrappedRect.wrapRect().right() - x + 1 : borderX - x;
    conseq = qMin(conseq, wrappedRect.originalRect().right() - pt.x() + 1);

    return value == conseq;
}

template <>
bool checkConseqPixels<KisVLineIteratorSP>(int value, const QPoint &pt, const KisWrappedRect &wrappedRect) {
    Q_UNUSED(pt);
    Q_UNUSED(wrappedRect);
    return value == 1;
}

template <class IteratorSP>
IteratorSP createIterator(KisPaintDeviceSP dev, const QRect &rc) {
    Q_UNUSED(dev);
    Q_UNUSED(rc);
    return 0;
}

template <>
KisHLineIteratorSP createIterator(KisPaintDeviceSP dev,
                                  const QRect &rc) {
    return dev->createHLineIteratorNG(rc.x(), rc.y(), rc.width());
}

template <>
KisVLineIteratorSP createIterator(KisPaintDeviceSP dev,
                                  const QRect &rc) {
    return dev->createVLineIteratorNG(rc.x(), rc.y(), rc.height());
}

template <class IteratorSP>
void testWrappedLineIterator(QString testName, const QRect &rect)
{
    testName = QString("%1_%2_%3_%4_%5")
        .arg(testName)
        .arg(rect.x())
        .arg(rect.y())
        .arg(rect.width())
        .arg(rect.height());

    const KoColorSpace *cs = KoColorSpaceRegistry::instance()->rgb8();
    KisPaintDeviceSP dev = createWrapAroundPaintDevice(cs);

    // test rect fits the wrap rect in both dimensions
    IteratorSP it = createIterator<IteratorSP>(dev, rect);

    int y = 0;
    do {
        int x = 0;
        do {
            quint8 *data = it->rawData();

            data[0] = 10 * x;
            data[1] = 10 * y;
            data[2] = 0;
            data[3] = 255;

            x++;
        } while (it->nextPixel());
    } while (nextRowGeneral(it, ++y, rect));

    QRect rc = dev->defaultBounds()->bounds() | dev->exactBounds();
    QImage result = dev->convertToQImage(0, rc.x(), rc.y(), rc.width(), rc.height());

    QVERIFY(TestUtil::checkQImage(result, "paint_device_test", "wrapped_iterators", testName));
}

template <class IteratorSP>
void testWrappedLineIterator(const QString &testName)
{
    testWrappedLineIterator<IteratorSP>(testName, QRect(10,10,20,20));
    testWrappedLineIterator<IteratorSP>(testName, QRect(10,10,10,20));
    testWrappedLineIterator<IteratorSP>(testName, QRect(10,10,20,10));
    testWrappedLineIterator<IteratorSP>(testName, QRect(10,10,10,10));
    testWrappedLineIterator<IteratorSP>(testName, QRect(0,0,20,20));
}

void KisPaintDeviceTest::testWrappedHLineIterator()
{
    testWrappedLineIterator<KisHLineIteratorSP>("hline_iterator");
}

void KisPaintDeviceTest::testWrappedVLineIterator()
{
    testWrappedLineIterator<KisVLineIteratorSP>("vline_iterator");
}

template <class IteratorSP>
void testWrappedLineIteratorReadMoreThanBounds(QString testName)
{
    const KoColorSpace *cs = KoColorSpaceRegistry::instance()->rgb8();
    KisPaintDeviceSP dev = createWrapAroundPaintDevice(cs);
    KisPaintDeviceSP dst = new KisPaintDevice(cs);

    // fill device with a gradient
    QRect bounds = dev->defaultBounds()->bounds();
    for (int y = bounds.y(); y < bounds.y() + bounds.height(); y++) {
        for (int x = bounds.x(); x < bounds.x() + bounds.width(); x++) {
            QColor c((10 * x) % 255, (10 * y) % 255, 0, 255);
            dev->setPixel(x, y, c);
        }
    }

    // test rect doesn't fit the wrap rect in both dimentions
    const QRect &rect(bounds.adjusted(-6,-6,8,8));
    KisRandomAccessorSP dstIt = dst->createRandomAccessorNG(rect.x(), rect.y());
    IteratorSP it = createIterator<IteratorSP>(dev, rect);

    for (int y = rect.y(); y < rect.y() + rect.height(); y++) {
        for (int x = rect.x(); x < rect.x() + rect.width(); x++) {
            quint8 *data = it->rawData();

            QVERIFY(checkConseqPixels<IteratorSP>(it->nConseqPixels(), QPoint(x, y), KisWrappedRect(rect, bounds)));

            dstIt->moveTo(x, y);
            memcpy(dstIt->rawData(), data, cs->pixelSize());

            QVERIFY(checkXY<IteratorSP>(QPoint(it->x(), it->y()), QPoint(x,y)));

            bool stepDone = it->nextPixel();
            QCOMPARE(stepDone, x < rect.x() + rect.width() - 1);
        }
        if (!nextRowGeneral(it, y, rect)) break;
    }

    testName = QString("%1_%2_%3_%4_%5")
        .arg(testName)
        .arg(rect.x())
        .arg(rect.y())
        .arg(rect.width())
        .arg(rect.height());

    QRect rc = rect;
    QImage result = dst->convertToQImage(0, rc.x(), rc.y(), rc.width(), rc.height());
    QImage ref = dev->convertToQImage(0, rc.x(), rc.y(), rc.width(), rc.height());

    QVERIFY(TestUtil::checkQImage(result, "paint_device_test", "wrapped_iterators_huge", testName, 1));
}

void KisPaintDeviceTest::testWrappedHLineIteratorReadMoreThanBounds()
{
    testWrappedLineIteratorReadMoreThanBounds<KisHLineIteratorSP>("hline_iterator");
}

void KisPaintDeviceTest::testWrappedVLineIteratorReadMoreThanBounds()
{
    testWrappedLineIteratorReadMoreThanBounds<KisVLineIteratorSP>("vline_iterator");
}

void KisPaintDeviceTest::testMoveWrapAround()
{
    const KoColorSpace *cs = KoColorSpaceRegistry::instance()->rgb8();
    KisPaintDeviceSP dev = createWrapAroundPaintDevice(cs);

    KoColor c1(Qt::red, cs);
    KoColor c2(Qt::green, cs);

    dev->setPixel(3, 3, c1);
    dev->setPixel(18, 18, c2);

    // QRect rc = dev->defaultBounds()->bounds();

    //dev->convertToQImage(0, rc.x(), rc.y(), rc.width(), rc.height()).save("move0.png");
    QCOMPARE(dev->exactBounds(), QRect(3,3,16,16));
    dev->move(QPoint(10,10));
    QCOMPARE(dev->exactBounds(), QRect(8,8,6,6));
    //dev->convertToQImage(0, rc.x(), rc.y(), rc.width(), rc.height()).save("move1.png");

}

#include "kis_lock_free_cache.h"

#define NUM_TYPES 3

// high-concurrency
#define NUM_CYCLES 500000
#define NUM_THREADS 4


struct TestingCache : KisLockFreeCache<int> {
    int calculateNewValue() const {
        return m_realValue;
    }

    QAtomicInt m_realValue;
};

class CacheStressJob : public QRunnable
{
public:
    CacheStressJob(TestingCache &cache)
        : m_cache(cache),
          m_oldValue(0)
    {
    }

    void run() {
        for(qint32 i = 0; i < NUM_CYCLES; i++) {
            qint32 type = i % NUM_TYPES;

            switch(type) {
            case 0:
                m_cache.m_realValue.ref();
                m_oldValue = m_cache.m_realValue;
                m_cache.invalidate();
                break;
            case 1:
            {
                int newValue = m_cache.getValue();
                Q_ASSERT(newValue >= m_oldValue);
                Q_UNUSED(newValue);
            }
                break;
            case 3:
                QTest::qSleep(3);
                break;
            }
        }
    }

private:
    TestingCache &m_cache;
    int m_oldValue;
};

void KisPaintDeviceTest::testCacheState()
{
    TestingCache cache;

    QList<CacheStressJob*> jobsList;
    CacheStressJob *job;

    for(qint32 i = 0; i < NUM_THREADS; i++) {
        //job = new CacheStressJob(value, cacheValue, cacheState);
        job = new CacheStressJob(cache);
        job->setAutoDelete(true);
        jobsList.append(job);
    }

    QThreadPool pool;
    pool.setMaxThreadCount(NUM_THREADS);

    foreach(job, jobsList) {
        pool.start(job);
    }

    pool.waitForDone();
}

<<<<<<< HEAD
struct TestingLodDefaultBounds : public KisDefaultBoundsBase {
    TestingLodDefaultBounds(const QRect &bounds = QRect(0,0,100,100))
        : m_lod(0), m_bounds(bounds) {}

    QRect bounds() const {
        return m_bounds;
    }
    bool wrapAroundMode() const {
        return false;
    }

    int currentLevelOfDetail() const {
        return m_lod;
    }

    int currentTime() const {
        return 0;
    }
    bool externalFrameActive() const {
        return false;
    }

    void testingSetLevelOfDetail(int lod) {
        m_lod = lod;
    }

private:
    int m_lod;
    QRect m_bounds;
};

void fillGradientDevice(KisPaintDeviceSP dev, const QRect &rect, bool flat = false)
{
    if (flat) {
        dev->fill(rect, KoColor(Qt::red, dev->colorSpace()));
    } else {
        // fill device with a gradient
        KisSequentialIterator it(dev, rect);
        do {
            QColor c((10 * it.x()) & 0xFF, (10 * it.y()) & 0xFF, 0, 255);
            KoColor color(c, dev->colorSpace());
            memcpy(it.rawData(), color.data(), dev->pixelSize());
        } while (it.nextPixel());
    }
}

void KisPaintDeviceTest::testLodDevice()
{
    const KoColorSpace *cs = KoColorSpaceRegistry::instance()->rgb8();
    KisPaintDeviceSP dev = new KisPaintDevice(cs);

    TestingLodDefaultBounds *bounds = new TestingLodDefaultBounds();
    dev->setDefaultBounds(bounds);

    // fill device with a gradient
    // QRect rect = dev->defaultBounds()->bounds();
    // fillGradientDevice(dev, rect);
    fillGradientDevice(dev, QRect(50,50,30,30));

    QCOMPARE(dev->exactBounds(), QRect(50,50,30,30));

    QImage result;

    qDebug() << ppVar(dev->exactBounds());
    result = dev->convertToQImage(0,0,0,100,100);
    /*QVERIFY*/(TestUtil::checkQImage(result, "paint_device_test",
                                  "lod", "initial"));

    bounds->testingSetLevelOfDetail(1);
    dev->syncLodCache(1);
    QCOMPARE(dev->exactBounds(), QRect(25,25,15,15));

    qDebug() << ppVar(dev->exactBounds());
    result = dev->convertToQImage(0,0,0,100,100);
    /*QVERIFY*/(TestUtil::checkQImage(result, "paint_device_test",
                                  "lod", "lod1"));

    bounds->testingSetLevelOfDetail(2);
    QCOMPARE(dev->exactBounds(), QRect(25,25,15,15));

    qDebug() << ppVar(dev->exactBounds());
    result = dev->convertToQImage(0,0,0,100,100);
    /*QVERIFY*/(TestUtil::checkQImage(result, "paint_device_test",
                                  "lod", "lod1"));

    dev->syncLodCache(2);
    QCOMPARE(dev->exactBounds(), QRect(12,12,8,8));

    qDebug() << ppVar(dev->exactBounds());
    result = dev->convertToQImage(0,0,0,100,100);
    /*QVERIFY*/(TestUtil::checkQImage(result, "paint_device_test",
                                  "lod", "lod2"));

    bounds->testingSetLevelOfDetail(0);

    dev->setX(20);
    dev->setY(10);

    bounds->testingSetLevelOfDetail(1);
    dev->syncLodCache(1);

    QCOMPARE(dev->exactBounds(), QRect(35,30,15,15));


    qDebug() << ppVar(dev->exactBounds()) << ppVar(dev->x()) << ppVar(dev->y());
    result = dev->convertToQImage(0,0,0,100,100);
    /*QVERIFY*/(TestUtil::checkQImage(result, "paint_device_test",
                                  "lod", "lod1-offset-6-14"));
}

void KisPaintDeviceTest::benchmarkLod1Generation()
{
    const KoColorSpace *cs = KoColorSpaceRegistry::instance()->rgb8();
    KisPaintDeviceSP dev = new KisPaintDevice(cs);

    TestingLodDefaultBounds *bounds = new TestingLodDefaultBounds(QRect(0,0,6000,4000));
    dev->setDefaultBounds(bounds);

    // fill device with a gradient
    QRect rect = dev->defaultBounds()->bounds();
    fillGradientDevice(dev, rect, true);

    QBENCHMARK {
        bounds->testingSetLevelOfDetail(1);
        dev->syncLodCache(1);
    }
}

void KisPaintDeviceTest::benchmarkLod2Generation()
{
    const KoColorSpace *cs = KoColorSpaceRegistry::instance()->rgb8();
    KisPaintDeviceSP dev = new KisPaintDevice(cs);

    TestingLodDefaultBounds *bounds = new TestingLodDefaultBounds(QRect(0,0,6000,4000));
    dev->setDefaultBounds(bounds);

    // fill device with a gradient
    QRect rect = dev->defaultBounds()->bounds();
    fillGradientDevice(dev, rect, true);

    QBENCHMARK {
        bounds->testingSetLevelOfDetail(2);
        dev->syncLodCache(2);
    }
}

void KisPaintDeviceTest::benchmarkLod3Generation()
{
    const KoColorSpace *cs = KoColorSpaceRegistry::instance()->rgb8();
    KisPaintDeviceSP dev = new KisPaintDevice(cs);

    TestingLodDefaultBounds *bounds = new TestingLodDefaultBounds(QRect(0,0,3000,2000));
    dev->setDefaultBounds(bounds);

    // fill device with a gradient
    QRect rect = dev->defaultBounds()->bounds();
    fillGradientDevice(dev, rect, true);

    QBENCHMARK {
        bounds->testingSetLevelOfDetail(3);
        dev->syncLodCache(3);
    }
}

void KisPaintDeviceTest::benchmarkLod4Generation()
{
    const KoColorSpace *cs = KoColorSpaceRegistry::instance()->rgb8();
    KisPaintDeviceSP dev = new KisPaintDevice(cs);

    TestingLodDefaultBounds *bounds = new TestingLodDefaultBounds(QRect(0,0,3000,2000));
    dev->setDefaultBounds(bounds);

    // fill device with a gradient
    QRect rect = dev->defaultBounds()->bounds();
    fillGradientDevice(dev, rect, true);

    QBENCHMARK {
        bounds->testingSetLevelOfDetail(4);
        dev->syncLodCache(4);
    }
}

#include "kis_keyframe_channel.h"
#include "kis_raster_keyframe_channel.h"
#include "kis_paint_device_frames_interface.h"
#include "testing_timed_default_bounds.h"

void KisPaintDeviceTest::testFramesLeaking()
{
    const KoColorSpace *cs = KoColorSpaceRegistry::instance()->rgb8();
    KisPaintDeviceSP dev = new KisPaintDevice(cs);

    TestUtil::TestingTimedDefaultBounds *bounds = new TestUtil::TestingTimedDefaultBounds();
    dev->setDefaultBounds(bounds);

    KisRasterKeyframeChannel *channel = dev->createKeyframeChannel(KisKeyframeChannel::Content, 0);
    QVERIFY(channel);

    KisPaintDeviceFramesInterface *i = dev->framesInterface();
    QVERIFY(i);

    QCOMPARE(i->frames().size(), 1);

    KisPaintDeviceFramesInterface::TestingDataObjects o;

    // Itinial state: one frame, m_data shared
    o = i->testingGetDataObjects();
    QVERIFY(!o.m_data);
    QVERIFY(!o.m_lodData);
    QVERIFY(!o.m_externalFrameData);
    QCOMPARE(o.m_frames.size(), 1);
    QVERIFY(o.m_currentData == o.m_frames.begin().value());

    // add keyframe at position 10
    channel->addKeyframe(10);

    // two frames, m_data is null
    o = i->testingGetDataObjects();
    QVERIFY(!o.m_data);
    QVERIFY(!o.m_lodData);
    QVERIFY(!o.m_externalFrameData);
    QCOMPARE(o.m_frames.size(), 2);
    QVERIFY(o.m_currentData == o.m_frames.begin().value());

    // add keyframe at position 20
    channel->addKeyframe(20);

    // three frames, m_data is null, current frame is 0
    o = i->testingGetDataObjects();
    QVERIFY(!o.m_data);
    QVERIFY(!o.m_lodData);
    QVERIFY(!o.m_externalFrameData);
    QCOMPARE(o.m_frames.size(), 3);
    QVERIFY(o.m_currentData == o.m_frames.begin().value());

    // switch to frame 10
    bounds->testingSetTime(10);

    // three frames, m_data is null, current frame is 10
    o = i->testingGetDataObjects();
    QVERIFY(!o.m_data);
    QVERIFY(!o.m_lodData);
    QVERIFY(!o.m_externalFrameData);
    QVERIFY(o.m_currentData == o.m_frames[1]);
    QCOMPARE(o.m_frames.size(), 3);

    // switch to frame 20
    bounds->testingSetTime(20);

    // three frames, m_data is null, current frame is 20
    o = i->testingGetDataObjects();
    QVERIFY(!o.m_data);
    QVERIFY(!o.m_lodData);
    QVERIFY(!o.m_externalFrameData);
    QVERIFY(o.m_currentData == o.m_frames[2]);
    QCOMPARE(o.m_frames.size(), 3);

    // switch to frame 15
    bounds->testingSetTime(15);

    // three frames, m_data is null, current frame is 10
    o = i->testingGetDataObjects();
    QVERIFY(!o.m_data);
    QVERIFY(!o.m_lodData);
    QVERIFY(!o.m_externalFrameData);
    QVERIFY(o.m_currentData == o.m_frames[1]);
    QCOMPARE(o.m_frames.size(), 3);

    KisKeyframe* key;

    // deletion of frame 0 is forbidden
    key = channel->keyframeAt(0);
    QVERIFY(key);
    QVERIFY(!channel->deleteKeyframe(key));

    // delete keyframe at position 11
    key = channel->activeKeyframeAt(11).data();
    QVERIFY(key);
    QCOMPARE(key->time(), 10);
    QVERIFY(channel->deleteKeyframe(key));

    // two frames, m_data is null, current frame is 0
    o = i->testingGetDataObjects();
    QVERIFY(!o.m_data);
    QVERIFY(!o.m_lodData);
    QVERIFY(!o.m_externalFrameData);
    QVERIFY(o.m_currentData == o.m_frames[0]);
    QCOMPARE(o.m_frames.size(), 2);

    // deletion of frame 0 is forbidden
    key = channel->activeKeyframeAt(11).data();
    QVERIFY(key);
    QCOMPARE(key->time(), 0);
    QVERIFY(!channel->deleteKeyframe(key));

    // nothing changed
    o = i->testingGetDataObjects();
    QVERIFY(!o.m_data);
    QVERIFY(!o.m_lodData);
    QVERIFY(!o.m_externalFrameData);
    QVERIFY(o.m_currentData == o.m_frames[0]);
    QCOMPARE(o.m_frames.size(), 2);

    // delete keyframe at position 20
    key = channel->activeKeyframeAt(20).data();
    QVERIFY(key);
    QCOMPARE(key->time(), 20);
    QVERIFY(channel->deleteKeyframe(key));

    // one keyframe is left at position 0, m_data is shared
    o = i->testingGetDataObjects();
    QVERIFY(!o.m_data);
    QVERIFY(!o.m_lodData);
    QVERIFY(!o.m_externalFrameData);
    QVERIFY(o.m_currentData == o.m_frames[0]);
    QCOMPARE(o.m_frames.size(), 1);

    // ensure all the objects in the list of all objects are unique
    QList<KisPaintDeviceData*> allObjects = i->testingGetDataObjectsList();
    QSet<KisPaintDeviceData*> uniqueObjects;
    foreach(KisPaintDeviceData *obj, allObjects) {
        if (!obj) continue;
        QVERIFY(!uniqueObjects.contains(obj));
        uniqueObjects.insert(obj);
    }
}

void KisPaintDeviceTest::testFramesUndoRedo()
{
    const KoColorSpace *cs = KoColorSpaceRegistry::instance()->rgb8();
    KisPaintDeviceSP dev = new KisPaintDevice(cs);

    TestUtil::TestingTimedDefaultBounds *bounds = new TestUtil::TestingTimedDefaultBounds();
    dev->setDefaultBounds(bounds);

    KisRasterKeyframeChannel *channel = dev->createKeyframeChannel(KisKeyframeChannel::Content, 0);
    QVERIFY(channel);

    KisPaintDeviceFramesInterface *i = dev->framesInterface();
    QVERIFY(i);

    QCOMPARE(i->frames().size(), 1);

    KisPaintDeviceFramesInterface::TestingDataObjects o;

    // Itinial state: one frame, m_data shared
    o = i->testingGetDataObjects();
    QVERIFY(!o.m_data);
    QVERIFY(!o.m_lodData);
    QVERIFY(!o.m_externalFrameData);
    QCOMPARE(o.m_frames.size(), 1);
    QVERIFY(o.m_currentData == o.m_frames.begin().value());

    // add a keyframe

    KUndo2Command cmdAdd;

    int frameId = i->createFrame(false, 0, QPoint(), &cmdAdd);

    QCOMPARE(frameId, 1);

    o = i->testingGetDataObjects();
    QVERIFY(!o.m_data);
    QVERIFY(!o.m_lodData);
    QVERIFY(!o.m_externalFrameData);
    QCOMPARE(o.m_frames.size(), 2);
    QVERIFY(o.m_currentData == o.m_frames.begin().value());

    cmdAdd.undo();

    o = i->testingGetDataObjects();
    QVERIFY(!o.m_data);
    QVERIFY(!o.m_lodData);
    QVERIFY(!o.m_externalFrameData);
    QCOMPARE(o.m_frames.size(), 1);
    QVERIFY(o.m_currentData == o.m_frames.begin().value());

    cmdAdd.redo();

    o = i->testingGetDataObjects();
    QVERIFY(!o.m_data);
    QVERIFY(!o.m_lodData);
    QVERIFY(!o.m_externalFrameData);
    QCOMPARE(o.m_frames.size(), 2);
    QVERIFY(o.m_currentData == o.m_frames.begin().value());


    KUndo2Command cmdRemove;
    i->deleteFrame(1, &cmdRemove);

    o = i->testingGetDataObjects();
    QVERIFY(!o.m_data);
    QVERIFY(!o.m_lodData);
    QVERIFY(!o.m_externalFrameData);
    QCOMPARE(o.m_frames.size(), 1);
    QVERIFY(o.m_currentData == o.m_frames.begin().value());

    cmdRemove.undo();

    o = i->testingGetDataObjects();
    QVERIFY(!o.m_data);
    QVERIFY(!o.m_lodData);
    QVERIFY(!o.m_externalFrameData);
    QCOMPARE(o.m_frames.size(), 2);
    QVERIFY(o.m_currentData == o.m_frames.begin().value());

    cmdRemove.redo();

    o = i->testingGetDataObjects();
    QVERIFY(!o.m_data);
    QVERIFY(!o.m_lodData);
    QVERIFY(!o.m_externalFrameData);
    QCOMPARE(o.m_frames.size(), 1);
    QVERIFY(o.m_currentData == o.m_frames.begin().value());
}

void KisPaintDeviceTest::testFramesUndoRedoWithChannel()
{
    const KoColorSpace *cs = KoColorSpaceRegistry::instance()->rgb8();
    KisPaintDeviceSP dev = new KisPaintDevice(cs);

    TestUtil::TestingTimedDefaultBounds *bounds = new TestUtil::TestingTimedDefaultBounds();
    dev->setDefaultBounds(bounds);

    KisRasterKeyframeChannel *channel = dev->createKeyframeChannel(KisKeyframeChannel::Content, 0);
    QVERIFY(channel);

    KisPaintDeviceFramesInterface *i = dev->framesInterface();
    QVERIFY(i);

    QCOMPARE(i->frames().size(), 1);

    KisPaintDeviceFramesInterface::TestingDataObjects o;

    // Itinial state: one frame, m_data shared
    o = i->testingGetDataObjects();
    QVERIFY(!o.m_data);
    QVERIFY(!o.m_lodData);
    QVERIFY(!o.m_externalFrameData);
    QCOMPARE(o.m_frames.size(), 1);
    QVERIFY(o.m_currentData == o.m_frames.begin().value());


    // add a keyframe

    KUndo2Command cmdAdd;

    KisKeyframe *frame = channel->addKeyframe(10, &cmdAdd);

    QVERIFY(channel->keyframeAt(10));

    o = i->testingGetDataObjects();
    QVERIFY(!o.m_data);
    QVERIFY(!o.m_lodData);
    QVERIFY(!o.m_externalFrameData);
    QCOMPARE(o.m_frames.size(), 2);
    QVERIFY(o.m_currentData == o.m_frames.begin().value());

    cmdAdd.undo();

    QVERIFY(!channel->keyframeAt(10));

    o = i->testingGetDataObjects();
    QVERIFY(!o.m_data);
    QVERIFY(!o.m_lodData);
    QVERIFY(!o.m_externalFrameData);
    QCOMPARE(o.m_frames.size(), 1);
    QVERIFY(o.m_currentData == o.m_frames.begin().value());

    cmdAdd.redo();

    QVERIFY(channel->keyframeAt(10));

    o = i->testingGetDataObjects();
    QVERIFY(!o.m_data);
    QVERIFY(!o.m_lodData);
    QVERIFY(!o.m_externalFrameData);
    QCOMPARE(o.m_frames.size(), 2);
    QVERIFY(o.m_currentData == o.m_frames.begin().value());


    KUndo2Command cmdRemove;
    channel->deleteKeyframe(frame, &cmdRemove);

    QVERIFY(!channel->keyframeAt(10));

    o = i->testingGetDataObjects();
    QVERIFY(!o.m_data);
    QVERIFY(!o.m_lodData);
    QVERIFY(!o.m_externalFrameData);
    QCOMPARE(o.m_frames.size(), 1);
    QVERIFY(o.m_currentData == o.m_frames.begin().value());

    cmdRemove.undo();

    QVERIFY(channel->keyframeAt(10));

    o = i->testingGetDataObjects();
    QVERIFY(!o.m_data);
    QVERIFY(!o.m_lodData);
    QVERIFY(!o.m_externalFrameData);
    QCOMPARE(o.m_frames.size(), 2);
    QVERIFY(o.m_currentData == o.m_frames.begin().value());

    cmdRemove.redo();

    QVERIFY(!channel->keyframeAt(10));

    o = i->testingGetDataObjects();
    QVERIFY(!o.m_data);
    QVERIFY(!o.m_lodData);
    QVERIFY(!o.m_externalFrameData);
    QCOMPARE(o.m_frames.size(), 1);
    QVERIFY(o.m_currentData == o.m_frames.begin().value());

    cmdRemove.undo();

    QVERIFY(channel->keyframeAt(10));

    o = i->testingGetDataObjects();
    QVERIFY(!o.m_data);
    QVERIFY(!o.m_lodData);
    QVERIFY(!o.m_externalFrameData);
    QCOMPARE(o.m_frames.size(), 2);
    QVERIFY(o.m_currentData == o.m_frames.begin().value());


    KUndo2Command cmdMove;
    channel->moveKeyframe(frame, 12, &cmdMove);

    QVERIFY(!channel->keyframeAt(10));
    QVERIFY(channel->keyframeAt(12));

    o = i->testingGetDataObjects();
    QVERIFY(!o.m_data);
    QVERIFY(!o.m_lodData);
    QVERIFY(!o.m_externalFrameData);
    QCOMPARE(o.m_frames.size(), 2);
    QVERIFY(o.m_currentData == o.m_frames.begin().value());

    cmdMove.undo();

    QVERIFY(channel->keyframeAt(10));
    QVERIFY(!channel->keyframeAt(12));

    o = i->testingGetDataObjects();
    QVERIFY(!o.m_data);
    QVERIFY(!o.m_lodData);
    QVERIFY(!o.m_externalFrameData);
    QCOMPARE(o.m_frames.size(), 2);
    QVERIFY(o.m_currentData == o.m_frames.begin().value());

    cmdMove.redo();

    QVERIFY(!channel->keyframeAt(10));
    QVERIFY(channel->keyframeAt(12));

    o = i->testingGetDataObjects();
    QVERIFY(!o.m_data);
    QVERIFY(!o.m_lodData);
    QVERIFY(!o.m_externalFrameData);
    QCOMPARE(o.m_frames.size(), 2);
    QVERIFY(o.m_currentData == o.m_frames.begin().value());
}

#include <boost/accumulators/accumulators.hpp>
#include <boost/accumulators/statistics/stats.hpp>
#include <boost/accumulators/statistics/variance.hpp>
#include <boost/accumulators/statistics/min.hpp>
#include <boost/accumulators/statistics/max.hpp>
#include <boost/random/mersenne_twister.hpp>
#include <boost/random/uniform_smallint.hpp>

#include "KoCompositeOpRegistry.h"


using namespace boost::accumulators;

accumulator_set<qreal, stats<tag::variance, tag::max, tag::min> > accum;


void KisPaintDeviceTest::testCompositionAssociativity()
{
    const KoColorSpace *cs = KoColorSpaceRegistry::instance()->rgb8();

    qsrand(500);

    boost::mt11213b _rnd0(qrand());
    boost::mt11213b _rnd1(qrand());
    boost::mt11213b _rnd2(qrand());
    boost::mt11213b _rnd3(qrand());

    boost::uniform_smallint<int> rnd0(0, 255);
    boost::uniform_smallint<int> rnd1(0, 255);
    boost::uniform_smallint<int> rnd2(0, 255);
    boost::uniform_smallint<int> rnd3(0, 255);

    QList<KoCompositeOp*> allCompositeOps = cs->compositeOps();

    foreach(const KoCompositeOp *op, allCompositeOps) {

        accumulator_set<qreal, stats<tag::variance, tag::max, tag::min> > accum;

        const int numIterations = 10000;

        for (int j = 0; j < numIterations; j++) {
            KoColor c1(QColor(rnd0(_rnd0), rnd1(_rnd1), rnd2(_rnd2), rnd3(_rnd3)), cs);
            KoColor c2(QColor(rnd0(_rnd0), rnd1(_rnd1), rnd2(_rnd2), rnd3(_rnd3)), cs);
            KoColor c3(QColor(rnd0(_rnd0), rnd1(_rnd1), rnd2(_rnd2), rnd3(_rnd3)), cs);
            //KoColor c4(QColor(rnd0(_rnd0), rnd1(_rnd1), rnd2(_rnd2), rnd3(_rnd3)), cs);
            //KoColor c5(QColor(rnd0(_rnd0), rnd1(_rnd1), rnd2(_rnd2), rnd3(_rnd3)), cs);

            KoColor r1(QColor(Qt::transparent), cs);
            KoColor r2(QColor(Qt::transparent), cs);
            KoColor r3(QColor(Qt::transparent), cs);

            op->composite(r1.data(), 0, c1.data(), 0, 0,0, 1,1, 255);
            op->composite(r1.data(), 0, c2.data(), 0, 0,0, 1,1, 255);
            op->composite(r1.data(), 0, c3.data(), 0, 0,0, 1,1, 255);
            //op->composite(r1.data(), 0, c4.data(), 0, 0,0, 1,1, 255);
            //op->composite(r1.data(), 0, c5.data(), 0, 0,0, 1,1, 255);

            op->composite(r3.data(), 0, c2.data(), 0, 0,0, 1,1, 255);
            op->composite(r3.data(), 0, c3.data(), 0, 0,0, 1,1, 255);
            //op->composite(r3.data(), 0, c4.data(), 0, 0,0, 1,1, 255);
            //op->composite(r3.data(), 0, c5.data(), 0, 0,0, 1,1, 255);

            op->composite(r2.data(), 0, c1.data(), 0, 0,0, 1,1, 255);
            op->composite(r2.data(), 0, r3.data(), 0, 0,0, 1,1, 255);

            const quint8 *p1 = r1.data();
            const quint8 *p2 = r2.data();

            if (memcmp(p1, p2, 4) != 0) {
                for (int i = 0; i < 4; i++) {
                    accum(qAbs(p1[i] - p2[i]));
                }
            }

        }

        qDebug("Errors for op %25s err rate %7.2f var %7.2f max %7.2f",
               op->id().toAscii().data(),
               (qreal(count(accum)) / (4 * numIterations)),
               variance(accum),
               count(accum) > 0 ? (max)(accum) : 0);
    }
}

QTEST_KDEMAIN(KisPaintDeviceTest, GUI)
=======
QTEST_MAIN(KisPaintDeviceTest)
>>>>>>> 414a4e47
<|MERGE_RESOLUTION|>--- conflicted
+++ resolved
@@ -1347,7 +1347,6 @@
     pool.waitForDone();
 }
 
-<<<<<<< HEAD
 struct TestingLodDefaultBounds : public KisDefaultBoundsBase {
     TestingLodDefaultBounds(const QRect &bounds = QRect(0,0,100,100))
         : m_lod(0), m_bounds(bounds) {}
@@ -1997,7 +1996,4 @@
     }
 }
 
-QTEST_KDEMAIN(KisPaintDeviceTest, GUI)
-=======
-QTEST_MAIN(KisPaintDeviceTest)
->>>>>>> 414a4e47
+QTEST_MAIN(KisPaintDeviceTest, GUI)