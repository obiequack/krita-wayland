--- conflicted
+++ resolved
@@ -28,25 +28,7 @@
 
 void KisPSDLayerStyleTest::testRoundTrip()
 {
-<<<<<<< HEAD
-/*    KisPSDLayerStyle layerStyle;
-    QFile f(FILES_DATA_DIR + QDir::separator() + "teststyles.asl");
-    bool res = f.open(QIODevice::ReadOnly);
-    Q_ASSERT(res);
-    QByteArray ba = f.readAll();
-    f.close();
-    Q_ASSERT(ba.size() > 0);
-    QBuffer in(&ba);
-    KisPSDLayerStyle::StylesVector styles;
-    styles = layerStyle.readASL(&in);
-
-    QByteArray ba2;
-    QBuffer out(&ba2);
-    res = layerStyle.writeASL(&out, styles);
-    Q_ASSERT(res);*/
-=======
     KisPSDLayerStyle layerStyle;
->>>>>>> 1f5fa6ed
 }
 
 QTEST_KDEMAIN(KisPSDLayerStyleTest, GUI)