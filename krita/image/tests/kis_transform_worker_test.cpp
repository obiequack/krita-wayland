--- conflicted
+++ resolved
@@ -595,16 +595,10 @@
     image = QImage();
     image.load(QString(FILES_DATA_DIR) + QDir::separator() + resFileName);
     if (!TestUtil::compareQImages(errpoint, image, result)) {
-<<<<<<< HEAD
-        image.save("rotate_source.png");
-        result.save("rotate_result.png");
-        QFAIL(QString("Failed to rotate the image, first different pixel: %1,%2 \n").arg(errpoint.x()).arg(errpoint.y()).toLatin1());
-=======
         qDebug() << filePrefix;
         image.save(refFileName);
         result.save(resFileName);
         QFAIL(QString("Failed to rotate the image, first different pixel: %1,%2 \n").arg(errpoint.x()).arg(errpoint.y()).toAscii());
->>>>>>> d91ff1d5
     }
 }
 
@@ -699,43 +693,8 @@
     result.save("test_scale_2000_2000_" + QString::number(SCALE) + "_result.bmp");
 #endif
 
-<<<<<<< HEAD
-    QCOMPARE(rc.width(), qRound(image.width() * SCALE));
-    QCOMPARE(rc.height(), qRound(image.height() * SCALE));
-}
-
-void KisTransformWorkerTest::rotateNone()
-{
-    const KoColorSpace * cs = KoColorSpaceRegistry::instance()->rgb8();
-    QImage image(QString(FILES_DATA_DIR) + QDir::separator() + "transform_rotate_test.png");
-    KisPaintDeviceSP dev2 = new KisPaintDevice(cs);
-    dev2->convertFromQImage(image, 0);
-
-    KisPaintDeviceSP tmpdev1 = new KisPaintDevice(dev2->colorSpace());
-    tmpdev1->setDefaultPixel(dev2->defaultPixel());
-
-    int lastProgressReport = 0;
-    int progressTotalSteps = 0;
-    int progresStep = 0;
-    QRect boundRect = dev2->exactBounds();
-
-    KisTransaction t("mirror", dev2);
-    QRect rc = KisTransformWorker::rotateNone(dev2, tmpdev1, boundRect, 0, lastProgressReport, progressTotalSteps, progresStep);
-    t.end();
-
-    QImage result = tmpdev1->convertToQImage(0, rc.x(), rc.y(), image.width(), image.height());
-
-    QPoint errpoint;
-    if (!TestUtil::compareQImages(errpoint, image, result)) {
-        // They are the same, but should be mirrored
-        image.save("rotate_none_test_1_source.png");
-        result.save("rotate_none_1_result.png");
-        QFAIL(QString("Failed to rotate none the image, first different pixel: %1,%2 \n").arg(errpoint.x()).arg(errpoint.y()).toLatin1());
-    }
-=======
     QCOMPARE(rc.width(), qCeil(image.width() * SCALE));
     QCOMPARE(rc.height(), qCeil(image.height() * SCALE));
->>>>>>> d91ff1d5
 }
 
 void KisTransformWorkerTest::rotate90Left()
@@ -895,7 +854,7 @@
     filters << new KisBoxFilterStrategy();
     filters << new KisHermiteFilterStrategy();
     filters << new KisBicubicFilterStrategy();
-    filters << new KisTriangleFilterStrategy();
+    filters << new KisBilinearFilterStrategy();
     filters << new KisBellFilterStrategy();
     filters << new KisBSplineFilterStrategy();
     filters << new KisLanczos3FilterStrategy();
