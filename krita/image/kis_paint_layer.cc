--- conflicted
+++ resolved
@@ -258,8 +258,6 @@
 
     nodeProperties().setProperty("onionskin", state);
 }
-<<<<<<< HEAD
-=======
 
 void KisPaintLayer::enableAnimation()
 {
@@ -267,7 +265,4 @@
     addKeyframeChannel(m_d->contentChannel);
 
     KisLayer::enableAnimation();
-}
-
-#include "kis_paint_layer.moc"
->>>>>>> 47051d69
+}