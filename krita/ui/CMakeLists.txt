add_definitions(${KDE4_ENABLE_EXCEPTIONS})

include_directories( ${KOTEXT_INCLUDES}
    ${TEXTLAYOUT_INCLUDES}
    ${CMAKE_SOURCE_DIR}/libs/pigment/colorprofiles
    ${CMAKE_CURRENT_SOURCE_DIR}/flake
<<<<<<< HEAD
    ${CMAKE_CURRENT_SOURCE_DIR}/pigment/resources
    ${CMAKE_CURRENT_SOURCE_DIR}/widgets/resources
    ${CMAKE_CURRENT_SOURCE_DIR}/openrastertk
    ${CMAKE_SOURCE_DIR}/krita/image/metadata
    ${EXIV2_INCLUDE_DIR} )
=======
	${CMAKE_CURRENT_SOURCE_DIR}/pigment/resources
	${CMAKE_CURRENT_SOURCE_DIR}/widgets/resources
	${CMAKE_CURRENT_SOURCE_DIR}/ora
	${CMAKE_SOURCE_DIR}/krita/image/metadata
	${EXIV2_INCLUDE_DIR} )
>>>>>>> 302c291e

add_subdirectory( tests )


configure_file(config-processor.h.cmake ${CMAKE_CURRENT_BINARY_DIR}/config-processor.h )

include(kdefx.cmake)

set(kritaui_LIB_SRCS
    canvas/kis_canvas_widget_base.cpp
    canvas/kis_canvas2.cpp
    canvas/kis_canvas_controller.cpp
    canvas/kis_display_filter.cpp
    canvas/kis_tool_proxy.cpp
    canvas/kis_canvas_decoration.cc
    canvas/kis_coordinates_converter.cpp
    canvas/kis_grid_manager.cpp
    canvas/kis_grid_painter_configuration.cpp
    canvas/kis_perspective_grid_manager.cpp
    canvas/kis_prescaled_projection.cpp
    canvas/kis_qpainter_canvas.cpp
    canvas/kis_projection_backend.cpp
    canvas/kis_update_info.cpp
    canvas/kis_image_patch.cpp
    canvas/kis_image_pyramid.cpp
    canvas/kis_infinity_manager.cpp
    dialogs/kis_dlg_adj_layer_props.cc
    dialogs/kis_dlg_adjustment_layer.cc
    dialogs/kis_dlg_filter.cpp
    dialogs/kis_dlg_generator_layer.cpp
    dialogs/kis_dlg_file_layer.cpp
    dialogs/kis_dlg_image_properties.cc
    dialogs/kis_dlg_layer_properties.cc
    dialogs/kis_dlg_preferences.cc
    dialogs/kis_dlg_blacklist_cleanup.cpp
    flake/kis_node_dummies_graph.cpp
    flake/kis_dummies_facade_base.cpp
    flake/kis_dummies_facade.cpp
    flake/kis_node_shapes_graph.cpp
    flake/kis_node_shape.cpp
    flake/kis_shape_controller.cpp
    flake/kis_shape_layer.cc
    flake/kis_shape_layer_canvas.cpp
    flake/kis_shape_selection.cpp
    flake/kis_shape_selection_canvas.cpp
    flake/kis_shape_selection_model.cpp
    flake/kis_take_all_shapes_command.cpp
    kis_autogradient.cc
    kis_autogradient_resource.cc
    kis_bookmarked_configurations_editor.cc
    kis_bookmarked_configurations_model.cc
    kis_bookmarked_filter_configurations_model.cc
    kis_canvas_resource_provider.cpp
    kis_categorized_item_delegate.cpp
    kis_clipboard.cc
    kis_config.cc
    kis_config_notifier.cpp
    kis_color_data_list.cpp
    kis_control_frame.cpp
    kis_composite_ops_model.cc
    kis_paint_ops_model.cpp
    kis_cursor.cc
    kis_custom_pattern.cc
    kis_doc2.cc
    kis_part2.cpp
    kis_factory2.cc
    kis_file_layer.cpp
    kis_filter_manager.cc
    kis_filters_model.cc
    kis_flipbook.cpp
    kis_flipbook_item.cpp
    kis_histogram_view.cc
    kis_image_manager.cc
    kis_image_view_converter.cpp
    kis_import_catcher.cc
    kis_layer_manager.cc
    kis_mask_manager.cc
    kis_mimedata.cpp
    kis_node_commands_adapter.cpp
    kis_node_manager.cpp
    kis_node_model.cpp
    kis_model_index_converter_base.cpp
    kis_model_index_converter.cpp
    kis_model_index_converter_show_all.cpp
    kis_painting_assistant.cc
    kis_painting_assistants_manager.cc
    kis_paintop_box.cc
    kis_palette_manager.cpp
    kis_popup_palette.cpp
    kis_png_converter.cpp
    kis_preference_set_registry.cpp
    kis_print_job.cpp
    kis_resource_server_provider.cpp
    kis_selection_decoration.cc
    kis_selection_manager.cc
    kis_statusbar.cc
    kis_view2.cpp
    kis_zoom_manager.cc
    ko_favorite_resource_manager.cpp
    kis_workspace_resource.cpp
    kis_mirror_visitor.cpp
    kis_action.cpp
    kis_action_manager.cpp
    kis_view_plugin.cpp
    kisexiv2/kis_exif_io.cpp
    kisexiv2/kis_exiv2.cpp
    kisexiv2/kis_iptc_io.cpp
    kisexiv2/kis_xmp_io.cpp
    kra/kis_kra_utils.cpp
    kra/kis_kra_load_visitor.cpp
    kra/kis_kra_loader.cpp
    kra/kis_kra_save_visitor.cpp
    kra/kis_kra_saver.cpp
    kra/kis_kra_savexml_visitor.cpp
    opengl/kis_opengl.cpp
    opengl/kis_opengl_canvas2.cpp
    opengl/kis_opengl_image_textures.cpp
    opengl/kis_texture_tile.cpp
    ora/kis_open_raster_stack_load_visitor.cpp
    ora/kis_open_raster_stack_save_visitor.cpp
    recorder/kis_node_query_path_editor.cc
    recorder/kis_recorded_action_creator.cc
    recorder/kis_recorded_action_creator_factory.cc
    recorder/kis_recorded_action_creator_factory_registry.cc
    recorder/kis_recorded_action_editor_factory.cc
    recorder/kis_recorded_action_editor_factory_registry.cc
    recorder/kis_recorded_filter_action_editor.cc
    recorder/kis_recorded_filter_action_creator.cpp
    recorder/kis_recorded_paint_action_editor.cc
    tool/kis_selection_tool_helper.cpp
    tool/kis_selection_tool_config_widget_helper.cpp
    tool/kis_shape_tool_helper.cpp
    tool/kis_tool.cc
    tool/kis_tool_freehand.cc
    tool/kis_painting_information_builder.cpp
    tool/kis_tool_freehand_helper.cpp
    tool/kis_tool_multihand_helper.cpp
    tool/kis_figure_painting_tool_helper.cpp
    tool/kis_recording_adapter.cpp
    tool/kis_tool_paint.cc
    tool/kis_tool_shape.cc
    tool/kis_tool_select_base.cpp
    tool/kis_tool_ellipse_base.cpp
    tool/kis_tool_rectangle_base.cpp
    tool/kis_tool_polyline_base.cpp
    tool/kis_color_picker_utils.cpp
    tool/kis_resources_snapshot.cpp
    tool/kis_smoothing_options.cpp
    tool/strokes/freehand_stroke.cpp
    tool/strokes/kis_painter_based_stroke_strategy.cpp
    tool/strokes/kis_filter_stroke_strategy.cpp
    widgets/KisFlipbookSelector.cpp
    widgets/kis_channelflags_widget.cpp
    widgets/kis_cmb_composite.cc
    widgets/kis_paintop_list_widget.cpp
    widgets/kis_cmb_idlist.cc
    widgets/kis_color_space_selector.cc
    widgets/kis_curve_widget.cpp
    widgets/kis_custom_image_widget.cc
    widgets/kis_image_from_clipboard_widget.cpp
    widgets/kis_double_widget.cc
    widgets/kis_filter_selector_widget.cc
    widgets/kis_gradient_chooser.cc
    widgets/kis_gradient_slider_widget.cc
    widgets/kis_gradient_slider.cpp
    widgets/kis_iconwidget.cc
    widgets/kis_mask_widgets.cpp
    widgets/kis_meta_data_merge_strategy_chooser_widget.cc
    widgets/kis_multi_bool_filter_widget.cc
    widgets/kis_multi_double_filter_widget.cc
    widgets/kis_multi_integer_filter_widget.cc
    widgets/kis_multipliers_double_slider_spinbox.cpp
    widgets/kis_paintop_presets_popup.cpp
    widgets/kis_paintop_presets_chooser_popup.cpp
    widgets/kis_pattern_chooser.cc
    widgets/kis_popup_button.cc
    widgets/kis_preset_chooser.cpp
    widgets/kis_progress_widget.cpp
    widgets/kis_selection_options.cc
    widgets/kis_scratch_pad.cpp
    widgets/kis_scratch_pad_event_filter.cpp
    widgets/kis_preset_selector_strip.cpp
    widgets/kis_tree_view_popup.cc
    widgets/kis_slider_spin_box.cpp
    widgets/kis_wdg_generator.cpp
    widgets/kis_workspace_chooser.cpp
    widgets/squeezedcombobox.cpp
    widgets/kis_categorized_list_view.cpp
    widgets/kis_widget_chooser.cpp
    widgets/kis_tool_button.cpp
    widgets/kis_floating_message.cpp
    input/kis_input_manager.cpp
    input/kis_abstract_input_action.cpp
    input/kis_tool_invocation_action.cpp
    input/kis_pan_action.cpp
    input/kis_alternate_invocation_action.cpp
    input/kis_rotate_canvas_action.cpp
    input/kis_zoom_action.cpp
    input/kis_show_palette_action.cpp
    input/kis_change_primary_setting_action.cpp
    input/kis_abstract_shortcut.cpp
    input/kis_single_action_shortcut.cpp
    input/kis_stroke_shortcut.cpp
    input/kis_shortcut_matcher.cpp
    operations/kis_operation.cpp
    operations/kis_operation_configuration.cpp
    operations/kis_operation_registry.cpp
    operations/kis_operation_ui_factory.cpp
    operations/kis_operation_ui_widget.cpp
    operations/kis_filter_selection_operation.cpp
    actions/kis_selection_action_factories.cpp
    kis_document_undo_store.cpp
    kis_transaction_based_command.cpp
)

add_definitions(${KDE4_ENABLE_EXCEPTIONS})

kde4_add_ui_files(kritaui_LIB_SRCS
    forms/wdgfullscreensettings.ui
    forms/wdgautogradient.ui
    forms/wdggeneralsettings.ui
    forms/wdgperformancesettings.ui
    forms/wdggridsettings.ui
    forms/wdggenerators.ui
    forms/wdgcustompalette.ui
    forms/wdgbookmarkedconfigurationseditor.ui
    forms/wdgapplyprofile.ui
    forms/wdgcustompattern.ui
    forms/wdglayerproperties.ui
    forms/wdgcolorsettings.ui
    forms/wdgtabletsettings.ui
    forms/wdgcolorspaceselector.ui
    forms/wdgdisplaysettings.ui
    forms/kis_previewwidgetbase.ui
    forms/kis_matrix_widget.ui
    forms/wdgselectionoptions.ui
    forms/wdgshapeoptions.ui
    forms/wdgnewimage.ui
    forms/wdgimageproperties.ui
    forms/wdgmaskfromselection.ui
    forms/wdgmasksource.ui
    forms/wdgfilterdialog.ui
    forms/wdgmetadatamergestrategychooser.ui
    forms/wdgpaintoppresets.ui
    forms/wdgpaintopsettings.ui
    forms/wdgdlggeneratorlayer.ui
    forms/wdgdlgfilelayer.ui
    forms/wdgfilterselector.ui
    forms/wdgfilternodecreation.ui
    forms/wdgpaintactioneditor.ui
    forms/wdgmultipliersdoublesliderspinbox.ui
    forms/wdgnodequerypatheditor.ui
    forms/wdgpresetselectorstrip.ui
    forms/wdgdlgblacklistcleanup.ui
    forms/wdgflipbookselector.ui
)

kde4_add_library(kritaui SHARED ${kritaui_LIB_SRCS} )

target_link_libraries(kritaui ${X11_X11_LIB})

target_link_libraries(kritaui ${GLEW_LIBRARIES})

if(GHNS)
    target_link_libraries(kritaui ${KDE4_KFILE_LIBRARY} kritaimage komain kowidgets kowidgetutils ${PNG_LIBRARIES} ${EXIV2_LIBRARIES} ${KDE4_KNEWSTUFF3_LIBS})
else(GHNS)
    target_link_libraries(kritaui ${KDE4_KFILE_LIBRARY} kritaimage komain kowidgets kowidgetutils ${PNG_LIBRARIES} ${EXIV2_LIBRARIES})
endif (GHNS)

if(HAVE_OPENGL)
    target_link_libraries(kritaui ${OPENGL_LIBRARIES} ${QT_QTOPENGL_LIBRARY} ${OPENEXR_LIBRARIES})

    # activate workaround for the VSync disable
    if(NOT WIN32)
      target_link_libraries(kritaui ${CMAKE_DL_LIBS})
    endif(NOT WIN32)

    set (GL_INTERFACE_LIBRARIES ";${OPENGL_LIBRARIES};${QT_QTOPENGL_LIBRARY}")
    if(HAVE_GLEW)
        target_link_libraries(kritaui ${GLEW_LIBRARIES})
    endif(HAVE_GLEW)

endif(HAVE_OPENGL)

target_link_libraries(kritaui LINK_INTERFACE_LIBRARIES kritaimage komain ${GL_INTERFACE_LIBRARIES} )

set_target_properties(kritaui
    PROPERTIES VERSION ${GENERIC_CALLIGRA_LIB_VERSION} SOVERSION ${GENERIC_CALLIGRA_LIB_SOVERSION}
)
install(TARGETS kritaui  ${INSTALL_TARGETS_DEFAULT_ARGS})


########### install files ###############

install( FILES
    canvas/kis_canvas2.h
    canvas/kis_canvas_decoration.h
    canvas/kis_coordinates_converter.h
    tool/kis_tool.h
    kis_cursor.h
    kis_view2.h
    kis_ui_types.h
#    kis_cmb_composite.h
#    kis_cmb_idlist.h
#    kis_color_cup.h
#    kis_config.h
#    kis_double_click_event.h
#    kis_double_widget.h
#    kis_filter_manager.h
#    kis_gradient_chooser.h
#    kis_gradient_slider_widget.h
#    kis_histogram_view.h
#    kis_icon_item.h
#    kis_iconwidget.h
#    kis_itemchooser.h
#    kis_label_zoom.h
#    kis_move_event.h
   widgets/kis_multi_bool_filter_widget.h
   widgets/kis_multi_double_filter_widget.h
   widgets/kis_multi_integer_filter_widget.h
#    kis_paintop_box.h
#    kis_previewwidget.h
#    kis_tool_non_paint.h
#    kis_tool_paint.h
#    kis_tool_freehand.h
#    kis_tool_dummy.h
#    kis_tool_manager.h
#    kis_tool_types.h
#    KoInputDevice.h
#    canvas/kis_perspective_grid_manager.h
   DESTINATION ${INCLUDE_INSTALL_DIR})<|MERGE_RESOLUTION|>--- conflicted
+++ resolved
@@ -4,19 +4,11 @@
     ${TEXTLAYOUT_INCLUDES}
     ${CMAKE_SOURCE_DIR}/libs/pigment/colorprofiles
     ${CMAKE_CURRENT_SOURCE_DIR}/flake
-<<<<<<< HEAD
     ${CMAKE_CURRENT_SOURCE_DIR}/pigment/resources
     ${CMAKE_CURRENT_SOURCE_DIR}/widgets/resources
-    ${CMAKE_CURRENT_SOURCE_DIR}/openrastertk
+    ${CMAKE_CURRENT_SOURCE_DIR}/ora
     ${CMAKE_SOURCE_DIR}/krita/image/metadata
     ${EXIV2_INCLUDE_DIR} )
-=======
-	${CMAKE_CURRENT_SOURCE_DIR}/pigment/resources
-	${CMAKE_CURRENT_SOURCE_DIR}/widgets/resources
-	${CMAKE_CURRENT_SOURCE_DIR}/ora
-	${CMAKE_SOURCE_DIR}/krita/image/metadata
-	${EXIV2_INCLUDE_DIR} )
->>>>>>> 302c291e
 
 add_subdirectory( tests )
 
