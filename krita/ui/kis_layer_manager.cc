--- conflicted
+++ resolved
@@ -75,12 +75,8 @@
 #include "dialogs/kis_dlg_layer_properties.h"
 #include "dialogs/kis_dlg_generator_layer.h"
 #include "dialogs/kis_dlg_file_layer.h"
-<<<<<<< HEAD
 #include "dialogs/kis_dlg_layer_style.h"
-#include "kis_doc2.h"
-=======
 #include "KisDocument.h"
->>>>>>> b1bbd053
 #include "kis_filter_manager.h"
 #include "kis_node_visitor.h"
 #include "kis_paint_layer.h"
@@ -332,7 +328,7 @@
     m_layerStyle  = new KisAction(i18n("Layer Style..."), this);
     m_layerStyle->setActivationFlags(KisAction::ACTIVE_LAYER);
     m_layerStyle->setActivationConditions(KisAction::ACTIVE_NODE_EDITABLE);
-    m_view->actionManager()->addAction("layer_style", m_layerStyle, actionCollection);
+    actionManager->addAction("layer_style", m_layerStyle);
     connect(m_layerStyle, SIGNAL(triggered()), this, SLOT(layerStyle()));
 
 }
@@ -495,12 +491,7 @@
         gc.setCompositeOp(COMPOSITE_COPY);
         QRect rc(srcDevice->extent());
         gc.bitBlt(rc.topLeft(), srcDevice, rc);
-<<<<<<< HEAD
     } else {
-=======
-    }
-    else {
->>>>>>> b1bbd053
         clone = new KisPaintDevice(*srcDevice);
     }
 
