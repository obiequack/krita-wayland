--- conflicted
+++ resolved
@@ -23,12 +23,8 @@
 
 #include <ksharedptr.h>
 #include <QList>
-<<<<<<< HEAD
 #include <QStringList>
-#include "krita_export.h"
-=======
 #include "kritaui_export.h"
->>>>>>> a3594d97
 
 class QObject;
 class QPluginLoader;
