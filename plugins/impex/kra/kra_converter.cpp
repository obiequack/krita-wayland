/*
 * Copyright (C) 2016 Boudewijn Rempt <boud@valdyas.org>
 *
 * This library is free software; you can redistribute it and/or
 * modify it under the terms of the GNU Library General Public
 * License as published by the Free Software Foundation; either
 * version 2 of the License, or (at your option) any later version.
 *
 * This library is distributed in the hope that it will be useful,
 * but WITHOUT ANY WARRANTY; without even the implied warranty of
 * MERCHANTABILITY or FITNESS FOR A PARTICULAR PURPOSE.  See the GNU
 * Library General Public License for more details.
 *
 * You should have received a copy of the GNU Library General Public License
 * along with this library; see the file COPYING.LIB.  If not, write to
 * the Free Software Foundation, Inc., 51 Franklin Street, Fifth Floor,
 * Boston, MA 02110-1301, USA.
 */

#include "kra_converter.h"

#include <QApplication>
#include <QFileInfo>
#include <QScopedPointer>
#include <QUrl>

#include <KoStore.h>
#include <KoStoreDevice.h>
#include <KoColorSpaceRegistry.h>
#include <KoDocumentInfo.h>
#include <KoXmlWriter.h>
#include <KoXmlReader.h>

#include <KritaVersionWrapper.h>
#include <kis_group_layer.h>
#include <kis_image.h>
#include <kis_paint_layer.h>
#include <kis_png_converter.h>
#include <KisDocument.h>

static const char CURRENT_DTD_VERSION[] = "2.0";

KraConverter::KraConverter(KisDocument *doc)
    : m_doc(doc)
    , m_image(doc->savingImage())
{
}

KraConverter::~KraConverter()
{
    delete m_store;
    delete m_kraSaver;
    delete m_kraLoader;
}

KisImageBuilder_Result KraConverter::buildImage(QIODevice *io)
{
    m_store = KoStore::createStore(io, KoStore::Read, "", KoStore::Zip);

    if (m_store->bad()) {
        m_doc->setErrorMessage(i18n("Not a valid Krita file"));
        return KisImageBuilder_RESULT_FAILURE;
    }

    bool success;
    {
        if (m_store->hasFile("root") || m_store->hasFile("maindoc.xml")) {   // Fallback to "old" file format (maindoc.xml)
<<<<<<< HEAD
#ifdef KOXML_USE_QDOM
            KoXmlDocument doc;
#else
            KoXmlDocument doc = KoXmlDocument(true);
#endif
=======
            KoXmlDocument doc;
>>>>>>> dd1c4cb1

            bool ok = oldLoadAndParse(m_store, "root", doc);
            if (ok)
                ok = loadXML(doc, m_store);
            if (!ok) {
                return KisImageBuilder_RESULT_FAILURE;
            }

        } else {
            errUI << "ERROR: No maindoc.xml" << endl;
            m_doc->setErrorMessage(i18n("Invalid document: no file 'maindoc.xml'."));
            return KisImageBuilder_RESULT_FAILURE;
        }

        if (m_store->hasFile("documentinfo.xml")) {
<<<<<<< HEAD
#ifdef KOXML_USE_QDOM
            KoXmlDocument doc;
#else
            KoXmlDocument doc = KoXmlDocument(true);
#endif
=======
            KoXmlDocument doc;
>>>>>>> dd1c4cb1
            if (oldLoadAndParse(m_store, "documentinfo.xml", doc)) {
                m_doc->documentInfo()->load(doc);
            }
        }
        success = completeLoading(m_store);
    }

    return success ? KisImageBuilder_RESULT_OK : KisImageBuilder_RESULT_FAILURE;
}

KisImageSP KraConverter::image()
{
    return m_image;
}

vKisNodeSP KraConverter::activeNodes()
{
    return m_activeNodes;
}

QList<KisPaintingAssistantSP> KraConverter::assistants()
{
    return m_assistants;
}

KisImageBuilder_Result KraConverter::buildFile(QIODevice *io)
{
    m_store = KoStore::createStore(io, KoStore::Write, m_doc->nativeFormatMimeType(), KoStore::Zip);

    if (m_store->bad()) {
        m_doc->setErrorMessage(i18n("Could not create the file for saving"));
        return KisImageBuilder_RESULT_FAILURE;
    }

    bool result = false;

    m_kraSaver = new KisKraSaver(m_doc);

    result = saveRootDocuments(m_store);

    if (!result) {
        return KisImageBuilder_RESULT_FAILURE;
    }

    result = m_kraSaver->saveKeyframes(m_store, m_doc->url().toLocalFile(), true);
    if (!result) {
        qWarning() << "saving key frames failed";
    }
    result = m_kraSaver->saveBinaryData(m_store, m_image, m_doc->url().toLocalFile(), true, m_doc->isAutosaving());
    if (!result) {
        qWarning() << "saving binary data failed";
    }

    if (!m_store->finalize()) {
        return KisImageBuilder_RESULT_FAILURE;
    }

    if (!m_kraSaver->errorMessages().isEmpty()) {
        m_doc->setErrorMessage(m_kraSaver->errorMessages().join(".\n"));
        return KisImageBuilder_RESULT_FAILURE;
    }
    return KisImageBuilder_RESULT_OK;
}

bool KraConverter::saveRootDocuments(KoStore *store)
{
    dbgFile << "Saving root";
    if (store->open("root")) {
        KoStoreDevice dev(store);
        if (!saveToStream(&dev) || !store->close()) {
            dbgUI << "saveToStream failed";
            return false;
        }
    } else {
        m_doc->setErrorMessage(i18n("Not able to write '%1'. Partition full?", QString("maindoc.xml")));
        return false;
    }
    bool success = false;
    if (store->open("documentinfo.xml")) {
        QDomDocument doc = KisDocument::createDomDocument("document-info"
                                                          /*DTD name*/, "document-info" /*tag name*/, "1.1");
        doc = m_doc->documentInfo()->save(doc);
        KoStoreDevice dev(store);
        QByteArray s = doc.toByteArray(); // this is already Utf8!
        success = dev.write(s.data(), s.size());
        store->close();
    }

    if (store->open("preview.png")) {
        // ### TODO: missing error checking (The partition could be full!)
        savePreview(store);
        (void)store->close();
    }


    dbgUI << "Saving done of url:" << m_doc->url().toLocalFile();
    // Success
    return success;
}

bool KraConverter::saveToStream(QIODevice *dev)
{
    QDomDocument doc = createDomDocument();
    // Save to buffer
    QByteArray s = doc.toByteArray(); // utf8 already
    dev->open(QIODevice::WriteOnly);
    int nwritten = dev->write(s.data(), s.size());
    if (nwritten != (int)s.size()) {
        warnUI << "wrote " << nwritten << "- expected" <<  s.size();
    }
    return nwritten == (int)s.size();
}

QDomDocument KraConverter::createDomDocument()
{
    QDomDocument doc = m_doc->createDomDocument("DOC", CURRENT_DTD_VERSION);
    QDomElement root = doc.documentElement();

    root.setAttribute("editor", "Krita");
    root.setAttribute("syntaxVersion", "2");
    root.setAttribute("kritaVersion", KritaVersionWrapper::versionString(false));

    root.appendChild(m_kraSaver->saveXML(doc, m_image));

    if (!m_kraSaver->errorMessages().isEmpty()) {
        m_doc->setErrorMessage(m_kraSaver->errorMessages().join(".\n"));
    }
    return doc;
}

bool KraConverter::savePreview(KoStore *store)
{
    QPixmap pix = m_doc->generatePreview(QSize(256, 256));
    QImage preview(pix.toImage().convertToFormat(QImage::Format_ARGB32, Qt::ColorOnly));
    if (preview.size() == QSize(0,0)) {
        QSize newSize = m_doc->savingImage()->bounds().size();
        newSize.scale(QSize(256, 256), Qt::KeepAspectRatio);
        preview = QImage(newSize, QImage::Format_ARGB32);
        preview.fill(QColor(0, 0, 0, 0));
    }

    KoStoreDevice io(store);
    if (!io.open(QIODevice::WriteOnly)) {
        return false;
    }
    bool ret = preview.save(&io, "PNG");
    io.close();
    return ret;
}


bool KraConverter::oldLoadAndParse(KoStore *store, const QString &filename, KoXmlDocument &xmldoc)
{
    //dbgUI <<"Trying to open" << filename;

    if (!store->open(filename)) {
        warnUI << "Entry " << filename << " not found!";
        m_doc->setErrorMessage(i18n("Could not find %1", filename));
        return false;
    }
    // Error variables for QDomDocument::setContent
    QString errorMsg;
    int errorLine, errorColumn;
    bool ok = xmldoc.setContent(store->device(), &errorMsg, &errorLine, &errorColumn);
    store->close();
    if (!ok) {
        errUI << "Parsing error in " << filename << "! Aborting!" << endl
              << " In line: " << errorLine << ", column: " << errorColumn << endl
              << " Error message: " << errorMsg << endl;
        m_doc->setErrorMessage(i18n("Parsing error in %1 at line %2, column %3\nError message: %4"
                                   , filename  , errorLine, errorColumn ,
                                   QCoreApplication::translate("QXml", errorMsg.toUtf8(), 0,
                                                               QCoreApplication::UnicodeUTF8)));
        return false;
    }
    dbgUI << "File" << filename << " loaded and parsed";
    return true;
}

bool KraConverter::loadXML(const KoXmlDocument &doc, KoStore *store)
{
    Q_UNUSED(store);

    KoXmlElement root;
    KoXmlNode node;

    if (doc.doctype().name() != "DOC") {
       m_doc->setErrorMessage(i18n("The format is not supported or the file is corrupted"));
        return false;
    }
    root = doc.documentElement();
    int syntaxVersion = root.attribute("syntaxVersion", "3").toInt();
    if (syntaxVersion > 2) {
       m_doc->setErrorMessage(i18n("The file is too new for this version of Krita (%1).", syntaxVersion));
        return false;
    }

    if (!root.hasChildNodes()) {
       m_doc->setErrorMessage(i18n("The file has no layers."));
        return false;
    }

    m_kraLoader = new KisKraLoader(m_doc, syntaxVersion);

    // Legacy from the multi-image .kra file period.
    for (node = root.firstChild(); !node.isNull(); node = node.nextSibling()) {
        if (node.isElement()) {
            if (node.nodeName() == "IMAGE") {
                KoXmlElement elem = node.toElement();
                if (!(m_image = m_kraLoader->loadXML(elem))) {
                    if (m_kraLoader->errorMessages().isEmpty()) {
                        m_doc->setErrorMessage(i18n("Unknown error."));
                    }
                    else {
                        m_doc->setErrorMessage(m_kraLoader->errorMessages().join("\n"));
                    }
                    return false;
                }
                return true;
            }
            else {
                if (m_kraLoader->errorMessages().isEmpty()) {
                    m_doc->setErrorMessage(i18n("The file does not contain an image."));
                }
                return false;
            }
        }
    }
    return false;
}

bool KraConverter::completeLoading(KoStore* store)
{
    if (!m_image) {
        if (m_kraLoader->errorMessages().isEmpty()) {
           m_doc->setErrorMessage(i18n("Unknown error."));
        }
        else {
           m_doc->setErrorMessage(m_kraLoader->errorMessages().join("\n"));
        }
        return false;
    }

    m_image->blockUpdates();

    m_kraLoader->loadBinaryData(store, m_image, m_doc->localFilePath(), true);

    m_image->unblockUpdates();

    bool retval = true;

    if (!m_kraLoader->warningMessages().isEmpty()) {
       m_doc->setWarningMessage(m_kraLoader->warningMessages().join("\n"));
        retval = true;
    }
    if (retval) {
        m_activeNodes = m_kraLoader->selectedNodes();
        m_assistants = m_kraLoader->assistants();
    }

    return retval;
}

void KraConverter::cancel()
{
    m_stop = true;
}

<|MERGE_RESOLUTION|>--- conflicted
+++ resolved
@@ -65,15 +65,7 @@
     bool success;
     {
         if (m_store->hasFile("root") || m_store->hasFile("maindoc.xml")) {   // Fallback to "old" file format (maindoc.xml)
-<<<<<<< HEAD
-#ifdef KOXML_USE_QDOM
             KoXmlDocument doc;
-#else
-            KoXmlDocument doc = KoXmlDocument(true);
-#endif
-=======
-            KoXmlDocument doc;
->>>>>>> dd1c4cb1
 
             bool ok = oldLoadAndParse(m_store, "root", doc);
             if (ok)
@@ -89,15 +81,7 @@
         }
 
         if (m_store->hasFile("documentinfo.xml")) {
-<<<<<<< HEAD
-#ifdef KOXML_USE_QDOM
             KoXmlDocument doc;
-#else
-            KoXmlDocument doc = KoXmlDocument(true);
-#endif
-=======
-            KoXmlDocument doc;
->>>>>>> dd1c4cb1
             if (oldLoadAndParse(m_store, "documentinfo.xml", doc)) {
                 m_doc->documentInfo()->load(doc);
             }
