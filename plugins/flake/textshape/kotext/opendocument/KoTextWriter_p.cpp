/*
 *  Copyright (c) 2010 Boudewijn Rempt <boud@valdyas.org>
 *  Copyright (c) 2014 Denis Kuplyakov <dener.kup@gmail.com>
 *
 * This library is free software; you can redistribute it and/or
 * modify it under the terms of the GNU Lesser General Public
 * License as published by the Free Software Foundation; either
 * version 2.1 of the License, or (at your option) any later version.
 *
 * This library is distributed in the hope that it will be useful,
 * but WITHOUT ANY WARRANTY; without even the implied warranty of
 * MERCHANTABILITY or FITNESS FOR A PARTICULAR PURPOSE.  See the GNU
 * Lesser General Public License for more details.
 *
 * You should have received a copy of the GNU Lesser General Public License
 * along with this library; see the file COPYING.LIB.  If not, write to
 * the Free Software Foundation, Inc., 51 Franklin Street, Fifth Floor,
 * Boston, MA 02110-1301, USA.
 */

#include "KoTextWriter_p.h"

#include <KoSectionUtils.h>
#include <KoSectionEnd.h>
#include <KoList.h>
#include <KoElementReference.h>
#include <KoTextRangeManager.h>
#include <KoStyleManager.h>
#include <KoParagraphStyle.h>
#include <KoListLevelProperties.h>
#include <KoTableCellStyle.h>
#include <KoTableStyle.h>
#include <KoTextBlockData.h>
#include <KoTextDocument.h>
#include <KoTextInlineRdf.h>
#include <KoSection.h>
#include <KoTextMeta.h>
#include <KoShapeSavingContext.h>
#include <KoXmlWriter.h>
#include <KoGenStyles.h>
#include <KoXmlNS.h>
#include <KoTableColumnAndRowStyleManager.h>
#include <KoTableColumnStyle.h>
#include <opendocument/KoTextSharedSavingData.h>
#include <KoTableOfContentsGeneratorInfo.h>
#include <KoBibliographyInfo.h>
#include <KoTableRowStyle.h>
#include <KoInlineTextObjectManager.h>
#include <KoVariable.h>

#include "TextDebug.h"

#include <QTextTable>
#include <QBuffer>

// A convenience function to get a listId from a list-format
static KoListStyle::ListIdType ListId(const QTextListFormat &format)
{
    KoListStyle::ListIdType listId;

    if (sizeof(KoListStyle::ListIdType) == sizeof(uint))
        listId = format.property(KoListStyle::ListId).toUInt();
    else
        listId = format.property(KoListStyle::ListId).toULongLong();

    return listId;
}

typedef QPair<QString, QString> Attribute;


KoTextWriter::Private::Private(KoShapeSavingContext &context)
    : rdfData(0)
    , sharedData(0)
    , styleManager(0)
    , document(0)
    , writer(0)
    , context(context)
{
    currentPairedInlineObjectsStack = new QStack<KoInlineObject*>();
    writer = &context.xmlWriter();
}

void KoTextWriter::Private::writeBlocks(QTextDocument *document, int from, int to, QHash<QTextList *, QString> &listStyles, QTextTable *currentTable, QTextList *currentList)
{
    pairedInlineObjectsStackStack.push(currentPairedInlineObjectsStack);
    currentPairedInlineObjectsStack = new QStack<KoInlineObject*>();
    QTextBlock block = document->findBlock(from);

    // Here we are going to detect all sections that
    // are positioned entirely inside selection.
    // They will stay untouched, and others will be omitted.

    // So we are using stack to detect them, by going through
    // the selection and finding open/close pairs.
    QSet<QString> entireWithinSectionNames;
    QStack<QString> sectionNamesStack;
    QTextCursor cur(document);
    cur.setPosition(from);
    while (to == -1 || cur.position() <= to) {
        if (cur.block().position() >= from) { // Begin of the block is inside selection.
            foreach (const KoSection *sec, KoSectionUtils::sectionStartings(cur.blockFormat())) {
                sectionNamesStack.push_back(sec->name());
            }
        }

        if (to == -1 || cur.block().position() + cur.block().length() - 1 <= to) { // End of the block is inside selection.
            foreach (const KoSectionEnd *sec, KoSectionUtils::sectionEndings(cur.blockFormat())) {
                if (!sectionNamesStack.empty() && sectionNamesStack.top() == sec->name()) {
                    sectionNamesStack.pop();
                    entireWithinSectionNames.insert(sec->name());
                }
            }
        }

        if (!KoSectionUtils::getNextBlock(cur)) {
            break;
        }
    }

    while (block.isValid() && ((to == -1) || (block.position() <= to))) {

        QTextCursor cursor(block);

        int frameType = cursor.currentFrame()->format().intProperty(KoText::SubFrameType);
        if (frameType == KoText::AuxillaryFrameType) {
            break; // we've reached the "end" (end/footnotes saved by themselves)
                   // note how NoteFrameType passes through here so the notes can
                   // call writeBlocks to save their contents.
        }

        QTextBlockFormat format = block.blockFormat();

        foreach (const KoSection *section, KoSectionUtils::sectionStartings(format)) {
            // We are writing in only sections, that are completely inside selection.
            if (entireWithinSectionNames.contains(section->name())) {
                section->saveOdf(context);
            }
        }

        if (format.hasProperty(KoParagraphStyle::HiddenByTable)) {
            block = block.next();
            continue;
        }
        if (format.hasProperty(KoParagraphStyle::TableOfContentsData)) {
            saveTableOfContents(document, listStyles, block);
            block = block.next();
            continue;
        }
        if (format.hasProperty(KoParagraphStyle::BibliographyData)) {
            saveBibliography(document, listStyles, block);
            block = block.next();
            continue;
        }

        if (cursor.currentTable() && cursor.currentTable() != currentTable) {
            // Call the code to save the table....
            saveTable(cursor.currentTable(), listStyles, from, to);
            // We skip to the end of the table.
            block = cursor.currentTable()->lastCursorPosition().block();
            block = block.next();
            continue;
        }

        if (cursor.currentList() && cursor.currentList() != currentList) {
            int previousBlockNumber = block.blockNumber();
            block = saveList(block, listStyles, 1, currentTable);
            int blockNumberToProcess = block.blockNumber();
            if (blockNumberToProcess != previousBlockNumber)
                continue;
        }

        saveParagraph(block, from, to);

        foreach (const KoSectionEnd *sectionEnd, KoSectionUtils::sectionEndings(format)) {
            // We are writing in only sections, that are completely inside selection.
            if (entireWithinSectionNames.contains(sectionEnd->name())) {
                sectionEnd->saveOdf(context);
            }
        }

        block = block.next();
    } // while

    Q_ASSERT(!pairedInlineObjectsStackStack.isEmpty());
    delete currentPairedInlineObjectsStack;
    currentPairedInlineObjectsStack = pairedInlineObjectsStackStack.pop();
}


QHash<QTextList *, QString> KoTextWriter::Private::saveListStyles(QTextBlock block, int to)
{
    QHash<KoList *, QString> generatedLists;
    QHash<QTextList *, QString> listStyles;

    for (;block.isValid() && ((to == -1) || (block.position() < to)); block = block.next()) {
        QTextList *textList = block.textList();
        if (!textList)
            continue;
        KoListStyle::ListIdType listId = ListId(textList->format());
        if (KoList *list = KoTextDocument(document).list(listId)) {
            if (generatedLists.contains(list)) {
                if (!listStyles.contains(textList))
                    listStyles.insert(textList, generatedLists.value(list));
                continue;
            }
            KoListStyle *listStyle = list->style();
            if (!listStyle || listStyle->isOulineStyle())
                continue;

            bool automatic = listStyle->styleId() == 0;
            KoGenStyle style(automatic ? KoGenStyle::ListAutoStyle : KoGenStyle::ListStyle);
            if (automatic && context.isSet(KoShapeSavingContext::AutoStyleInStyleXml))
                style.setAutoStyleInStylesDotXml(true);
            listStyle->saveOdf(style, context);
            QString generatedName = context.mainStyles().insert(style, listStyle->name(), listStyle->isNumberingStyle() ? KoGenStyles::AllowDuplicates : KoGenStyles::DontAddNumberToName);
            listStyles[textList] = generatedName;
            generatedLists.insert(list, generatedName);
        } else {
            if (listStyles.contains(textList))
                continue;
            KoListLevelProperties llp = KoListLevelProperties::fromTextList(textList);
            KoGenStyle style(KoGenStyle::ListAutoStyle);
            if (context.isSet(KoShapeSavingContext::AutoStyleInStyleXml))
                style.setAutoStyleInStylesDotXml(true);
            KoListStyle listStyle;
            listStyle.setLevelProperties(llp);
            if (listStyle.isOulineStyle()) {
                continue;
            }
            listStyle.saveOdf(style, context);
            QString generatedName = context.mainStyles().insert(style, listStyle.name());
            listStyles[textList] = generatedName;
        }
    }
    return listStyles;
}

//---------------------------- PRIVATE -----------------------------------------------------------

void KoTextWriter::Private::openTagRegion(ElementType elementType, TagInformation& tagInformation)
{
    //debugText << "tag:" << tagInformation.name() << openedTagStack.size();
    if (tagInformation.name()) {
    writer->startElement(tagInformation.name(), elementType != ParagraphOrHeader);
    foreach (const Attribute &attribute, tagInformation.attributes()) {
        writer->addAttribute(attribute.first.toLocal8Bit(), attribute.second);
    }
    }
    openedTagStack.push(tagInformation.name());
    //debugText << "stack" << openedTagStack.size();
}

void KoTextWriter::Private::closeTagRegion()
{
    // the tag needs to be closed even if there is no change tracking
    //debugText << "stack" << openedTagStack.size();
    const char *tagName = openedTagStack.pop();
    //debugText << "tag:" << tagName << openedTagStack.size();
    if (tagName) {
        writer->endElement(); // close the tag
    }
}

QString KoTextWriter::Private::saveParagraphStyle(const QTextBlock &block)
{
    return KoTextWriter::saveParagraphStyle(block, styleManager, context);
}

QString KoTextWriter::Private::saveParagraphStyle(const QTextBlockFormat &blockFormat, const QTextCharFormat &charFormat)
{
    return KoTextWriter::saveParagraphStyle(blockFormat, charFormat, styleManager, context);
}

QString KoTextWriter::Private::saveCharacterStyle(const QTextCharFormat &charFormat, const QTextCharFormat &blockCharFormat)
{
    KoCharacterStyle *defaultCharStyle = styleManager->defaultCharacterStyle();

    KoCharacterStyle *originalCharStyle = styleManager->characterStyle(charFormat.intProperty(KoCharacterStyle::StyleId));
    if (!originalCharStyle)
        originalCharStyle = defaultCharStyle;

    QString generatedName;
    QString displayName = originalCharStyle->name();
    QString internalName = QString(QUrl::toPercentEncoding(displayName, "", " ")).replace('%', '_');

    KoCharacterStyle *autoStyle = originalCharStyle->autoStyle(charFormat, blockCharFormat);

    if (autoStyle->isEmpty()) { // This is the real, unmodified character style.
        if (originalCharStyle != defaultCharStyle) {
            KoGenStyle style(KoGenStyle::TextStyle, "text");
            originalCharStyle->saveOdf(style);
            generatedName = context.mainStyles().insert(style, internalName, KoGenStyles::DontAddNumberToName);
        }
    } else { // There are manual changes... We'll have to store them then
        KoGenStyle style(KoGenStyle::TextAutoStyle, "text", originalCharStyle != defaultCharStyle ? internalName : "" /*parent*/);
        if (context.isSet(KoShapeSavingContext::AutoStyleInStyleXml))
            style.setAutoStyleInStylesDotXml(true);

        autoStyle->saveOdf(style);
        generatedName = context.mainStyles().insert(style, "T");
    }

    delete autoStyle;
    return generatedName;
}

QString KoTextWriter::Private::saveTableStyle(const QTextTable& table)
{
    KoTableStyle *originalTableStyle = styleManager->tableStyle(table.format().intProperty(KoTableStyle::StyleId));
    QString generatedName;
    QString internalName;
    if (originalTableStyle)
    {
        internalName = QString(QUrl::toPercentEncoding(originalTableStyle->name(), "", " ")).replace('%', '_');
    }
    KoTableStyle tableStyle(table.format());
    if ((originalTableStyle) && (*originalTableStyle == tableStyle)) { // This is the real unmodified table style
        KoGenStyle style(KoGenStyle::TableStyle, "table");
        originalTableStyle->saveOdf(style);
        generatedName = context.mainStyles().insert(style, internalName, KoGenStyles::DontAddNumberToName);
    } else { // There are manual changes... We'll have to store them then
        KoGenStyle style(KoGenStyle::TableAutoStyle, "table", internalName);
        if (context.isSet(KoShapeSavingContext::AutoStyleInStyleXml))
            style.setAutoStyleInStylesDotXml(true);
        if (originalTableStyle)
            tableStyle.removeDuplicates(*originalTableStyle);
        if (!tableStyle.isEmpty()) {
            tableStyle.saveOdf(style);
            generatedName = context.mainStyles().insert(style, "Table");
        }
    }
    return generatedName;
}

QString KoTextWriter::Private::saveTableColumnStyle(const KoTableColumnStyle& tableColumnStyle, int columnNumber, const QString& tableStyleName)
{
    // 26*26 columns should be enough for everyone
    QString columnName = QChar('A' + int(columnNumber % 26));
    if (columnNumber > 25)
        columnName.prepend(QChar('A' + int(columnNumber/26)));
    QString generatedName = tableStyleName + '.' + columnName;

    KoGenStyle style(KoGenStyle::TableColumnAutoStyle, "table-column");

    if (context.isSet(KoShapeSavingContext::AutoStyleInStyleXml))
        style.setAutoStyleInStylesDotXml(true);

    tableColumnStyle.saveOdf(style);
    generatedName = context.mainStyles().insert(style, generatedName, KoGenStyles::DontAddNumberToName);
    return generatedName;
}

QString KoTextWriter::Private::saveTableRowStyle(const KoTableRowStyle& tableRowStyle, int rowNumber, const QString& tableStyleName)
{
    QString generatedName = tableStyleName + '.' + QString::number(rowNumber + 1);

    KoGenStyle style(KoGenStyle::TableRowAutoStyle, "table-row");

    if (context.isSet(KoShapeSavingContext::AutoStyleInStyleXml))
        style.setAutoStyleInStylesDotXml(true);

    tableRowStyle.saveOdf(style);
    generatedName = context.mainStyles().insert(style, generatedName, KoGenStyles::DontAddNumberToName);
    return generatedName;
}

QString KoTextWriter::Private::saveTableCellStyle(const QTextTableCellFormat& cellFormat, int columnNumber, const QString& tableStyleName)
{
    // 26*26 columns should be enough for everyone
    QString columnName = QChar('A' + int(columnNumber % 26));
    if (columnNumber > 25)
        columnName.prepend(QChar('A' + int(columnNumber/26)));
    QString generatedName = tableStyleName + '.' + columnName;

    KoGenStyle style(KoGenStyle::TableCellAutoStyle, "table-cell");

    if (context.isSet(KoShapeSavingContext::AutoStyleInStyleXml))
        style.setAutoStyleInStylesDotXml(true);

    KoTableCellStyle cellStyle(cellFormat);
    cellStyle.saveOdf(style, context);
    generatedName = context.mainStyles().insert(style, generatedName);
    return generatedName;
}

void KoTextWriter::Private::saveInlineRdf(KoTextInlineRdf* , TagInformation* )
{
<<<<<<< HEAD
#ifndef KOXML_USE_QDOM
    QBuffer rdfXmlData;
    KoXmlWriter rdfXmlWriter(&rdfXmlData);
    rdfXmlWriter.startDocument("rdf");
    rdfXmlWriter.startElement("rdf");
    rdf->saveOdf(context, &rdfXmlWriter);
    rdfXmlWriter.endElement();
    rdfXmlWriter.endDocument();

    KoXmlDocument xmlReader;
    xmlReader.setContent(rdfXmlData.data(), true);
    KoXmlElement mainElement = xmlReader.documentElement();
    foreach (const Attribute &attributeNameNS, mainElement.attributeFullNames()) {
        QString attributeName = QString("%1:%2").arg(KoXmlNS::nsURI2NS(attributeNameNS.first))
                                                .arg(attributeNameNS.second);
        if (attributeName.startsWith(':'))
            attributeName.prepend("xml");
        tagInfos->addAttribute(attributeName, mainElement.attribute(attributeNameNS.second));
    }
#endif
=======
>>>>>>> dd1c4cb1
}

/*
Note on saving textranges:
Start and end tags of textranges can appear on cursor positions in a text block.
in front of the first text element, between the elements, or behind the last.
A textblock is composed of no, one or many text fragments.
If there is no fragment at all, the only possible cursor position is 0 (relative to the
begin of the block).
Example:  ([] marks a block, {} a fragment)
Three blocks, first with text fragments {AB} {C}, second empty, last with {DEF}.
Possible positions are: [|{A|B}|{C}|]  [|]  [|{D|E|F}|]

Start tags are ideally written in front of the content they are tagging,
not behind the previous content. That way tags which are at the very begin
of the complete document do not need special handling.
End tags are ideally written directly behind the content, and not in front of
the next content. That way end tags which are at the end of the complete document
do not need special handling.
Next there is the case of start tags which are at the final position of a text block:
the content they belong to includes the block end/border, so they need to be
written at the place of the last position.
Then there is the case of end tags at the first position of a text block:
the content they belong to includes the block start/border, so they need to be
written at the place of the first position.
Example:   (< marks a start tag, > marks an end tag)
[|>{<A><B>}|{<C>}|<]  [|><]  [|>{<D>|<E>|<F>}|<]
*/
void KoTextWriter::Private::saveParagraph(const QTextBlock &block, int from, int to)
{
    QTextCursor cursor(block);
    QTextBlockFormat blockFormat = block.blockFormat();
    const int outlineLevel = blockFormat.intProperty(KoParagraphStyle::OutlineLevel);

    TagInformation blockTagInformation;
    if (outlineLevel > 0) {
        blockTagInformation.setTagName("text:h");
        blockTagInformation.addAttribute("text:outline-level", outlineLevel);
        if (blockFormat.boolProperty(KoParagraphStyle::IsListHeader) || blockFormat.boolProperty(KoParagraphStyle::UnnumberedListItem)) {
            blockTagInformation.addAttribute("text:is-list-header", "true");
        }
    } else {
        blockTagInformation.setTagName("text:p");
    }

    openTagRegion(KoTextWriter::Private::ParagraphOrHeader, blockTagInformation);

    QString styleName = saveParagraphStyle(block);
    if (!styleName.isEmpty())
        writer->addAttribute("text:style-name", styleName);

    KoElementReference xmlid;
    xmlid.invalidate();

    QTextBlock currentBlock = block;
    KoTextBlockData blockData(currentBlock);
    if (blockData.saveXmlID()) {
        xmlid = context.xmlid(&blockData);
        xmlid.saveOdf(writer, KoElementReference::TextId);
    }
    // Write the fragments and their formats
    QTextCharFormat blockCharFormat = cursor.blockCharFormat();
    QTextCharFormat previousCharFormat;
    QTextBlock::iterator it;
    if (KoTextInlineRdf* inlineRdf = KoTextInlineRdf::tryToGetInlineRdf(blockCharFormat)) {
        // Write xml:id here for Rdf
        debugText << "have inline rdf xmlid:" << inlineRdf->xmlId() << "active xml id" << xmlid.toString();
        inlineRdf->saveOdf(context, writer, xmlid);
    }

    const KoTextRangeManager *textRangeManager = KoTextDocument(block.document()).textRangeManager();

    if (textRangeManager) {
        // write tags for ranges which end at the first position of the block
        const QHash<int, KoTextRange *> endingTextRangesAtStart =
            textRangeManager->textRangesChangingWithin(block.document(), block.position(), block.position(), globalFrom, globalTo);
        foreach (const KoTextRange *range, endingTextRangesAtStart) {
            range->saveOdf(context, block.position(), KoTextRange::EndTag);
        }
    }

    QString previousFragmentLink;
    // stores the end position of the last fragment, is position of the block without any fragment at all
    int lastEndPosition = block.position();
    for (it = block.begin(); !(it.atEnd()); ++it) {
        QTextFragment currentFragment = it.fragment();
        const int fragmentStart = currentFragment.position();
        const int fragmentEnd = fragmentStart + currentFragment.length();
        if (to != -1 && fragmentStart >= to)
            break;
        if (currentFragment.isValid()) {
            QTextCharFormat charFormat = currentFragment.charFormat();

            if ((!previousFragmentLink.isEmpty()) && (charFormat.anchorHref() != previousFragmentLink || !charFormat.isAnchor())) {
                // Close the current text:a
                closeTagRegion();
                previousFragmentLink.clear();
            }

            if (charFormat.isAnchor() && charFormat.anchorHref() != previousFragmentLink) {
                // Open a text:a
                previousFragmentLink = charFormat.anchorHref();
                TagInformation linkTagInformation;

                if (charFormat.intProperty(KoCharacterStyle::AnchorType) == KoCharacterStyle::Bookmark) {
                    linkTagInformation.setTagName("text:bookmark-ref");
                    QString href = previousFragmentLink.right(previousFragmentLink.size()-1);
                    linkTagInformation.addAttribute("text:ref-name", href);
                    //linkTagInformation.addAttribute("text:ref-format", add the style of the ref here);
                } else {
                    linkTagInformation.setTagName("text:a");
                    linkTagInformation.addAttribute("xlink:type", "simple");
                    linkTagInformation.addAttribute("xlink:href", charFormat.anchorHref());
                }
                if (KoTextInlineRdf* inlineRdf = KoTextInlineRdf::tryToGetInlineRdf(charFormat)) {
                    // Write xml:id here for Rdf
                    debugText << "have inline rdf xmlid:" << inlineRdf->xmlId();
                    saveInlineRdf(inlineRdf, &linkTagInformation);
                }
                openTagRegion(KoTextWriter::Private::Span, linkTagInformation);
            }

            KoInlineTextObjectManager *textObjectManager = KoTextDocument(document).inlineTextObjectManager();
            KoInlineObject *inlineObject = textObjectManager ? textObjectManager->inlineTextObject(charFormat) : 0;
            // If we are in an inline object
            if (currentFragment.length() == 1 && inlineObject
                    && currentFragment.text()[0].unicode() == QChar::ObjectReplacementCharacter) {
                bool saveInlineObject = true;

                if (KoTextMeta* z = dynamic_cast<KoTextMeta*>(inlineObject)) {
                    if (z->position() < from) {
                        //
                        // This <text:meta> starts before the selection, default
                        // to not saving it with special cases to allow saving
                        //
                        saveInlineObject = false;
                        if (z->type() == KoTextMeta::StartBookmark) {
                            if (z->endBookmark()->position() > from) {
                                //
                                // They have selected something starting after the
                                // <text:meta> opening but before the </text:meta>
                                //
                                saveInlineObject = true;
                            }
                        }
                    }
                }

        // get all text ranges which start before this inline object
        // or end directly after it (+1 to last position for that)
                const QHash<int, KoTextRange *> textRanges = textRangeManager ?
                        textRangeManager->textRangesChangingWithin(block.document(), currentFragment.position(), currentFragment.position()+1,
                        globalFrom, (globalTo==-1)?-1:globalTo+1) : QHash<int, KoTextRange *>();
        // get all text ranges which start before this
        const QList<KoTextRange *> textRangesBefore = textRanges.values(currentFragment.position());
        // write tags for ranges which start before this content or at positioned at it
        foreach (const KoTextRange *range, textRangesBefore) {
            range->saveOdf(context, currentFragment.position(), KoTextRange::StartTag);
        }

                bool saveSpan = dynamic_cast<KoVariable*>(inlineObject) != 0;

                if (saveSpan) {
                    QString styleName = saveCharacterStyle(charFormat, blockCharFormat);
                    if (!styleName.isEmpty()) {
                        writer->startElement("text:span", false);
                        writer->addAttribute("text:style-name", styleName);
                    }
                    else {
                        saveSpan = false;
                    }
                }

                if (saveInlineObject) {
                    inlineObject->saveOdf(context);
                }

                if (saveSpan) {
                    writer->endElement();
                }

                // write tags for ranges which end after this inline object
                const QList<KoTextRange *> textRangesAfter = textRanges.values(currentFragment.position()+1);
                foreach (const KoTextRange *range, textRangesAfter) {
                    range->saveOdf(context, currentFragment.position()+1, KoTextRange::EndTag);
                }

                //
                // Track the end marker for matched pairs so we produce valid
                // ODF
                //
                if (KoTextMeta* z = dynamic_cast<KoTextMeta*>(inlineObject)) {
                    debugText << "found kometa, type:" << z->type();
                    if (z->type() == KoTextMeta::StartBookmark)
                        currentPairedInlineObjectsStack->push(z->endBookmark());
                    if (z->type() == KoTextMeta::EndBookmark
                            && !currentPairedInlineObjectsStack->isEmpty())
                        currentPairedInlineObjectsStack->pop();
                }/* else if (KoBookmark* z = dynamic_cast<KoBookmark*>(inlineObject)) {
                    if (z->type() == KoBookmark::StartBookmark)
                        currentPairedInlineObjectsStack->push(z->endBookmark());
                    if (z->type() == KoBookmark::EndBookmark
                            && !currentPairedInlineObjectsStack->isEmpty())
                        currentPairedInlineObjectsStack->pop();
                }*/
            } else {
                // Normal block, easier to handle
                QString styleName = saveCharacterStyle(charFormat, blockCharFormat);

                TagInformation fragmentTagInformation;
                if (!styleName.isEmpty() /*&& !identical*/) {
                    fragmentTagInformation.setTagName("text:span");
                    fragmentTagInformation.addAttribute("text:style-name", styleName);
                }

                openTagRegion(KoTextWriter::Private::Span, fragmentTagInformation);

                QString text = currentFragment.text();
                int spanFrom = fragmentStart >= from ? fragmentStart : from;
                int spanTo = to == -1 ? fragmentEnd : (fragmentEnd > to ? to : fragmentEnd);
                // get all text ranges which change within this span
                // or end directly after it (+1 to last position to include those)
                const QHash<int, KoTextRange *> textRanges = textRangeManager ?
                    textRangeManager->textRangesChangingWithin(block.document(), spanFrom, spanTo, globalFrom, (globalTo==-1)?-1:globalTo+1) :
                    QHash<int, KoTextRange *>();
                // avoid mid, if possible
                if (spanFrom != fragmentStart || spanTo != fragmentEnd || !textRanges.isEmpty()) {
                    if (textRanges.isEmpty()) {
                        writer->addTextSpan(text.mid(spanFrom - fragmentStart, spanTo - spanFrom));
                    } else {
                        // split the fragment into subspans at the points of range starts/ends
                        QList<int> subSpanTos = textRanges.uniqueKeys();
                        qSort(subSpanTos);
                        // ensure last subSpanTo to be at the end
                        if (subSpanTos.last() != spanTo) {
                            subSpanTos.append(spanTo);
                        }
                        // spanFrom should not need to be included
                        if (subSpanTos.first() == spanFrom) {
                            subSpanTos.removeOne(spanFrom);
                        }
                        int subSpanFrom = spanFrom;
                        // for all subspans
                        foreach (int subSpanTo, subSpanTos) {
                            // write tags for text ranges which start before this subspan or are positioned at it
                            const QList<KoTextRange *> textRangesStartingBefore = textRanges.values(subSpanFrom);
                            foreach (const KoTextRange *range, textRangesStartingBefore) {
                                range->saveOdf(context, subSpanFrom, KoTextRange::StartTag);
                            }

                            // write subspan content
                            writer->addTextSpan(text.mid(subSpanFrom - fragmentStart, subSpanTo - subSpanFrom));

                            // write tags for text ranges which end behind this subspan
                            const QList<KoTextRange *> textRangesEndingBehind = textRanges.values(subSpanTo);
                            foreach (const KoTextRange *range, textRangesEndingBehind) {
                                range->saveOdf(context, subSpanTo, KoTextRange::EndTag);
                            }

                            subSpanFrom = subSpanTo;
                        }
                    }
                } else {
                    writer->addTextSpan(text);
                }

                closeTagRegion();
            } // if (inlineObject)

            previousCharFormat = charFormat;
            lastEndPosition = fragmentEnd;
        }
    }

    if (!previousFragmentLink.isEmpty()) {
        writer->endElement();
    }

    if (it.atEnd() && textRangeManager && ((to == -1) || (lastEndPosition <= to))) {
        // write tags for ranges which start at the last position of the block,
        // i.e. at the position after the last (text) fragment
        const QHash<int, KoTextRange *> startingTextRangesAtEnd =
            textRangeManager->textRangesChangingWithin(block.document(), lastEndPosition, lastEndPosition, globalFrom, globalTo);
        foreach (const KoTextRange *range, startingTextRangesAtEnd) {
            range->saveOdf(context, lastEndPosition, KoTextRange::StartTag);
        }
    }

    QString text = block.text();
    if (text.length() == 0 || text.at(text.length()-1) == QChar(0x2028)) {
        if (block.blockFormat().hasProperty(KoParagraphStyle::EndCharStyle)) {
            QVariant v = block.blockFormat().property(KoParagraphStyle::EndCharStyle);
            QSharedPointer<KoCharacterStyle> endCharStyle = v.value< QSharedPointer<KoCharacterStyle> >();
            if (!endCharStyle.isNull()) {
                QTextCharFormat charFormat;
                endCharStyle->applyStyle(charFormat);

                QString styleName = saveCharacterStyle(charFormat, blockCharFormat);

                if (!styleName.isEmpty()) {
                    writer->startElement("text:span", false);
                    writer->addAttribute("text:style-name", styleName);
                    writer->endElement();
                }
            }
        }
     }

    if (to !=-1 && to < block.position() + block.length()) {
        foreach (KoInlineObject* inlineObject, *currentPairedInlineObjectsStack) {
            inlineObject->saveOdf(context);
        }
    }

    closeTagRegion();
}

void KoTextWriter::Private::saveTable(QTextTable *table, QHash<QTextList *, QString> &listStyles, int from, int to)
{
    KoTableColumnAndRowStyleManager tcarManager = KoTableColumnAndRowStyleManager::getManager(table);
    int numberHeadingRows = table->format().property(KoTableStyle::NumberHeadingRows).toInt();
    TagInformation tableTagInformation;
    QString tableStyleName = saveTableStyle(*table);
    tableTagInformation.setTagName("table:table");
    tableTagInformation.addAttribute("table:style-name", tableStyleName);
    if (table->format().boolProperty(KoTableStyle::TableIsProtected))
    {
        tableTagInformation.addAttribute("table:protected", "true");
    }

    if (table->format().hasProperty(KoTableStyle::TableTemplate))
    {
        tableTagInformation.addAttribute("table:template-name",
                                         sharedData->styleName(table->format().intProperty(KoTableStyle::TableTemplate)));
    }

    if (table->format().boolProperty(KoTableStyle::UseBandingColumnStyles))
    {
        tableTagInformation.addAttribute("table:use-banding-columns-styles", "true");
    }

    if (table->format().boolProperty(KoTableStyle::UseBandingRowStyles))
    {
        tableTagInformation.addAttribute("table:use-banding-rows-styles", "true");
    }

    if (table->format().boolProperty(KoTableStyle::UseFirstColumnStyles))
    {
        tableTagInformation.addAttribute("table:use-first-column-styles", "true");
    }

    if (table->format().boolProperty(KoTableStyle::UseFirstRowStyles))
    {
        tableTagInformation.addAttribute("table:use-first-row-styles", "true");
    }

    if (table->format().boolProperty(KoTableStyle::UseLastColumnStyles))
    {
        tableTagInformation.addAttribute("table:use-last-column-styles", "true");
    }

    if (table->format().boolProperty(KoTableStyle::UseLastRowStyles))
    {
        tableTagInformation.addAttribute("table:use-last-row-styles", "true");
    }



    int firstColumn = 0;
    int lastColumn = table->columns() -1;
    int firstRow = 0;
    int lastRow = table->rows() -1;
    if (to != -1 && from >= table->firstPosition() && to <= table->lastPosition()) {
        firstColumn = table->cellAt(from).column();
        firstRow = table->cellAt(from).row();
        lastColumn = table->cellAt(to).column();
        lastRow = table->cellAt(to).row();

        if (firstColumn == lastColumn && firstRow == lastRow && from >= table->firstPosition()) {
            // we only selected something inside a single cell so don't save a table
            writeBlocks(table->document(), from, to, listStyles, table);
            return;
        }
    }


    openTagRegion(KoTextWriter::Private::Table, tableTagInformation);

    for (int c = firstColumn ; c <= lastColumn; c++) {
        KoTableColumnStyle columnStyle = tcarManager.columnStyle(c);
        int repetition = 0;

        for (; repetition <= (lastColumn - c) ; repetition++)
        {
            if (columnStyle != tcarManager.columnStyle(c + repetition + 1))
                break;
        }

        TagInformation tableColumnInformation;
        tableColumnInformation.setTagName("table:table-column");
        QString columnStyleName = saveTableColumnStyle(columnStyle, c, tableStyleName);
        tableColumnInformation.addAttribute("table:style-name", columnStyleName);

        if (repetition > 0)
            tableColumnInformation.addAttribute("table:number-columns-repeated", repetition + 1);

        openTagRegion(KoTextWriter::Private::TableColumn, tableColumnInformation);
        closeTagRegion();
        c += repetition;
    }

    if (numberHeadingRows)
        writer->startElement("table:table-header-rows");

    // TODO make work for copying part of table that has header rows - copy header rows additionally or not ?
    for (int r = firstRow; r <= lastRow; r++) {
        TagInformation tableRowInformation;
        tableRowInformation.setTagName("table:table-row");
        KoTableRowStyle rowStyle = tcarManager.rowStyle(r);
        if (!rowStyle.isEmpty())
        {
            QString rowStyleName = saveTableRowStyle(rowStyle, r, tableStyleName);
            tableRowInformation.addAttribute("table:style-name", rowStyleName);
        }
        openTagRegion(KoTextWriter::Private::TableRow, tableRowInformation);

        for (int c = firstColumn; c <= lastColumn; c++) {
            QTextTableCell cell = table->cellAt(r, c);

            TagInformation tableCellInformation;
            if ((cell.row() == r) && (cell.column() == c)) {
                tableCellInformation.setTagName("table:table-cell");
                if (cell.rowSpan() > 1)
                    tableCellInformation.addAttribute("table:number-rows-spanned", cell.rowSpan());
                if (cell.columnSpan() > 1)
                    tableCellInformation.addAttribute("table:number-columns-spanned", cell.columnSpan());
                if (cell.format().boolProperty(KoTableCellStyle::CellIsProtected))
                {
                    tableCellInformation.addAttribute("table:protected", "true");
                }

                // Save the Rdf for the table cell
                QTextTableCellFormat cellFormat = cell.format().toTableCellFormat();
                QVariant v = cellFormat.property(KoTableCellStyle::InlineRdf);
                if (KoTextInlineRdf* inlineRdf = v.value<KoTextInlineRdf*>()) {
                    inlineRdf->saveOdf(context, writer);
                }

                QString cellStyleName = saveTableCellStyle(cellFormat, c, tableStyleName);
                tableCellInformation.addAttribute("table:style-name", cellStyleName);
                openTagRegion(KoTextWriter::Private::TableCell, tableCellInformation);
                writeBlocks(table->document(), cell.firstPosition(), cell.lastPosition(), listStyles, table);
            } else {
                tableCellInformation.setTagName("table:covered-table-cell");
                if (cell.format().boolProperty(KoTableCellStyle::CellIsProtected))
                {
                    tableCellInformation.addAttribute("table:protected", "true");
                }
                openTagRegion(KoTextWriter::Private::TableCell, tableCellInformation);
            }
            closeTagRegion();
        }
        closeTagRegion();

        if (r + 1 == numberHeadingRows) {
            writer->endElement();   // table:table-header-rows
            writer->startElement("table:table-rows");
        }
    }

    if (numberHeadingRows)
        writer->endElement();   // table:table-rows
    closeTagRegion();

}

void KoTextWriter::Private::saveTableOfContents(QTextDocument *document, QHash<QTextList *, QString> &listStyles, QTextBlock toc)
{
    Q_UNUSED(document);

    writer->startElement("text:table-of-content");

    KoTableOfContentsGeneratorInfo *info = toc.blockFormat().property(KoParagraphStyle::TableOfContentsData).value<KoTableOfContentsGeneratorInfo*>();
    QTextDocument *tocDocument = toc.blockFormat().property(KoParagraphStyle::GeneratedDocument).value<QTextDocument*>();
    if (!info->m_styleName.isNull()) {
            writer->addAttribute("text:style-name",info->m_styleName);
    }
    writer->addAttribute("text:name",info->m_name);

    info->saveOdf(writer);

    writer->startElement("text:index-body");
    // write the title (one p block)
    QTextCursor localBlock = tocDocument->rootFrame()->firstCursorPosition();
    localBlock.movePosition(QTextCursor::NextBlock);
    int endTitle = localBlock.position();
    writer->startElement("text:index-title");
    writer->addAttribute("text:name", QString("%1_Head").arg(info->m_name));
    writeBlocks(tocDocument, 0, endTitle, listStyles);
    writer->endElement(); // text:index-title

    writeBlocks(tocDocument, endTitle, -1, listStyles);

    writer->endElement(); // table:index-body
    writer->endElement(); // table:table-of-content
}

void KoTextWriter::Private::saveBibliography(QTextDocument *document, QHash<QTextList *, QString> &listStyles, QTextBlock bib)
{
    Q_UNUSED(document);

    writer->startElement("text:bibliography");

    KoBibliographyInfo *info = bib.blockFormat().property(KoParagraphStyle::BibliographyData).value<KoBibliographyInfo*>();
    QTextDocument *bibDocument = bib.blockFormat().property(KoParagraphStyle::GeneratedDocument).value<QTextDocument*>();
    if (!info->m_styleName.isNull()) {
            writer->addAttribute("text:style-name",info->m_styleName);
    }
    writer->addAttribute("text:name",info->m_name);

    info->saveOdf(writer);

    writer->startElement("text:index-body");
    // write the title (one p block)
    QTextCursor localBlock = bibDocument->rootFrame()->firstCursorPosition();
    localBlock.movePosition(QTextCursor::NextBlock);
    int endTitle = localBlock.position();
    writer->startElement("text:index-title");
    writeBlocks(bibDocument, 0, endTitle, listStyles);
    writer->endElement(); // text:index-title

    writeBlocks(bibDocument, endTitle, -1, listStyles);

    writer->endElement(); // table:index-body
    writer->endElement(); // table:bibliography
}

QTextBlock& KoTextWriter::Private::saveList(QTextBlock &block, QHash<QTextList *, QString> &listStyles, int level, QTextTable *currentTable)
{
    QTextList *textList, *topLevelTextList;
    topLevelTextList = textList = block.textList();

    int headingLevel = 0, numberedParagraphLevel = 0;
    QTextBlockFormat blockFormat = block.blockFormat();
    headingLevel = blockFormat.intProperty(KoParagraphStyle::OutlineLevel);
    numberedParagraphLevel = blockFormat.intProperty(KoParagraphStyle::ListLevel);

    KoTextDocument textDocument(block.document());
    KoList *list = textDocument.list(block);
    int topListLevel = KoList::level(block);

    bool listStarted = false;
    if (!headingLevel && !numberedParagraphLevel) {
        listStarted = true;

        TagInformation listTagInformation;
        listTagInformation.setTagName("text:list");
        listTagInformation.addAttribute("text:style-name", listStyles[textList]);

        if (list && listXmlIds.contains(list->listContinuedFrom())) {
            listTagInformation.addAttribute("text:continue-list", listXmlIds.value(list->listContinuedFrom()));
        }

        QString listXmlId = QString("list-%1").arg(createXmlId());
        listTagInformation.addAttribute("xml:id", listXmlId);
        if (! listXmlIds.contains(list)) {
            listXmlIds.insert(list, listXmlId);
        }

        openTagRegion(KoTextWriter::Private::List, listTagInformation);
    }

    if (!headingLevel) {
      do {
            if (numberedParagraphLevel) {
                TagInformation paraTagInformation;
                paraTagInformation.setTagName("text:numbered-paragraph");
                paraTagInformation.addAttribute("text:level", numberedParagraphLevel);
                paraTagInformation.addAttribute("text:style-name", listStyles.value(textList));

                QString listId = numberedParagraphListIds.value(list, QString("list-%1").arg(createXmlId()));
                numberedParagraphListIds.insert(list, listId);
                paraTagInformation.addAttribute("text:list-id", listId);

                openTagRegion(KoTextWriter::Private::NumberedParagraph, paraTagInformation);
                writeBlocks(textDocument.document(), block.position(), block.position() + block.length() - 1, listStyles, currentTable, textList);
                closeTagRegion();
            } else {

                const bool listHeader = blockFormat.boolProperty(KoParagraphStyle::IsListHeader)|| blockFormat.boolProperty(KoParagraphStyle::UnnumberedListItem);
                TagInformation listItemTagInformation;
                listItemTagInformation.setTagName(listHeader ? "text:list-header" : "text:list-item");
                if (block.blockFormat().hasProperty(KoParagraphStyle::ListStartValue)) {
                    int startValue = block.blockFormat().intProperty(KoParagraphStyle::ListStartValue);
                    listItemTagInformation.addAttribute("text:start-value", startValue);
                }
                if (textList == topLevelTextList) {
                    openTagRegion(KoTextWriter::Private::ListItem, listItemTagInformation);
                } else {
                    // This is a sub-list. So check for a list-change
                    openTagRegion(KoTextWriter::Private::List, listItemTagInformation);
                }

                if (KoListStyle::isNumberingStyle(textList->format().style())) {
                    KoTextBlockData blockData(block);
                    writer->startElement("text:number", false);
                    writer->addTextSpan(blockData.counterText());
                    writer->endElement();
                }

                if (topListLevel == level && textList == topLevelTextList) {
                    writeBlocks(textDocument.document(), block.position(), block.position() + block.length() - 1, listStyles, currentTable, textList);
                    // we are generating a text:list-item. Look forward and generate unnumbered list items.
                    while (true) {
                        QTextBlock nextBlock = block.next();
                        if (!nextBlock.textList() || !nextBlock.blockFormat().boolProperty(KoParagraphStyle::UnnumberedListItem))
                            break;
                        block = nextBlock;
                        saveParagraph(block, block.position(), block.position() + block.length() - 1);
                    }
                } else {
                    //This is a sub-list
                    while (KoList::level(block) >= (level + 1) && !(headingLevel || numberedParagraphLevel)) {
                        block = saveList(block, listStyles, level + 1, currentTable);

                        blockFormat = block.blockFormat();
                        headingLevel = blockFormat.intProperty(KoParagraphStyle::OutlineLevel);
                        numberedParagraphLevel = blockFormat.intProperty(KoParagraphStyle::ListLevel);
                    }
                    //saveList will return a block one-past the last block of the list.
                    //Since we are doing a block.next() below, we need to go one back.
                    block = block.previous();
                }

                closeTagRegion();

            }
            block = block.next();
            blockFormat = block.blockFormat();
            headingLevel = blockFormat.intProperty(KoParagraphStyle::OutlineLevel);
            numberedParagraphLevel = blockFormat.intProperty(KoParagraphStyle::ListLevel);
            textList = block.textList();
        } while ((textDocument.list(block) == list) && (KoList::level(block) >= topListLevel));
    }

    if (listStarted) {
        closeTagRegion();
    }

    return block;
}

void KoTextWriter::Private::addNameSpaceDefinitions(QString &generatedXmlString)
{
    //Generate the name-space definitions so that it can be parsed. Like what is office:text, office:delta etc
    QString nameSpaceDefinitions;
    QTextStream nameSpacesStream(&nameSpaceDefinitions);
    nameSpacesStream.setCodec("UTF-8");

    nameSpacesStream << "<generated-xml ";
    nameSpacesStream << "xmlns:office=\"" << KoXmlNS::office << "\" ";
    nameSpacesStream << "xmlns:meta=\"" << KoXmlNS::meta << "\" ";
    nameSpacesStream << "xmlns:config=\"" << KoXmlNS::config << "\" ";
    nameSpacesStream << "xmlns:text=\"" << KoXmlNS::text << "\" ";
    nameSpacesStream << "xmlns:table=\"" << KoXmlNS::table << "\" ";
    nameSpacesStream << "xmlns:draw=\"" << KoXmlNS::draw << "\" ";
    nameSpacesStream << "xmlns:presentation=\"" << KoXmlNS::presentation << "\" ";
    nameSpacesStream << "xmlns:dr3d=\"" << KoXmlNS::dr3d << "\" ";
    nameSpacesStream << "xmlns:chart=\"" << KoXmlNS::chart << "\" ";
    nameSpacesStream << "xmlns:form=\"" << KoXmlNS::form << "\" ";
    nameSpacesStream << "xmlns:script=\"" << KoXmlNS::script << "\" ";
    nameSpacesStream << "xmlns:style=\"" << KoXmlNS::style << "\" ";
    nameSpacesStream << "xmlns:number=\"" << KoXmlNS::number << "\" ";
    nameSpacesStream << "xmlns:math=\"" << KoXmlNS::math << "\" ";
    nameSpacesStream << "xmlns:svg=\"" << KoXmlNS::svg << "\" ";
    nameSpacesStream << "xmlns:fo=\"" << KoXmlNS::fo << "\" ";
    nameSpacesStream << "xmlns:anim=\"" << KoXmlNS::anim << "\" ";
    nameSpacesStream << "xmlns:smil=\"" << KoXmlNS::smil << "\" ";
    nameSpacesStream << "xmlns:calligra=\"" << KoXmlNS::calligra << "\" ";
    nameSpacesStream << "xmlns:officeooo=\"" << KoXmlNS::officeooo << "\" ";
    nameSpacesStream << "xmlns:split=\"" << KoXmlNS::split << "\" ";
    nameSpacesStream << "xmlns:ac=\"" << KoXmlNS::ac << "\" ";
    nameSpacesStream << ">";

    generatedXmlString.prepend(nameSpaceDefinitions);
    generatedXmlString.append("</generated-xml>");
}


void KoTextWriter::Private::writeAttributes(QTextStream &, KoXmlElement &)
{
<<<<<<< HEAD
#ifndef KOXML_USE_QDOM

    QList<QPair<QString, QString> > attributes = element.attributeFullNames();

    foreach (const Attribute &attributeNamePair, attributes) {
        if (attributeNamePair.first == KoXmlNS::text) {
            outputXmlStream << " text:" << attributeNamePair.second << "=";
            outputXmlStream << "\"" << element.attributeNS(KoXmlNS::text, attributeNamePair.second) << "\"";
        } else {
            //To Be Added when needed
        }
    }
#endif
=======

>>>>>>> dd1c4cb1
}

void KoTextWriter::Private::writeNode(QTextStream &outputXmlStream, KoXmlNode &node, bool writeOnlyChildren)
{
    if (node.isText()) {
        outputXmlStream  << node.toText().data();
    } else if (node.isElement()) {
        KoXmlElement element = node.toElement();
        if ((element.localName() == "removed-content") && !KoXml::childNodesCount(element)) {
            return;
        }

        if (!writeOnlyChildren) {
            outputXmlStream << "<" << element.prefix() << ":" << element.localName();
            writeAttributes(outputXmlStream,element);
            outputXmlStream << ">";
        }

        for (KoXmlNode node = element.firstChild(); !node.isNull(); node = node.nextSibling()) {
            writeNode(outputXmlStream, node);
        }

        if (!writeOnlyChildren) {
            outputXmlStream << "</" << element.prefix() << ":" << element.localName() << ">";
        }
    }
}

QString KoTextWriter::Private::createXmlId()
{
    QString uuid = QUuid::createUuid().toString();
    uuid.remove('{');
    uuid.remove('}');
    return uuid;
}
<|MERGE_RESOLUTION|>--- conflicted
+++ resolved
@@ -386,29 +386,6 @@
 
 void KoTextWriter::Private::saveInlineRdf(KoTextInlineRdf* , TagInformation* )
 {
-<<<<<<< HEAD
-#ifndef KOXML_USE_QDOM
-    QBuffer rdfXmlData;
-    KoXmlWriter rdfXmlWriter(&rdfXmlData);
-    rdfXmlWriter.startDocument("rdf");
-    rdfXmlWriter.startElement("rdf");
-    rdf->saveOdf(context, &rdfXmlWriter);
-    rdfXmlWriter.endElement();
-    rdfXmlWriter.endDocument();
-
-    KoXmlDocument xmlReader;
-    xmlReader.setContent(rdfXmlData.data(), true);
-    KoXmlElement mainElement = xmlReader.documentElement();
-    foreach (const Attribute &attributeNameNS, mainElement.attributeFullNames()) {
-        QString attributeName = QString("%1:%2").arg(KoXmlNS::nsURI2NS(attributeNameNS.first))
-                                                .arg(attributeNameNS.second);
-        if (attributeName.startsWith(':'))
-            attributeName.prepend("xml");
-        tagInfos->addAttribute(attributeName, mainElement.attribute(attributeNameNS.second));
-    }
-#endif
-=======
->>>>>>> dd1c4cb1
 }
 
 /*
@@ -1100,23 +1077,7 @@
 
 void KoTextWriter::Private::writeAttributes(QTextStream &, KoXmlElement &)
 {
-<<<<<<< HEAD
-#ifndef KOXML_USE_QDOM
-
-    QList<QPair<QString, QString> > attributes = element.attributeFullNames();
-
-    foreach (const Attribute &attributeNamePair, attributes) {
-        if (attributeNamePair.first == KoXmlNS::text) {
-            outputXmlStream << " text:" << attributeNamePair.second << "=";
-            outputXmlStream << "\"" << element.attributeNS(KoXmlNS::text, attributeNamePair.second) << "\"";
-        } else {
-            //To Be Added when needed
-        }
-    }
-#endif
-=======
-
->>>>>>> dd1c4cb1
+
 }
 
 void KoTextWriter::Private::writeNode(QTextStream &outputXmlStream, KoXmlNode &node, bool writeOnlyChildren)
