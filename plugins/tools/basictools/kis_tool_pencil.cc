/*
 *  Copyright (c) 2012 Sven Langkamp <sven.langkamp@gmail.com>
 *  Copyright (c) 2010 Cyrille Berger <cberger@cberger.net>
 *
 *  This program is free software; you can redistribute it and/or modify
 *  it under the terms of the GNU General Public License as published by
 *  the Free Software Foundation; either version 2 of the License, or
 *  (at your option) any later version.
 *
 *  This program is distributed in the hope that it will be useful,
 *  but WITHOUT ANY WARRANTY; without even the implied warranty of
 *  MERCHANTABILITY or FITNESS FOR A PARTICULAR PURPOSE.  See the
 *  GNU General Public License for more details.
 *
 *  You should have received a copy of the GNU General Public License
 *  along with this program; if not, write to the Free Software
 *  Foundation, Inc., 51 Franklin Street, Fifth Floor, Boston, MA 02110-1301, USA.
 */

#include "kis_tool_pencil.h"
#include <KoPathShape.h>
#include <KoCanvasBase.h>
#include <KoPointerEvent.h>
#include <KoShapeStroke.h>

#include <kis_cursor.h>

KisToolPencil::KisToolPencil(KoCanvasBase * canvas)
    : DelegatedPencilTool(canvas, Qt::ArrowCursor,
                          new __KisToolPencilLocalTool(canvas, this))
{
}

void KisToolPencil::resetCursorStyle()
{
    DelegatedPencilTool::resetCursorStyle();
    overrideCursorIfNotEditable();
}

void KisToolPencil::updatePencilCursor(bool value)
{
    setCursor(value ? Qt::ArrowCursor : Qt::ForbiddenCursor);
    resetCursorStyle();
}

void KisToolPencil::mousePressEvent(KoPointerEvent *event)
{
    if (!nodeEditable()) return;
    DelegatedPencilTool::mousePressEvent(event);
}

QList<QPointer<QWidget> > KisToolPencil::createOptionWidgets()
{
    QList<QPointer<QWidget> > widgetsList =
            DelegatedPencilTool::createOptionWidgets();

    QList<QPointer<QWidget> > filteredWidgets;
    Q_FOREACH (QWidget* widget, widgetsList) {
        if (widget->objectName() != "Stroke widget") {
            filteredWidgets.push_back(widget);
        }
    }
    return filteredWidgets;
}

__KisToolPencilLocalTool::__KisToolPencilLocalTool(KoCanvasBase * canvas, KisToolPencil* parentTool)
    : KoPencilTool(canvas), m_parentTool(parentTool) {}

void __KisToolPencilLocalTool::paintPath(KoPathShape &pathShape, QPainter &painter, const KoViewConverter &converter)
{
    Q_UNUSED(converter);

    QTransform matrix;
    matrix.scale(m_parentTool->image()->xRes(), m_parentTool->image()->yRes());
    matrix.translate(pathShape.position().x(), pathShape.position().y());
    m_parentTool->paintToolOutline(&painter, m_parentTool->pixelToView(matrix.map(pathShape.outline())));
}

void __KisToolPencilLocalTool::addPathShape(KoPathShape* pathShape, bool closePath)
{
    if (closePath) {
        pathShape->close();
        pathShape->normalize();
    }

    m_parentTool->addPathShape(pathShape, kundo2_i18n("Draw Freehand Path"));
}
<<<<<<< HEAD

void __KisToolPencilLocalTool::slotUpdatePencilCursor()
{
    KoShapeStrokeSP stroke = this->createStroke();
    m_parentTool->updatePencilCursor(stroke && stroke->isVisible());
}
=======
>>>>>>> f3c1e9b8
<|MERGE_RESOLUTION|>--- conflicted
+++ resolved
@@ -85,12 +85,9 @@
 
     m_parentTool->addPathShape(pathShape, kundo2_i18n("Draw Freehand Path"));
 }
-<<<<<<< HEAD
 
 void __KisToolPencilLocalTool::slotUpdatePencilCursor()
 {
     KoShapeStrokeSP stroke = this->createStroke();
     m_parentTool->updatePencilCursor(stroke && stroke->isVisible());
-}
-=======
->>>>>>> f3c1e9b8
+}