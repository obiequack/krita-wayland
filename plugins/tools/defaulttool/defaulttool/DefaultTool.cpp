--- conflicted
+++ resolved
@@ -425,13 +425,8 @@
     switch (handle) {
     case KoFlake::TopMiddleHandle:
         if (useEdgeRotation) {
-<<<<<<< HEAD
             direction = koSelection()->absolutePosition(KoFlake::TopRight)
                         - koSelection()->absolutePosition(KoFlake::TopLeft);
-=======
-            direction = koSelection()->absolutePosition(KoFlake::TopRightCorner)
-                    - koSelection()->absolutePosition(KoFlake::TopLeftCorner);
->>>>>>> f3c1e9b8
         } else {
             QPointF handlePosition = koSelection()->absolutePosition(KoFlake::TopLeft);
             handlePosition += 0.5 * (koSelection()->absolutePosition(KoFlake::TopRight) - handlePosition);
@@ -443,13 +438,8 @@
         break;
     case KoFlake::RightMiddleHandle:
         if (useEdgeRotation) {
-<<<<<<< HEAD
             direction = koSelection()->absolutePosition(KoFlake::BottomRight)
                         - koSelection()->absolutePosition(KoFlake::TopRight);
-=======
-            direction = koSelection()->absolutePosition(KoFlake::BottomRightCorner)
-                    - koSelection()->absolutePosition(KoFlake::TopRightCorner);
->>>>>>> f3c1e9b8
         } else {
             QPointF handlePosition = koSelection()->absolutePosition(KoFlake::TopRight);
             handlePosition += 0.5 * (koSelection()->absolutePosition(KoFlake::BottomRight) - handlePosition);
@@ -461,13 +451,8 @@
         break;
     case KoFlake::BottomMiddleHandle:
         if (useEdgeRotation) {
-<<<<<<< HEAD
             direction = koSelection()->absolutePosition(KoFlake::BottomLeft)
                         - koSelection()->absolutePosition(KoFlake::BottomRight);
-=======
-            direction = koSelection()->absolutePosition(KoFlake::BottomLeftCorner)
-                    - koSelection()->absolutePosition(KoFlake::BottomRightCorner);
->>>>>>> f3c1e9b8
         } else {
             QPointF handlePosition = koSelection()->absolutePosition(KoFlake::BottomLeft);
             handlePosition += 0.5 * (koSelection()->absolutePosition(KoFlake::BottomRight) - handlePosition);
@@ -480,13 +465,8 @@
         break;
     case KoFlake::LeftMiddleHandle:
         if (useEdgeRotation) {
-<<<<<<< HEAD
             direction = koSelection()->absolutePosition(KoFlake::TopLeft)
                         - koSelection()->absolutePosition(KoFlake::BottomLeft);
-=======
-            direction = koSelection()->absolutePosition(KoFlake::TopLeftCorner)
-                    - koSelection()->absolutePosition(KoFlake::BottomLeftCorner);
->>>>>>> f3c1e9b8
         } else {
             QPointF handlePosition = koSelection()->absolutePosition(KoFlake::TopLeft);
             handlePosition += 0.5 * (koSelection()->absolutePosition(KoFlake::BottomLeft) - handlePosition);
@@ -763,12 +743,7 @@
         selection->select(shape);
     }
 
-<<<<<<< HEAD
     explicitUserStrokeEndRequest();
-=======
-    KoToolManager::instance()->switchToolRequested(
-                KoToolManager::instance()->preferredToolForSelection(shapes2));
->>>>>>> f3c1e9b8
 }
 
 bool DefaultTool::moveSelection(int direction, Qt::KeyboardModifiers modifiers)
@@ -1129,10 +1104,16 @@
 QList<QPointer<QWidget> > DefaultTool::createOptionWidgets()
 {
     QList<QPointer<QWidget> > widgets;
-<<<<<<< HEAD
 
     m_tabbedOptionWidget = new DefaultToolTabbedWidget(this);
 
+    // TODO: fix units in tabbed widget
+    // KisDocumentAwareSpinBoxUnitManager* managerLineWidth = new KisDocumentAwareSpinBoxUnitManager(strokeWidget);
+    // KisDocumentAwareSpinBoxUnitManager* managerMitterLimit = new KisDocumentAwareSpinBoxUnitManager(strokeWidget);
+    // managerLineWidth->setApparentUnitFromSymbol("px");
+    // managerMitterLimit->setApparentUnitFromSymbol("px"); //set unit to px by default
+    // strokeWidget->setUnitManagers(managerLineWidth, managerMitterLimit);
+    
     if (isActivated()) {
         m_tabbedOptionWidget->activate();
     }
@@ -1145,37 +1126,6 @@
     connect(m_tabbedOptionWidget,
             SIGNAL(sigSwitchModeEditStrokeGradient(bool)),
             SLOT(slotActivateEditStrokeGradient(bool)));
-=======
-    DefaultToolArrangeWidget *defaultArrange = new DefaultToolArrangeWidget(this);
-    defaultArrange->setWindowTitle(i18n("Arrange"));
-    widgets.append(defaultArrange);
-    DefaultToolWidget *defaultTool = new DefaultToolWidget(this);
-    defaultTool->setWindowTitle(i18n("Geometry"));
-    widgets.append(defaultTool);
-
-    KoStrokeConfigWidget *strokeWidget = new KoStrokeConfigWidget(0);
-    KisDocumentAwareSpinBoxUnitManager* managerLineWidth = new KisDocumentAwareSpinBoxUnitManager(strokeWidget);
-    KisDocumentAwareSpinBoxUnitManager* managerMitterLimit = new KisDocumentAwareSpinBoxUnitManager(strokeWidget);
-    managerLineWidth->setApparentUnitFromSymbol("px");
-    managerMitterLimit->setApparentUnitFromSymbol("px"); //set unit to px by default
-    strokeWidget->setUnitManagers(managerLineWidth, managerMitterLimit);
-    strokeWidget->setWindowTitle(i18n("Line"));
-    strokeWidget->setCanvas(canvas());
-    widgets.append(strokeWidget);
-
-    KoFillConfigWidget *fillWidget = new KoFillConfigWidget(0);
-    fillWidget->setWindowTitle(i18n("Fill"));
-    fillWidget->setCanvas(canvas());
-    widgets.append(fillWidget);
-
-    KoShadowConfigWidget *shadowWidget = new KoShadowConfigWidget(0);
-    KisDocumentAwareSpinBoxUnitManager* managerBlur = new KisDocumentAwareSpinBoxUnitManager(shadowWidget); //let the shadow widget be aware of document relative units.
-    KisDocumentAwareSpinBoxUnitManager* managerOffset = new KisDocumentAwareSpinBoxUnitManager(shadowWidget); //let the shadow widget be aware of document relative units.
-    shadowWidget->setUnitManagers(managerBlur, managerOffset);
-    shadowWidget->setWindowTitle(i18n("Shadow"));
-    shadowWidget->setCanvas(canvas());
-    widgets.append(shadowWidget);
->>>>>>> f3c1e9b8
 
     return widgets;
 }
