/* This file is part of the KDE project

   Copyright (C) 2006-2008 Thorsten Zachmann <zachmann@kde.org>
   Copyright (C) 2006-2010 Thomas Zander <zander@kde.org>
   Copyright (C) 2008-2009 Jan Hambrecht <jaham@gmx.net>
   Copyright (C) 2008 C. Boemann <cbo@boemann.dk>

   This library is free software; you can redistribute it and/or
   modify it under the terms of the GNU Library General Public
   License as published by the Free Software Foundation; either
   version 2 of the License, or (at your option) any later version.

   This library is distributed in the hope that it will be useful,
   but WITHOUT ANY WARRANTY; without even the implied warranty of
   MERCHANTABILITY or FITNESS FOR A PARTICULAR PURPOSE.  See the GNU
   Library General Public License for more details.

   You should have received a copy of the GNU Library General Public License
   along with this library; see the file COPYING.LIB.  If not, write to
   the Free Software Foundation, Inc., 51 Franklin Street, Fifth Floor,
 * Boston, MA 02110-1301, USA.
*/

#include "DefaultTool.h"
#include "DefaultToolGeometryWidget.h"
#include "DefaultToolTabbedWidget.h"
#include "SelectionDecorator.h"
#include "ShapeMoveStrategy.h"
#include "ShapeRotateStrategy.h"
#include "ShapeShearStrategy.h"
#include "ShapeResizeStrategy.h"

#include <KoPointerEvent.h>
#include <KoToolSelection.h>
#include <KoToolManager.h>
#include <KoSelection.h>
#include <KoShapeController.h>
#include <KoShapeManager.h>
#include <KoSelectedShapesProxy.h>
#include <KoShapeGroup.h>
#include <KoShapeLayer.h>
#include <KoShapeOdfSaveHelper.h>
#include <KoPathShape.h>
#include <KoDrag.h>
#include <KoCanvasBase.h>
#include <KoCanvasResourceManager.h>
#include <KoShapeRubberSelectStrategy.h>
#include <commands/KoShapeMoveCommand.h>
#include <commands/KoShapeTransformCommand.h>
#include <commands/KoShapeDeleteCommand.h>
#include <commands/KoShapeCreateCommand.h>
#include <commands/KoShapeGroupCommand.h>
#include <commands/KoShapeUngroupCommand.h>
#include <commands/KoShapeDistributeCommand.h>
#include <commands/KoKeepShapesSelectedCommand.h>
#include <KoSnapGuide.h>
#include <KoStrokeConfigWidget.h>
#include "kis_action_registry.h"
#include "kis_node.h"
#include "kis_node_manager.h"
#include "KisViewManager.h"
#include "kis_canvas2.h"
#include "kis_canvas_resource_provider.h"
#include <KoInteractionStrategyFactory.h>

#include "kis_document_aware_spin_box_unit_manager.h"

#include <KoIcon.h>

#include <QPointer>
#include <QAction>
#include <QKeyEvent>
#include <QSignalMapper>
#include <KoResourcePaths.h>

#include <KoCanvasController.h>
#include <kactioncollection.h>
#include <QMenu>

#include <math.h>
#include "kis_assert.h"
#include "kis_global.h"
#include "kis_debug.h"

#include <QVector2D>

#define HANDLE_DISTANCE 10
#define HANDLE_DISTANCE_SQ (HANDLE_DISTANCE * HANDLE_DISTANCE)

#define INNER_HANDLE_DISTANCE_SQ 16

namespace {
static const QString EditFillGradientFactoryId = "edit_fill_gradient";
static const QString EditStrokeGradientFactoryId = "edit_stroke_gradient";

enum TransformActionType {
    TransformRotate90CW,
    TransformRotate90CCW,
    TransformRotate180,
    TransformMirrorX,
    TransformMirrorY,
    TransformReset
};

enum BooleanOp {
    BooleanUnion,
    BooleanIntersection,
    BooleanSubtraction
};

}

class NopInteractionStrategy : public KoInteractionStrategy
{
public:
    explicit NopInteractionStrategy(KoToolBase *parent)
        : KoInteractionStrategy(parent)
    {
    }

    KUndo2Command *createCommand() override
    {
        return 0;
    }

    void handleMouseMove(const QPointF & /*mouseLocation*/, Qt::KeyboardModifiers /*modifiers*/) override {}
    void finishInteraction(Qt::KeyboardModifiers /*modifiers*/) override {}

    void paint(QPainter &painter, const KoViewConverter &converter) override {
        Q_UNUSED(painter);
        Q_UNUSED(converter);
    }
};

class SelectionInteractionStrategy : public KoShapeRubberSelectStrategy
{
public:
    explicit SelectionInteractionStrategy(KoToolBase *parent, const QPointF &clicked, bool useSnapToGrid)
        : KoShapeRubberSelectStrategy(parent, clicked, useSnapToGrid)
    {
    }

    void paint(QPainter &painter, const KoViewConverter &converter) override {
        KoShapeRubberSelectStrategy::paint(painter, converter);
    }

    void finishInteraction(Qt::KeyboardModifiers modifiers) override
    {
        Q_UNUSED(modifiers);
        DefaultTool *defaultTool = dynamic_cast<DefaultTool*>(tool());
        KIS_SAFE_ASSERT_RECOVER_RETURN(defaultTool);

        KoSelection * selection = defaultTool->koSelection();

        const bool useContainedMode = currentMode() == CoveringSelection;

        QList<KoShape *> shapes =
                defaultTool->shapeManager()->
                        shapesAt(selectedRectangle(), true, useContainedMode);

        Q_FOREACH (KoShape * shape, shapes) {
                if (!shape->isSelectable()) continue;

                selection->select(shape);
            }

        defaultTool->repaintDecorations();
        defaultTool->canvas()->updateCanvas(selectedRectangle());
    }
};
#include <KoGradientBackground.h>
#include "KoShapeGradientHandles.h"
#include "ShapeGradientEditStrategy.h"

class DefaultTool::MoveGradientHandleInteractionFactory : public KoInteractionStrategyFactory
{
public:
    MoveGradientHandleInteractionFactory(KoFlake::FillVariant fillVariant,
                                         int priority, const QString &id, DefaultTool *_q)
        : KoInteractionStrategyFactory(priority, id),
          q(_q),
          m_fillVariant(fillVariant)
    {
    }

    KoInteractionStrategy* createStrategy(KoPointerEvent *ev) override
    {
        m_currentHandle = handleAt(ev->point);

        if (m_currentHandle.type != KoShapeGradientHandles::Handle::None) {
            KoShape *shape = onlyEditableShape();
            KIS_SAFE_ASSERT_RECOVER_RETURN_VALUE(shape, 0);

            return new ShapeGradientEditStrategy(q, m_fillVariant, shape, m_currentHandle.type, ev->point);
        }

        return 0;
    }

    bool hoverEvent(KoPointerEvent *ev) override
    {
        m_currentHandle = handleAt(ev->point);
        return false;
    }

    bool paintOnHover(QPainter &painter, const KoViewConverter &converter) override
    {
        Q_UNUSED(painter);
        Q_UNUSED(converter);
        return false;
    }

    bool tryUseCustomCursor() override {
        if (m_currentHandle.type != KoShapeGradientHandles::Handle::None) {
            q->useCursor(Qt::OpenHandCursor);
        }

        return m_currentHandle.type != KoShapeGradientHandles::Handle::None;
    }

private:

    KoShape* onlyEditableShape() const {
        KoSelection *selection = q->koSelection();
        QList<KoShape*> shapes = selection->selectedEditableShapes();

        KoShape *shape = 0;
        if (shapes.size() == 1) {
            shape = shapes.first();
        }

        return shape;
    }

    KoShapeGradientHandles::Handle handleAt(const QPointF &pos) {
        KoShapeGradientHandles::Handle result;

        KoShape *shape = onlyEditableShape();
        if (shape) {
            KoFlake::SelectionHandle globalHandle = q->handleAt(pos);
            const qreal distanceThresholdSq =
                globalHandle == KoFlake::NoHandle ?
                    HANDLE_DISTANCE_SQ : 0.25 * HANDLE_DISTANCE_SQ;

            const KoViewConverter *converter = q->canvas()->viewConverter();
            const QPointF viewPoint = converter->documentToView(pos);
            qreal minDistanceSq = std::numeric_limits<qreal>::max();

            KoShapeGradientHandles sh(m_fillVariant, shape);
            Q_FOREACH (const KoShapeGradientHandles::Handle &handle, sh.handles()) {
                const QPointF handlePoint = converter->documentToView(handle.pos);
                const qreal distanceSq = kisSquareDistance(viewPoint, handlePoint);

                if (distanceSq < distanceThresholdSq && distanceSq < minDistanceSq) {
                    result = handle;
                    minDistanceSq = distanceSq;
                }
            }
        }

        return result;
    }

private:
    DefaultTool *q;
    KoFlake::FillVariant m_fillVariant;
    KoShapeGradientHandles::Handle m_currentHandle;
};

class SelectionHandler : public KoToolSelection
{
public:
    SelectionHandler(DefaultTool *parent)
        : KoToolSelection(parent)
        , m_selection(parent->koSelection())
    {
    }

    bool hasSelection() override
    {
        if (m_selection) {
            return m_selection->count();
        }
        return false;
    }

private:
    QPointer<KoSelection> m_selection;
};

DefaultTool::DefaultTool(KoCanvasBase *canvas)
    : KoInteractionTool(canvas)
    , m_lastHandle(KoFlake::NoHandle)
    , m_hotPosition(KoFlake::TopLeft)
    , m_mouseWasInsideHandles(false)
    , m_selectionHandler(new SelectionHandler(this))
    , m_tabbedOptionWidget(0)
{
    setupActions();

    QPixmap rotatePixmap, shearPixmap;
    rotatePixmap.load(":/cursor_rotate.png");
    Q_ASSERT(!rotatePixmap.isNull());
    shearPixmap.load(":/cursor_shear.png");
    Q_ASSERT(!shearPixmap.isNull());

    m_rotateCursors[0] = QCursor(rotatePixmap.transformed(QTransform().rotate(45)));
    m_rotateCursors[1] = QCursor(rotatePixmap.transformed(QTransform().rotate(90)));
    m_rotateCursors[2] = QCursor(rotatePixmap.transformed(QTransform().rotate(135)));
    m_rotateCursors[3] = QCursor(rotatePixmap.transformed(QTransform().rotate(180)));
    m_rotateCursors[4] = QCursor(rotatePixmap.transformed(QTransform().rotate(225)));
    m_rotateCursors[5] = QCursor(rotatePixmap.transformed(QTransform().rotate(270)));
    m_rotateCursors[6] = QCursor(rotatePixmap.transformed(QTransform().rotate(315)));
    m_rotateCursors[7] = QCursor(rotatePixmap);
    /*
        m_rotateCursors[0] = QCursor(Qt::RotateNCursor);
        m_rotateCursors[1] = QCursor(Qt::RotateNECursor);
        m_rotateCursors[2] = QCursor(Qt::RotateECursor);
        m_rotateCursors[3] = QCursor(Qt::RotateSECursor);
        m_rotateCursors[4] = QCursor(Qt::RotateSCursor);
        m_rotateCursors[5] = QCursor(Qt::RotateSWCursor);
        m_rotateCursors[6] = QCursor(Qt::RotateWCursor);
        m_rotateCursors[7] = QCursor(Qt::RotateNWCursor);
    */
    m_shearCursors[0] = QCursor(shearPixmap);
    m_shearCursors[1] = QCursor(shearPixmap.transformed(QTransform().rotate(45)));
    m_shearCursors[2] = QCursor(shearPixmap.transformed(QTransform().rotate(90)));
    m_shearCursors[3] = QCursor(shearPixmap.transformed(QTransform().rotate(135)));
    m_shearCursors[4] = QCursor(shearPixmap.transformed(QTransform().rotate(180)));
    m_shearCursors[5] = QCursor(shearPixmap.transformed(QTransform().rotate(225)));
    m_shearCursors[6] = QCursor(shearPixmap.transformed(QTransform().rotate(270)));
    m_shearCursors[7] = QCursor(shearPixmap.transformed(QTransform().rotate(315)));
    m_sizeCursors[0] = Qt::SizeVerCursor;
    m_sizeCursors[1] = Qt::SizeBDiagCursor;
    m_sizeCursors[2] = Qt::SizeHorCursor;
    m_sizeCursors[3] = Qt::SizeFDiagCursor;
    m_sizeCursors[4] = Qt::SizeVerCursor;
    m_sizeCursors[5] = Qt::SizeBDiagCursor;
    m_sizeCursors[6] = Qt::SizeHorCursor;
    m_sizeCursors[7] = Qt::SizeFDiagCursor;

    connect(canvas->selectedShapesProxy(), SIGNAL(selectionChanged()), this, SLOT(updateActions()));
}

DefaultTool::~DefaultTool()
{
}

void DefaultTool::slotActivateEditFillGradient(bool value)
{
    if (value) {
        addInteractionFactory(
            new MoveGradientHandleInteractionFactory(KoFlake::Fill,
                                                     1, EditFillGradientFactoryId, this));
    } else {
        removeInteractionFactory(EditFillGradientFactoryId);
    }
    repaintDecorations();
}

void DefaultTool::slotActivateEditStrokeGradient(bool value)
{
    if (value) {
        addInteractionFactory(
            new MoveGradientHandleInteractionFactory(KoFlake::StrokeFill,
                                                     0, EditStrokeGradientFactoryId, this));
    } else {
        removeInteractionFactory(EditStrokeGradientFactoryId);
    }
    repaintDecorations();
}

bool DefaultTool::wantsAutoScroll() const
{
    return true;
}

void DefaultTool::addMappedAction(QSignalMapper *mapper, const QString &actionId, int commandType)
{
    KisActionRegistry *actionRegistry = KisActionRegistry::instance();

    QAction *action = actionRegistry->makeQAction(actionId, this);
    addAction(actionId, action);
    connect(action, SIGNAL(triggered()), mapper, SLOT(map()));
    mapper->setMapping(action, commandType);
}

void DefaultTool::setupActions()
{
    KisActionRegistry *actionRegistry = KisActionRegistry::instance();

    QAction *actionBringToFront = actionRegistry->makeQAction("object_order_front", this);
    addAction("object_order_front", actionBringToFront);
    connect(actionBringToFront, SIGNAL(triggered()), this, SLOT(selectionBringToFront()));

    QAction *actionRaise = actionRegistry->makeQAction("object_order_raise", this);
    addAction("object_order_raise", actionRaise);
    connect(actionRaise, SIGNAL(triggered()), this, SLOT(selectionMoveUp()));

    QAction *actionLower = actionRegistry->makeQAction("object_order_lower", this);
    addAction("object_order_lower", actionLower);
    connect(actionLower, SIGNAL(triggered()), this, SLOT(selectionMoveDown()));

    QAction *actionSendToBack = actionRegistry->makeQAction("object_order_back", this);
    addAction("object_order_back", actionSendToBack);
    connect(actionSendToBack, SIGNAL(triggered()), this, SLOT(selectionSendToBack()));


    QSignalMapper *alignSignalsMapper = new QSignalMapper(this);
    connect(alignSignalsMapper, SIGNAL(mapped(int)), SLOT(selectionAlign(int)));

    addMappedAction(alignSignalsMapper, "object_align_horizontal_left", KoShapeAlignCommand::HorizontalLeftAlignment);
    addMappedAction(alignSignalsMapper, "object_align_horizontal_center", KoShapeAlignCommand::HorizontalCenterAlignment);
    addMappedAction(alignSignalsMapper, "object_align_horizontal_right", KoShapeAlignCommand::HorizontalRightAlignment);
    addMappedAction(alignSignalsMapper, "object_align_vertical_top", KoShapeAlignCommand::VerticalTopAlignment);
    addMappedAction(alignSignalsMapper, "object_align_vertical_center", KoShapeAlignCommand::VerticalCenterAlignment);
    addMappedAction(alignSignalsMapper, "object_align_vertical_bottom", KoShapeAlignCommand::VerticalBottomAlignment);

    QSignalMapper *distributeSignalsMapper = new QSignalMapper(this);
    connect(distributeSignalsMapper, SIGNAL(mapped(int)), SLOT(selectionDistribute(int)));

    addMappedAction(distributeSignalsMapper, "object_distribute_horizontal_left", KoShapeDistributeCommand::HorizontalLeftDistribution);
    addMappedAction(distributeSignalsMapper, "object_distribute_horizontal_center", KoShapeDistributeCommand::HorizontalCenterDistribution);
    addMappedAction(distributeSignalsMapper, "object_distribute_horizontal_right", KoShapeDistributeCommand::HorizontalRightDistribution);
    addMappedAction(distributeSignalsMapper, "object_distribute_horizontal_gaps", KoShapeDistributeCommand::HorizontalGapsDistribution);

    addMappedAction(distributeSignalsMapper, "object_distribute_vertical_top", KoShapeDistributeCommand::VerticalTopDistribution);
    addMappedAction(distributeSignalsMapper, "object_distribute_vertical_center", KoShapeDistributeCommand::VerticalCenterDistribution);
    addMappedAction(distributeSignalsMapper, "object_distribute_vertical_bottom", KoShapeDistributeCommand::VerticalBottomDistribution);
    addMappedAction(distributeSignalsMapper, "object_distribute_vertical_gaps", KoShapeDistributeCommand::VerticalGapsDistribution);

    QAction *actionGroupBottom = actionRegistry->makeQAction("object_group", this);
    addAction("object_group", actionGroupBottom);
    connect(actionGroupBottom, SIGNAL(triggered()), this, SLOT(selectionGroup()));

    QAction *actionUngroupBottom = actionRegistry->makeQAction("object_ungroup", this);
    addAction("object_ungroup", actionUngroupBottom);
    connect(actionUngroupBottom, SIGNAL(triggered()), this, SLOT(selectionUngroup()));

    QSignalMapper *transformSignalsMapper = new QSignalMapper(this);
    connect(transformSignalsMapper, SIGNAL(mapped(int)), SLOT(selectionTransform(int)));

    addMappedAction(transformSignalsMapper, "object_transform_rotate_90_cw", TransformRotate90CW);
    addMappedAction(transformSignalsMapper, "object_transform_rotate_90_ccw", TransformRotate90CCW);
    addMappedAction(transformSignalsMapper, "object_transform_rotate_180", TransformRotate180);
    addMappedAction(transformSignalsMapper, "object_transform_mirror_horizontally", TransformMirrorX);
    addMappedAction(transformSignalsMapper, "object_transform_mirror_vertically", TransformMirrorY);
    addMappedAction(transformSignalsMapper, "object_transform_reset", TransformReset);

    QSignalMapper *booleanSignalsMapper = new QSignalMapper(this);
    connect(booleanSignalsMapper, SIGNAL(mapped(int)), SLOT(selectionBooleanOp(int)));

    addMappedAction(booleanSignalsMapper, "object_unite", BooleanUnion);
    addMappedAction(booleanSignalsMapper, "object_intersect", BooleanIntersection);
    addMappedAction(booleanSignalsMapper, "object_subtract", BooleanSubtraction);

    QAction *actionSplit = actionRegistry->makeQAction("object_split", this);
    addAction("object_split", actionSplit);
    connect(actionSplit, SIGNAL(triggered()), this, SLOT(selectionSplitShapes()));

    m_contextMenu.reset(new QMenu());
}

qreal DefaultTool::rotationOfHandle(KoFlake::SelectionHandle handle, bool useEdgeRotation)
{
    QPointF selectionCenter = koSelection()->absolutePosition();
    QPointF direction;

    switch (handle) {
    case KoFlake::TopMiddleHandle:
        if (useEdgeRotation) {
            direction = koSelection()->absolutePosition(KoFlake::TopRight)
                        - koSelection()->absolutePosition(KoFlake::TopLeft);
        } else {
            QPointF handlePosition = koSelection()->absolutePosition(KoFlake::TopLeft);
            handlePosition += 0.5 * (koSelection()->absolutePosition(KoFlake::TopRight) - handlePosition);
            direction = handlePosition - selectionCenter;
        }
        break;
    case KoFlake::TopRightHandle:
        direction = (QVector2D(koSelection()->absolutePosition(KoFlake::TopRight) - koSelection()->absolutePosition(KoFlake::TopLeft)).normalized() + QVector2D(koSelection()->absolutePosition(KoFlake::TopRight) - koSelection()->absolutePosition(KoFlake::BottomRight)).normalized()).toPointF();
        break;
    case KoFlake::RightMiddleHandle:
        if (useEdgeRotation) {
            direction = koSelection()->absolutePosition(KoFlake::BottomRight)
                        - koSelection()->absolutePosition(KoFlake::TopRight);
        } else {
            QPointF handlePosition = koSelection()->absolutePosition(KoFlake::TopRight);
            handlePosition += 0.5 * (koSelection()->absolutePosition(KoFlake::BottomRight) - handlePosition);
            direction = handlePosition - selectionCenter;
        }
        break;
    case KoFlake::BottomRightHandle:
        direction = (QVector2D(koSelection()->absolutePosition(KoFlake::BottomRight) - koSelection()->absolutePosition(KoFlake::BottomLeft)).normalized() + QVector2D(koSelection()->absolutePosition(KoFlake::BottomRight) - koSelection()->absolutePosition(KoFlake::TopRight)).normalized()).toPointF();
        break;
    case KoFlake::BottomMiddleHandle:
        if (useEdgeRotation) {
            direction = koSelection()->absolutePosition(KoFlake::BottomLeft)
                        - koSelection()->absolutePosition(KoFlake::BottomRight);
        } else {
            QPointF handlePosition = koSelection()->absolutePosition(KoFlake::BottomLeft);
            handlePosition += 0.5 * (koSelection()->absolutePosition(KoFlake::BottomRight) - handlePosition);
            direction = handlePosition - selectionCenter;
        }
        break;
    case KoFlake::BottomLeftHandle:
        direction = koSelection()->absolutePosition(KoFlake::BottomLeft) - selectionCenter;
        direction = (QVector2D(koSelection()->absolutePosition(KoFlake::BottomLeft) - koSelection()->absolutePosition(KoFlake::BottomRight)).normalized() + QVector2D(koSelection()->absolutePosition(KoFlake::BottomLeft) - koSelection()->absolutePosition(KoFlake::TopLeft)).normalized()).toPointF();
        break;
    case KoFlake::LeftMiddleHandle:
        if (useEdgeRotation) {
            direction = koSelection()->absolutePosition(KoFlake::TopLeft)
                        - koSelection()->absolutePosition(KoFlake::BottomLeft);
        } else {
            QPointF handlePosition = koSelection()->absolutePosition(KoFlake::TopLeft);
            handlePosition += 0.5 * (koSelection()->absolutePosition(KoFlake::BottomLeft) - handlePosition);
            direction = handlePosition - selectionCenter;
        }
        break;
    case KoFlake::TopLeftHandle:
        direction = koSelection()->absolutePosition(KoFlake::TopLeft) - selectionCenter;
        direction = (QVector2D(koSelection()->absolutePosition(KoFlake::TopLeft) - koSelection()->absolutePosition(KoFlake::TopRight)).normalized() + QVector2D(koSelection()->absolutePosition(KoFlake::TopLeft) - koSelection()->absolutePosition(KoFlake::BottomLeft)).normalized()).toPointF();
        break;
    case KoFlake::NoHandle:
        return 0.0;
        break;
    }

    qreal rotation = atan2(direction.y(), direction.x()) * 180.0 / M_PI;

    switch (handle) {
    case KoFlake::TopMiddleHandle:
        if (useEdgeRotation) {
            rotation -= 0.0;
        } else {
            rotation -= 270.0;
        }
        break;
    case KoFlake::TopRightHandle:
        rotation -= 315.0;
        break;
    case KoFlake::RightMiddleHandle:
        if (useEdgeRotation) {
            rotation -= 90.0;
        } else {
            rotation -= 0.0;
        }
        break;
    case KoFlake::BottomRightHandle:
        rotation -= 45.0;
        break;
    case KoFlake::BottomMiddleHandle:
        if (useEdgeRotation) {
            rotation -= 180.0;
        } else {
            rotation -= 90.0;
        }
        break;
    case KoFlake::BottomLeftHandle:
        rotation -= 135.0;
        break;
    case KoFlake::LeftMiddleHandle:
        if (useEdgeRotation) {
            rotation -= 270.0;
        } else {
            rotation -= 180.0;
        }
        break;
    case KoFlake::TopLeftHandle:
        rotation -= 225.0;
        break;
    case KoFlake::NoHandle:
        break;
    }

    if (rotation < 0.0) {
        rotation += 360.0;
    }

    return rotation;
}

void DefaultTool::updateCursor()
{
    if (tryUseCustomCursor()) return;

    QCursor cursor = Qt::ArrowCursor;

    QString statusText;

    KoSelection *selection = koSelection();
    if (selection && selection->count() > 0) { // has a selection
        bool editable = !selection->selectedEditableShapes().isEmpty();

        if (!m_mouseWasInsideHandles) {
            m_angle = rotationOfHandle(m_lastHandle, true);
            int rotOctant = 8 + int(8.5 + m_angle / 45);

            bool rotateHandle = false;
            bool shearHandle = false;
            switch (m_lastHandle) {
            case KoFlake::TopMiddleHandle:
                cursor = m_shearCursors[(0 + rotOctant) % 8];
                shearHandle = true;
                break;
            case KoFlake::TopRightHandle:
                cursor = m_rotateCursors[(1 + rotOctant) % 8];
                rotateHandle = true;
                break;
            case KoFlake::RightMiddleHandle:
                cursor = m_shearCursors[(2 + rotOctant) % 8];
                shearHandle = true;
                break;
            case KoFlake::BottomRightHandle:
                cursor = m_rotateCursors[(3 + rotOctant) % 8];
                rotateHandle = true;
                break;
            case KoFlake::BottomMiddleHandle:
                cursor = m_shearCursors[(4 + rotOctant) % 8];
                shearHandle = true;
                break;
            case KoFlake::BottomLeftHandle:
                cursor = m_rotateCursors[(5 + rotOctant) % 8];
                rotateHandle = true;
                break;
            case KoFlake::LeftMiddleHandle:
                cursor = m_shearCursors[(6 + rotOctant) % 8];
                shearHandle = true;
                break;
            case KoFlake::TopLeftHandle:
                cursor = m_rotateCursors[(7 + rotOctant) % 8];
                rotateHandle = true;
                break;
            case KoFlake::NoHandle:
                cursor = Qt::ArrowCursor;
                break;
            }
            if (rotateHandle) {
                statusText = i18n("Left click rotates around center, right click around highlighted position.");
            }
            if (shearHandle) {
                statusText = i18n("Click and drag to shear selection.");
            }
        } else {
            statusText = i18n("Click and drag to resize selection.");
            m_angle = rotationOfHandle(m_lastHandle, false);
            int rotOctant = 8 + int(8.5 + m_angle / 45);
            bool cornerHandle = false;
            switch (m_lastHandle) {
            case KoFlake::TopMiddleHandle:
                cursor = m_sizeCursors[(0 + rotOctant) % 8];
                break;
            case KoFlake::TopRightHandle:
                cursor = m_sizeCursors[(1 + rotOctant) % 8];
                cornerHandle = true;
                break;
            case KoFlake::RightMiddleHandle:
                cursor = m_sizeCursors[(2 + rotOctant) % 8];
                break;
            case KoFlake::BottomRightHandle:
                cursor = m_sizeCursors[(3 + rotOctant) % 8];
                cornerHandle = true;
                break;
            case KoFlake::BottomMiddleHandle:
                cursor = m_sizeCursors[(4 + rotOctant) % 8];
                break;
            case KoFlake::BottomLeftHandle:
                cursor = m_sizeCursors[(5 + rotOctant) % 8];
                cornerHandle = true;
                break;
            case KoFlake::LeftMiddleHandle:
                cursor = m_sizeCursors[(6 + rotOctant) % 8];
                break;
            case KoFlake::TopLeftHandle:
                cursor = m_sizeCursors[(7 + rotOctant) % 8];
                cornerHandle = true;
                break;
            case KoFlake::NoHandle:
                cursor = Qt::SizeAllCursor;
                statusText = i18n("Click and drag to move selection.");
                break;
            }
            if (cornerHandle) {
                statusText = i18n("Click and drag to resize selection. Middle click to set highlighted position.");
            }
        }
        if (!editable) {
            cursor = Qt::ArrowCursor;
        }
    } else {
        // there used to be guides... :'''(
    }
    useCursor(cursor);
    if (currentStrategy() == 0) {
        emit statusTextChanged(statusText);
    }
}

void DefaultTool::paint(QPainter &painter, const KoViewConverter &converter)
{
    // this tool only works on a vector layer right now, so give a warning if another layer type is trying to use it
    if (!isValidForCurrentLayer()) {
        KisCanvas2 *kiscanvas = static_cast<KisCanvas2 *>(canvas());
        kiscanvas->viewManager()->showFloatingMessage(
                i18n("This tool only works on vector layers. You probably want the move tool."),
                QIcon(), 2000, KisFloatingMessage::Medium, Qt::AlignCenter);

        return;
    }

    KoSelection *selection = koSelection();
    if (selection) {
        SelectionDecorator decorator(canvas()->resourceManager());
        decorator.setSelection(selection);
        decorator.setHandleRadius(handleRadius());
        decorator.setShowFillGradientHandles(hasInteractioFactory(EditFillGradientFactoryId));
        decorator.setShowStrokeFillGradientHandles(hasInteractioFactory(EditStrokeGradientFactoryId));
        decorator.paint(painter, converter);
    }

    KoInteractionTool::paint(painter, converter);

    painter.save();
    KoShape::applyConversion(painter, converter);
    canvas()->snapGuide()->paint(painter, converter);
    painter.restore();
}

bool DefaultTool::isValidForCurrentLayer() const
{
    KisNodeSP currentNode = canvas()->resourceManager()->resource(KisCanvasResourceProvider::CurrentKritaNode).value<KisNodeWSP>();
    return !currentNode.isNull() && currentNode->inherits("KisShapeLayer");
}

KoShapeManager *DefaultTool::shapeManager() const {
    return canvas()->shapeManager();
}

void DefaultTool::mousePressEvent(KoPointerEvent *event)
{
    KoInteractionTool::mousePressEvent(event);
    updateCursor();
}

void DefaultTool::mouseMoveEvent(KoPointerEvent *event)
{
    KoInteractionTool::mouseMoveEvent(event);
    if (currentStrategy() == 0 && koSelection() && koSelection()->count() > 0) {
        QRectF bound = handlesSize();

        if (bound.contains(event->point)) {
            bool inside;
            KoFlake::SelectionHandle newDirection = handleAt(event->point, &inside);

            if (inside != m_mouseWasInsideHandles || m_lastHandle != newDirection) {
                m_lastHandle = newDirection;
                m_mouseWasInsideHandles = inside;
                //repaintDecorations();
            }
        } else {
            /*if (m_lastHandle != KoFlake::NoHandle)
                repaintDecorations(); */
            m_lastHandle = KoFlake::NoHandle;
            m_mouseWasInsideHandles = false;

            // there used to be guides... :'''(
        }
    } else {
        // there used to be guides... :'''(
    }

    updateCursor();
}

QRectF DefaultTool::handlesSize()
{
    KoSelection *selection = koSelection();
    if (!selection || !selection->count()) return QRectF();

    recalcSelectionBox(selection);

    QRectF bound = m_selectionOutline.boundingRect();

    // expansion Border
    if (!canvas() || !canvas()->viewConverter()) {
        return bound;
    }

    QPointF border = canvas()->viewConverter()->viewToDocument(QPointF(HANDLE_DISTANCE, HANDLE_DISTANCE));
    bound.adjust(-border.x(), -border.y(), border.x(), border.y());
    return bound;
}

void DefaultTool::mouseReleaseEvent(KoPointerEvent *event)
{
    KoInteractionTool::mouseReleaseEvent(event);
    updateCursor();
}

void DefaultTool::mouseDoubleClickEvent(KoPointerEvent *event)
{
    KoSelection *selection = koSelection();

    KoShape *shape = shapeManager()->shapeAt(event->point, KoFlake::ShapeOnTop);
    if (shape && selection && !selection->isSelected(shape)) {

        if (!(event->modifiers() & Qt::ShiftModifier)) {
            selection->deselectAll();
        }

        selection->select(shape);
    }

    explicitUserStrokeEndRequest();
}

bool DefaultTool::moveSelection(int direction, Qt::KeyboardModifiers modifiers)
{
    bool result = false;

    qreal x = 0.0, y = 0.0;
    if (direction == Qt::Key_Left) {
        x = -5;
    } else if (direction == Qt::Key_Right) {
        x = 5;
    } else if (direction == Qt::Key_Up) {
        y = -5;
    } else if (direction == Qt::Key_Down) {
        y = 5;
    }

    if (x != 0.0 || y != 0.0) { // actually move

        if ((modifiers & Qt::ShiftModifier) != 0) {
            x *= 10;
            y *= 10;
        } else if ((modifiers & Qt::AltModifier) != 0) { // more precise
            x /= 5;
            y /= 5;
        }

        QList<KoShape *> shapes = koSelection()->selectedEditableShapes();

        if (!shapes.isEmpty()) {
            canvas()->addCommand(new KoShapeMoveCommand(shapes, QPointF(x, y)));
            result = true;
        }
    }

    return result;
}

void DefaultTool::keyPressEvent(QKeyEvent *event)
{
    KoInteractionTool::keyPressEvent(event);
    if (currentStrategy() == 0) {
        switch (event->key()) {
        case Qt::Key_Left:
        case Qt::Key_Right:
        case Qt::Key_Up:
        case Qt::Key_Down:
            if (moveSelection(event->key(), event->modifiers())) {
                event->accept();
            }
            break;
        case Qt::Key_1:
        case Qt::Key_2:
        case Qt::Key_3:
        case Qt::Key_4:
        case Qt::Key_5:
            canvas()->resourceManager()->setResource(HotPosition, event->key() - Qt::Key_1);
            event->accept();
            break;
        default:
            return;
        }
    }
}

void DefaultTool::repaintDecorations()
{
    if (koSelection() && koSelection()->count() > 0) {
        canvas()->updateCanvas(handlesSize());
    }
}

void DefaultTool::copy() const
{
    // all the selected shapes, not only editable!
    QList<KoShape *> shapes = koSelection()->selectedShapes();

    if (!shapes.isEmpty()) {
        KoDrag drag;
        drag.setSvg(shapes);
        drag.addToClipboard();
    }
}

void DefaultTool::deleteSelection()
{
    QList<KoShape *> shapes;
    foreach (KoShape *s, koSelection()->selectedShapes()) {
        if (s->isGeometryProtected()) {
            continue;
        }
        shapes << s;
    }
    if (!shapes.empty()) {
        canvas()->addCommand(canvas()->shapeController()->removeShapes(shapes));
    }
}

bool DefaultTool::paste()
{
    // we no longer have to do anything as tool Proxy will do it for us
    return false;
}

KoSelection *DefaultTool::koSelection() const
{
    Q_ASSERT(canvas());
    Q_ASSERT(canvas()->selectedShapesProxy());
    return canvas()->selectedShapesProxy()->selection();
}

KoFlake::SelectionHandle DefaultTool::handleAt(const QPointF &point, bool *innerHandleMeaning)
{
    // check for handles in this order; meaning that when handles overlap the one on top is chosen
    static const KoFlake::SelectionHandle handleOrder[] = {
        KoFlake::BottomRightHandle,
        KoFlake::TopLeftHandle,
        KoFlake::BottomLeftHandle,
        KoFlake::TopRightHandle,
        KoFlake::BottomMiddleHandle,
        KoFlake::RightMiddleHandle,
        KoFlake::LeftMiddleHandle,
        KoFlake::TopMiddleHandle,
        KoFlake::NoHandle
    };

    const KoViewConverter *converter = canvas()->viewConverter();
    KoSelection *selection = koSelection();

    if (!selection || !selection->count() || !converter) {
        return KoFlake::NoHandle;
    }

    recalcSelectionBox(selection);

    if (innerHandleMeaning) {
        QPainterPath path;
        path.addPolygon(m_selectionOutline);
        *innerHandleMeaning = path.contains(point) || path.intersects(handlePaintRect(point));
    }

    const QPointF viewPoint = converter->documentToView(point);

    for (int i = 0; i < KoFlake::NoHandle; ++i) {
        KoFlake::SelectionHandle handle = handleOrder[i];

        const QPointF handlePoint = converter->documentToView(m_selectionBox[handle]);
        const qreal distanceSq = kisSquareDistance(viewPoint, handlePoint);

        // if just inside the outline
        if (distanceSq < HANDLE_DISTANCE_SQ) {

            if (innerHandleMeaning) {
                if (distanceSq < INNER_HANDLE_DISTANCE_SQ) {
                    *innerHandleMeaning = true;
                }
            }

            return handle;
        }
    }
    return KoFlake::NoHandle;
}

void DefaultTool::recalcSelectionBox(KoSelection *selection)
{
    KIS_ASSERT_RECOVER_RETURN(selection->count());

    QTransform matrix = selection->absoluteTransformation(0);
    m_selectionOutline = matrix.map(QPolygonF(selection->outlineRect()));
    m_angle = 0.0;

    QPolygonF outline = m_selectionOutline; //shorter name in the following :)
    m_selectionBox[KoFlake::TopMiddleHandle] = (outline.value(0) + outline.value(1)) / 2;
    m_selectionBox[KoFlake::TopRightHandle] = outline.value(1);
    m_selectionBox[KoFlake::RightMiddleHandle] = (outline.value(1) + outline.value(2)) / 2;
    m_selectionBox[KoFlake::BottomRightHandle] = outline.value(2);
    m_selectionBox[KoFlake::BottomMiddleHandle] = (outline.value(2) + outline.value(3)) / 2;
    m_selectionBox[KoFlake::BottomLeftHandle] = outline.value(3);
    m_selectionBox[KoFlake::LeftMiddleHandle] = (outline.value(3) + outline.value(0)) / 2;
    m_selectionBox[KoFlake::TopLeftHandle] = outline.value(0);
    if (selection->count() == 1) {
#if 0        // TODO detect mirroring
        KoShape *s = koSelection()->firstSelectedShape();

        if (s->scaleX() < 0) { // vertically mirrored: swap left / right
            std::swap(m_selectionBox[KoFlake::TopLeftHandle], m_selectionBox[KoFlake::TopRightHandle]);
            std::swap(m_selectionBox[KoFlake::LeftMiddleHandle], m_selectionBox[KoFlake::RightMiddleHandle]);
            std::swap(m_selectionBox[KoFlake::BottomLeftHandle], m_selectionBox[KoFlake::BottomRightHandle]);
        }
        if (s->scaleY() < 0) { // vertically mirrored: swap top / bottom
            std::swap(m_selectionBox[KoFlake::TopLeftHandle], m_selectionBox[KoFlake::BottomLeftHandle]);
            std::swap(m_selectionBox[KoFlake::TopMiddleHandle], m_selectionBox[KoFlake::BottomMiddleHandle]);
            std::swap(m_selectionBox[KoFlake::TopRightHandle], m_selectionBox[KoFlake::BottomRightHandle]);
        }
#endif
    }
}

void DefaultTool::activate(ToolActivation activation, const QSet<KoShape *> &shapes)
{
    KoToolBase::activate(activation, shapes);

    m_mouseWasInsideHandles = false;
    m_lastHandle = KoFlake::NoHandle;
    useCursor(Qt::ArrowCursor);
    repaintDecorations();
    updateActions();

    if (m_tabbedOptionWidget) {
        m_tabbedOptionWidget->activate();
    }
}

void DefaultTool::deactivate()
{
    KoToolBase::deactivate();

    if (m_tabbedOptionWidget) {
        m_tabbedOptionWidget->deactivate();
    }
}

void DefaultTool::selectionGroup()
{
    KoSelection *selection = koSelection();
    if (!selection) return;

    QList<KoShape *> selectedShapes = selection->selectedEditableShapes();
    std::sort(selectedShapes.begin(), selectedShapes.end(), KoShape::compareShapeZIndex);
    if (selectedShapes.isEmpty()) return;

    const int groupZIndex = selectedShapes.last()->zIndex();

    KoShapeGroup *group = new KoShapeGroup();
    group->setZIndex(groupZIndex);
    // TODO what if only one shape is left?
    KUndo2Command *cmd = new KUndo2Command(kundo2_i18n("Group shapes"));
    new KoKeepShapesSelectedCommand(selectedShapes, {}, selection, false, cmd);
    canvas()->shapeController()->addShapeDirect(group, 0, cmd);
    new KoShapeGroupCommand(group, selectedShapes, true, cmd);
    new KoKeepShapesSelectedCommand({}, {group}, selection, true, cmd);
    canvas()->addCommand(cmd);

    // update selection so we can ungroup immediately again
    selection->deselectAll();
    selection->select(group);
}

void DefaultTool::selectionUngroup()
{
    KoSelection *selection = koSelection();
    if (!selection) return;

    QList<KoShape *> selectedShapes = selection->selectedEditableShapes();
    std::sort(selectedShapes.begin(), selectedShapes.end(), KoShape::compareShapeZIndex);

    KUndo2Command *cmd = 0;
    QList<KoShape*> newShapes;

    // add a ungroup command for each found shape container to the macro command
    Q_FOREACH (KoShape *shape, selectedShapes) {
        KoShapeGroup *group = dynamic_cast<KoShapeGroup *>(shape);
        if (group) {
            if (!cmd) {
                cmd = new KUndo2Command(kundo2_i18n("Ungroup shapes"));
                new KoKeepShapesSelectedCommand(selectedShapes, {}, selection, false, cmd);
            }
            newShapes << group->shapes();
            new KoShapeUngroupCommand(group, group->shapes(),
                                      group->parent() ? QList<KoShape *>() : shapeManager()->topLevelShapes(),
                                      cmd);
            canvas()->shapeController()->removeShape(group, cmd);
        }
    }
    if (cmd) {
        new KoKeepShapesSelectedCommand({}, newShapes, selection, true, cmd);
        canvas()->addCommand(cmd);
    }
}

void DefaultTool::selectionTransform(int transformAction)
{
    KoSelection *selection = koSelection();
    if (!selection) return;

    QList<KoShape *> editableShapes = selection->selectedEditableShapes();
    if (editableShapes.isEmpty()) {
        return;
    }

    QTransform applyTransform;
    bool shouldReset = false;
    KUndo2MagicString actionName = kundo2_noi18n("BUG: No transform action");


    switch (TransformActionType(transformAction)) {
    case TransformRotate90CW:
        applyTransform.rotate(90.0);
        actionName = kundo2_i18n("Rotate Object 90° CW");
        break;
    case TransformRotate90CCW:
        applyTransform.rotate(-90.0);
        actionName = kundo2_i18n("Rotate Object 90° CCW");
        break;
    case TransformRotate180:
        applyTransform.rotate(180.0);
        actionName = kundo2_i18n("Rotate Object 180°");
        break;
    case TransformMirrorX:
        applyTransform.scale(-1.0, 1.0);
        actionName = kundo2_i18n("Mirror Object Horizontally");
        break;
    case TransformMirrorY:
        applyTransform.scale(1.0, -1.0);
        actionName = kundo2_i18n("Mirror Object Vertically");
        break;
    case TransformReset:
        shouldReset = true;
        actionName = kundo2_i18n("Reset Object Transformations");
        break;
    }

    if (!shouldReset && applyTransform.isIdentity()) return;

    QList<QTransform> oldTransforms;
    QList<QTransform> newTransforms;

    const QRectF outlineRect = KoShape::absoluteOutlineRect(editableShapes);
    const QPointF centerPoint = outlineRect.center();
    const QTransform centerTrans = QTransform::fromTranslate(centerPoint.x(), centerPoint.y());
    const QTransform centerTransInv = QTransform::fromTranslate(-centerPoint.x(), -centerPoint.y());

    // we also add selection to the list of trasformed shapes, so that its outline is updated correctly
    QList<KoShape*> transformedShapes = editableShapes;
    transformedShapes << selection;

    Q_FOREACH (KoShape *shape, transformedShapes) {
        oldTransforms.append(shape->transformation());

        QTransform t;

        if (!shouldReset) {
            const QTransform world = shape->absoluteTransformation(0);
            t =  world * centerTransInv * applyTransform * centerTrans * world.inverted() * shape->transformation();
        } else {
            const QPointF center = shape->outlineRect().center();
            const QPointF offset = shape->transformation().map(center) - center;
            t = QTransform::fromTranslate(offset.x(), offset.y());
        }

        newTransforms.append(t);
    }

    KoShapeTransformCommand *cmd = new KoShapeTransformCommand(transformedShapes, oldTransforms, newTransforms);
    cmd->setText(actionName);
    canvas()->addCommand(cmd);
}

void DefaultTool::selectionBooleanOp(int booleanOp)
{
    KoSelection *selection = koSelection();
    if (!selection) return;

    QList<KoShape *> editableShapes = selection->selectedEditableShapes();
    if (editableShapes.isEmpty()) {
        return;
    }

    QVector<QPainterPath> srcOutlines;
    QPainterPath dstOutline;
    KUndo2MagicString actionName = kundo2_noi18n("BUG: boolean action name");

    // TODO: implement a reference shape selection dialog!
    const int referenceShapeIndex = 0;
    KoShape *referenceShape = editableShapes[referenceShapeIndex];

    Q_FOREACH (KoShape *shape, editableShapes) {
        srcOutlines << shape->absoluteTransformation(0).map(shape->outline());
    }

    if (booleanOp == BooleanUnion) {
        Q_FOREACH (const QPainterPath &path, srcOutlines) {
            dstOutline |= path;
        }
        actionName = kundo2_i18n("Unite Shapes");
    } else if (booleanOp == BooleanIntersection) {
        for (int i = 0; i < srcOutlines.size(); i++) {
            if (i == 0) {
                dstOutline = srcOutlines[i];
            } else {
                dstOutline &= srcOutlines[i];
            }
        }

        // there is a bug in Qt, sometimes it leaves the resulting
        // outline open, so just close it explicitly.
        dstOutline.closeSubpath();

        actionName = kundo2_i18n("Intersect Shapes");

    } else if (booleanOp == BooleanSubtraction) {
        for (int i = 0; i < srcOutlines.size(); i++) {
            dstOutline = srcOutlines[referenceShapeIndex];
            if (i != referenceShapeIndex) {
                dstOutline -= srcOutlines[i];
            }
        }

        actionName = kundo2_i18n("Subtract Shapes");
    }

    KoShape *newShape = 0;

    if (!dstOutline.isEmpty()) {
        newShape = KoPathShape::createShapeFromPainterPath(dstOutline);
    }

    KUndo2Command *cmd = new KUndo2Command(actionName);

    new KoKeepShapesSelectedCommand(editableShapes, {}, selection, false, cmd);

    QList<KoShape*> newSelectedShapes;

    if (newShape) {
        newShape->setBackground(referenceShape->background());
        newShape->setStroke(referenceShape->stroke());
        newShape->setZIndex(referenceShape->zIndex());

        KoShapeContainer *parent = referenceShape->parent();
        canvas()->shapeController()->addShapeDirect(newShape, parent, cmd);

        newSelectedShapes << newShape;
    }

    canvas()->shapeController()->removeShapes(editableShapes, cmd);

    new KoKeepShapesSelectedCommand({}, newSelectedShapes, selection, true, cmd);

    canvas()->addCommand(cmd);
}

void DefaultTool::selectionSplitShapes()
{
    KoSelection *selection = koSelection();
    if (!selection) return;

    QList<KoShape *> editableShapes = selection->selectedEditableShapes();
    if (editableShapes.isEmpty()) {
        return;
    }

    KUndo2Command *cmd = new KUndo2Command(kundo2_i18n("Split Shapes"));

    new KoKeepShapesSelectedCommand(editableShapes, {}, selection, false, cmd);
    QList<KoShape*> newShapes;

    Q_FOREACH (KoShape *shape, editableShapes) {
        KoPathShape *pathShape = dynamic_cast<KoPathShape*>(shape);
        if (!pathShape) return;

        QList<KoPathShape*> splitShapes;
        if (pathShape->separate(splitShapes)) {
            QList<KoShape*> normalShapes = implicitCastList<KoShape*>(splitShapes);

            KoShapeContainer *parent = shape->parent();
            canvas()->shapeController()->addShapesDirect(normalShapes, parent, cmd);
            canvas()->shapeController()->removeShape(shape, cmd);
            newShapes << normalShapes;
        }
    }

    new KoKeepShapesSelectedCommand({}, newShapes, selection, true, cmd);

    canvas()->addCommand(cmd);
}

void DefaultTool::selectionAlign(int _align)
{
    KoShapeAlignCommand::Align align =
        static_cast<KoShapeAlignCommand::Align>(_align);

    KoSelection *selection = koSelection();
    if (!selection) return;

    QList<KoShape *> editableShapes = selection->selectedEditableShapes();
    if (editableShapes.isEmpty()) {
        return;
    }

    // TODO add an option to the widget so that one can align to the page
    // with multiple selected shapes too

    QRectF bb;

    // single selected shape is automatically aligned to document rect
    if (editableShapes.count() == 1) {
        if (!canvas()->resourceManager()->hasResource(KoCanvasResourceManager::PageSize)) {
            return;
        }
        bb = QRectF(QPointF(0, 0), canvas()->resourceManager()->sizeResource(KoCanvasResourceManager::PageSize));
    } else {
        bb = KoShape::absoluteOutlineRect(editableShapes);
    }

    KoShapeAlignCommand *cmd = new KoShapeAlignCommand(editableShapes, align, bb);
    canvas()->addCommand(cmd);
}

void DefaultTool::selectionDistribute(int _distribute)
{
    KoShapeDistributeCommand::Distribute distribute =
        static_cast<KoShapeDistributeCommand::Distribute>(_distribute);

    KoSelection *selection = koSelection();
    if (!selection) return;

    QList<KoShape *> editableShapes = selection->selectedEditableShapes();
    if (editableShapes.size() < 3) {
        return;
    }

    QRectF bb = KoShape::absoluteOutlineRect(editableShapes);
    KoShapeDistributeCommand *cmd = new KoShapeDistributeCommand(editableShapes, distribute, bb);
    canvas()->addCommand(cmd);
}

void DefaultTool::selectionBringToFront()
{
    selectionReorder(KoShapeReorderCommand::BringToFront);
}

void DefaultTool::selectionMoveUp()
{
    selectionReorder(KoShapeReorderCommand::RaiseShape);
}

void DefaultTool::selectionMoveDown()
{
    selectionReorder(KoShapeReorderCommand::LowerShape);
}

void DefaultTool::selectionSendToBack()
{
    selectionReorder(KoShapeReorderCommand::SendToBack);
}

void DefaultTool::selectionReorder(KoShapeReorderCommand::MoveShapeType order)
{
    KoSelection *selection = koSelection();
    if (!selection) {
        return;
    }

    QList<KoShape *> selectedShapes = selection->selectedEditableShapes();
    if (selectedShapes.isEmpty()) {
        return;
    }

    KUndo2Command *cmd = KoShapeReorderCommand::createCommand(selectedShapes, shapeManager(), order);
    if (cmd) {
        canvas()->addCommand(cmd);
    }
}

QList<QPointer<QWidget> > DefaultTool::createOptionWidgets()
{
    QList<QPointer<QWidget> > widgets;

    m_tabbedOptionWidget = new DefaultToolTabbedWidget(this);

    if (isActivated()) {
        m_tabbedOptionWidget->activate();
    }
    widgets.append(m_tabbedOptionWidget);

    connect(m_tabbedOptionWidget,
            SIGNAL(sigSwitchModeEditFillGradient(bool)),
            SLOT(slotActivateEditFillGradient(bool)));

    connect(m_tabbedOptionWidget,
            SIGNAL(sigSwitchModeEditStrokeGradient(bool)),
            SLOT(slotActivateEditStrokeGradient(bool)));

    return widgets;
}

void DefaultTool::canvasResourceChanged(int key, const QVariant &res)
{
    if (key == HotPosition) {
        m_hotPosition = KoFlake::AnchorPosition(res.toInt());
        repaintDecorations();
    }
}

KoInteractionStrategy *DefaultTool::createStrategy(KoPointerEvent *event)
{
    KoSelection *selection = koSelection();
    if (!selection) return nullptr;

    bool insideSelection = false;
    KoFlake::SelectionHandle handle = handleAt(event->point, &insideSelection);

    bool editableShape = !selection->selectedEditableShapes().isEmpty();

    const bool selectMultiple = event->modifiers() & Qt::ShiftModifier;
    const bool selectNextInStack = event->modifiers() & Qt::ControlModifier;
    const bool avoidSelection = event->modifiers() & Qt::AltModifier;

    if (selectNextInStack) {
        // change the hot selection position when middle clicking on a handle
        KoFlake::AnchorPosition newHotPosition = m_hotPosition;
        switch (handle) {
        case KoFlake::TopMiddleHandle:
            newHotPosition = KoFlake::Top;
            break;
        case KoFlake::TopRightHandle:
            newHotPosition = KoFlake::TopRight;
            break;
        case KoFlake::RightMiddleHandle:
            newHotPosition = KoFlake::Right;
            break;
        case KoFlake::BottomRightHandle:
            newHotPosition = KoFlake::BottomRight;
            break;
        case KoFlake::BottomMiddleHandle:
            newHotPosition = KoFlake::Bottom;
            break;
        case KoFlake::BottomLeftHandle:
            newHotPosition = KoFlake::BottomLeft;
            break;
        case KoFlake::LeftMiddleHandle:
            newHotPosition = KoFlake::Left;
            break;
        case KoFlake::TopLeftHandle:
            newHotPosition = KoFlake::TopLeft;
            break;
        case KoFlake::NoHandle:
        default:
            // check if we had hit the center point
            const KoViewConverter *converter = canvas()->viewConverter();
            QPointF pt = converter->documentToView(event->point);

            // TODO: use calculated values instead!
            QPointF centerPt = converter->documentToView(selection->absolutePosition());

            if (kisSquareDistance(pt, centerPt) < HANDLE_DISTANCE_SQ) {
                newHotPosition = KoFlake::Center;
            }

            break;
        }

        if (m_hotPosition != newHotPosition) {
            canvas()->resourceManager()->setResource(HotPosition, newHotPosition);
            return new NopInteractionStrategy(this);
        }
    }

    if (!avoidSelection && editableShape) {
        // manipulation of selected shapes goes first
        if (handle != KoFlake::NoHandle) {
            // resizing or shearing only with left mouse button
            if (insideSelection) {
<<<<<<< HEAD
                return new ShapeResizeStrategy(this, selection, event->point, handle);
=======
                return new ShapeResizeStrategy(this, event->point, handle, m_tabbedOptionWidget->useUniformScaling());
>>>>>>> dddd82f6
            }

            if (handle == KoFlake::TopMiddleHandle || handle == KoFlake::RightMiddleHandle ||
                handle == KoFlake::BottomMiddleHandle || handle == KoFlake::LeftMiddleHandle) {

                return new ShapeShearStrategy(this, selection, event->point, handle);
            }

            // rotating is allowed for right mouse button too
            if (handle == KoFlake::TopLeftHandle || handle == KoFlake::TopRightHandle ||
                    handle == KoFlake::BottomLeftHandle || handle == KoFlake::BottomRightHandle) {

                return new ShapeRotateStrategy(this, selection, event->point, event->buttons());
            }
        }

        if (!selectMultiple && !selectNextInStack) {
            if (insideSelection) {
                return new ShapeMoveStrategy(this, selection, event->point);
            }
        }
    }

    KoShape *shape = shapeManager()->shapeAt(event->point, selectNextInStack ? KoFlake::NextUnselected : KoFlake::ShapeOnTop);

    if (avoidSelection || (!shape && handle == KoFlake::NoHandle)) {
        if (!selectMultiple) {
            repaintDecorations();
            selection->deselectAll();
        }
        return new SelectionInteractionStrategy(this, event->point, false);
    }

    if (selection->isSelected(shape)) {
        if (selectMultiple) {
            repaintDecorations();
            selection->deselect(shape);
        }
    } else if (handle == KoFlake::NoHandle) { // clicked on shape which is not selected
        repaintDecorations();
        if (!selectMultiple) {
            selection->deselectAll();
        }
        selection->select(shape);
        repaintDecorations();
        // tablet selection isn't precise and may lead to a move, preventing that
        if (event->isTabletEvent()) {
            return new NopInteractionStrategy(this);
        }
        return new ShapeMoveStrategy(this, selection, event->point);
    }
    return 0;
}

void DefaultTool::updateActions()
{
    QList<KoShape*> editableShapes;

    if (koSelection()) {
        editableShapes = koSelection()->selectedEditableShapes();
    }

    const bool hasEditableShapes = !editableShapes.isEmpty();

    action("object_order_front")->setEnabled(hasEditableShapes);
    action("object_order_raise")->setEnabled(hasEditableShapes);
    action("object_order_lower")->setEnabled(hasEditableShapes);
    action("object_order_back")->setEnabled(hasEditableShapes);

    action("object_transform_rotate_90_cw")->setEnabled(hasEditableShapes);
    action("object_transform_rotate_90_ccw")->setEnabled(hasEditableShapes);
    action("object_transform_rotate_180")->setEnabled(hasEditableShapes);
    action("object_transform_mirror_horizontally")->setEnabled(hasEditableShapes);
    action("object_transform_mirror_vertically")->setEnabled(hasEditableShapes);
    action("object_transform_reset")->setEnabled(hasEditableShapes);

    const bool multipleSelected = editableShapes.size() > 1;

    const bool alignmentEnabled =
       multipleSelected ||
       (!editableShapes.isEmpty() &&
        canvas()->resourceManager()->hasResource(KoCanvasResourceManager::PageSize));

    action("object_align_horizontal_left")->setEnabled(alignmentEnabled);
    action("object_align_horizontal_center")->setEnabled(alignmentEnabled);
    action("object_align_horizontal_right")->setEnabled(alignmentEnabled);
    action("object_align_vertical_top")->setEnabled(alignmentEnabled);
    action("object_align_vertical_center")->setEnabled(alignmentEnabled);
    action("object_align_vertical_bottom")->setEnabled(alignmentEnabled);


    action("object_group")->setEnabled(multipleSelected);

    action("object_unite")->setEnabled(multipleSelected);
    action("object_intersect")->setEnabled(multipleSelected);
    action("object_subtract")->setEnabled(multipleSelected);

    bool hasShapesWithMultipleSegments = false;
    Q_FOREACH (KoShape *shape, editableShapes) {
        KoPathShape *pathShape = dynamic_cast<KoPathShape *>(shape);
        if (pathShape && pathShape->subpathCount() > 1) {
            hasShapesWithMultipleSegments = true;
            break;
        }
    }
    action("object_split")->setEnabled(hasShapesWithMultipleSegments);


    const bool distributionEnabled = editableShapes.size() > 2;

    action("object_distribute_horizontal_left")->setEnabled(distributionEnabled);
    action("object_distribute_horizontal_center")->setEnabled(distributionEnabled);
    action("object_distribute_horizontal_right")->setEnabled(distributionEnabled);
    action("object_distribute_horizontal_gaps")->setEnabled(distributionEnabled);

    action("object_distribute_vertical_top")->setEnabled(distributionEnabled);
    action("object_distribute_vertical_center")->setEnabled(distributionEnabled);
    action("object_distribute_vertical_bottom")->setEnabled(distributionEnabled);
    action("object_distribute_vertical_gaps")->setEnabled(distributionEnabled);


    bool hasGroupShape = false;
    foreach (KoShape *shape, editableShapes) {
        if (dynamic_cast<KoShapeGroup *>(shape)) {
            hasGroupShape = true;
            break;
        }
    }
    action("object_ungroup")->setEnabled(hasGroupShape);

    emit selectionChanged(editableShapes.size());
}

KoToolSelection *DefaultTool::selection()
{
    return m_selectionHandler;
}

QMenu* DefaultTool::popupActionsMenu()
{
    if (m_contextMenu) {
        m_contextMenu->clear();

        KActionCollection *collection = this->canvas()->canvasController()->actionCollection();

        m_contextMenu->addAction(collection->action("edit_cut"));
        m_contextMenu->addAction(collection->action("edit_copy"));
        m_contextMenu->addAction(collection->action("edit_paste"));

        m_contextMenu->addSeparator();

        m_contextMenu->addAction(action("object_order_front"));
        m_contextMenu->addAction(action("object_order_raise"));
        m_contextMenu->addAction(action("object_order_lower"));
        m_contextMenu->addAction(action("object_order_back"));

        if (action("object_group")->isEnabled() || action("object_ungroup")->isEnabled()) {
            m_contextMenu->addSeparator();
            m_contextMenu->addAction(action("object_group"));
            m_contextMenu->addAction(action("object_ungroup"));
        }

        m_contextMenu->addSeparator();

        QMenu *transform = m_contextMenu->addMenu(i18n("Transform"));
        transform->addAction(action("object_transform_rotate_90_cw"));
        transform->addAction(action("object_transform_rotate_90_ccw"));
        transform->addAction(action("object_transform_rotate_180"));
        transform->addSeparator();
        transform->addAction(action("object_transform_mirror_horizontally"));
        transform->addAction(action("object_transform_mirror_vertically"));
        transform->addSeparator();
        transform->addAction(action("object_transform_reset"));

        if (action("object_unite")->isEnabled() ||
            action("object_intersect")->isEnabled() ||
            action("object_subtract")->isEnabled() ||
            action("object_split")->isEnabled()) {

            QMenu *transform = m_contextMenu->addMenu(i18n("Logical Operations"));
            transform->addAction(action("object_unite"));
            transform->addAction(action("object_intersect"));
            transform->addAction(action("object_subtract"));
            transform->addAction(action("object_split"));
        }
    }

    return m_contextMenu.data();
}

void DefaultTool::explicitUserStrokeEndRequest()
{
    QList<KoShape *> shapes = koSelection()->selectedEditableShapesAndDelegates();
    emit activateTemporary(KoToolManager::instance()->preferredToolForSelection(shapes));
}<|MERGE_RESOLUTION|>--- conflicted
+++ resolved
@@ -1476,11 +1476,7 @@
         if (handle != KoFlake::NoHandle) {
             // resizing or shearing only with left mouse button
             if (insideSelection) {
-<<<<<<< HEAD
-                return new ShapeResizeStrategy(this, selection, event->point, handle);
-=======
-                return new ShapeResizeStrategy(this, event->point, handle, m_tabbedOptionWidget->useUniformScaling());
->>>>>>> dddd82f6
+                return new ShapeResizeStrategy(this, selection,event->point, handle, m_tabbedOptionWidget->useUniformScaling());
             }
 
             if (handle == KoFlake::TopMiddleHandle || handle == KoFlake::RightMiddleHandle ||
