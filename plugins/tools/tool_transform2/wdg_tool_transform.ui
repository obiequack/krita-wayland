<?xml version="1.0" encoding="UTF-8"?>
<ui version="4.0">
 <class>WdgToolTransform</class>
 <widget class="QWidget" name="WdgToolTransform">
  <property name="geometry">
   <rect>
    <x>0</x>
    <y>0</y>
    <width>479</width>
<<<<<<< HEAD
    <height>684</height>
=======
    <height>674</height>
>>>>>>> bfe18d2e
   </rect>
  </property>
  <property name="sizePolicy">
   <sizepolicy hsizetype="Minimum" vsizetype="Minimum">
    <horstretch>0</horstretch>
    <verstretch>0</verstretch>
   </sizepolicy>
  </property>
  <property name="minimumSize">
   <size>
    <width>0</width>
    <height>0</height>
   </size>
  </property>
  <property name="maximumSize">
   <size>
    <width>16777215</width>
    <height>16777215</height>
   </size>
  </property>
  <property name="baseSize">
   <size>
    <width>0</width>
    <height>0</height>
   </size>
  </property>
  <property name="layoutDirection">
   <enum>Qt::LeftToRight</enum>
  </property>
  <layout class="QVBoxLayout" name="verticalLayout_5">
   <property name="spacing">
    <number>0</number>
   </property>
   <property name="leftMargin">
    <number>0</number>
   </property>
   <property name="topMargin">
    <number>0</number>
   </property>
   <property name="rightMargin">
    <number>0</number>
   </property>
   <property name="bottomMargin">
    <number>0</number>
   </property>
   <item>
    <layout class="QHBoxLayout" name="horizontalLayout">
     <property name="bottomMargin">
      <number>4</number>
     </property>
     <item>
      <widget class="QFrame" name="frame">
       <property name="frameShape">
        <enum>QFrame::NoFrame</enum>
       </property>
       <property name="frameShadow">
        <enum>QFrame::Plain</enum>
       </property>
       <property name="lineWidth">
        <number>0</number>
       </property>
       <layout class="QVBoxLayout" name="verticalLayout_7">
        <property name="leftMargin">
         <number>1</number>
        </property>
        <property name="topMargin">
         <number>1</number>
        </property>
        <property name="rightMargin">
         <number>1</number>
        </property>
        <property name="bottomMargin">
         <number>1</number>
        </property>
        <item>
         <layout class="QHBoxLayout" name="horizontalLayout_3">
          <property name="spacing">
           <number>0</number>
          </property>
          <item>
           <widget class="QToolButton" name="freeTransformButton">
            <property name="sizePolicy">
             <sizepolicy hsizetype="Expanding" vsizetype="Fixed">
              <horstretch>0</horstretch>
              <verstretch>0</verstretch>
             </sizepolicy>
            </property>
            <property name="toolTip">
             <string>Free</string>
            </property>
            <property name="text">
             <string>Free Transform</string>
            </property>
            <property name="checkable">
             <bool>true</bool>
            </property>
            <property name="checked">
             <bool>true</bool>
            </property>
            <property name="autoExclusive">
             <bool>true</bool>
            </property>
            <property name="autoRaise">
             <bool>true</bool>
            </property>
           </widget>
          </item>
          <item>
           <widget class="QToolButton" name="perspectiveTransformButton">
            <property name="sizePolicy">
             <sizepolicy hsizetype="Expanding" vsizetype="Fixed">
              <horstretch>0</horstretch>
              <verstretch>0</verstretch>
             </sizepolicy>
            </property>
            <property name="toolTip">
             <string>Perspective</string>
            </property>
            <property name="text">
             <string>Perspective</string>
            </property>
            <property name="checkable">
             <bool>true</bool>
            </property>
            <property name="autoExclusive">
             <bool>true</bool>
            </property>
            <property name="autoRaise">
             <bool>true</bool>
            </property>
           </widget>
          </item>
          <item>
           <widget class="QToolButton" name="warpButton">
            <property name="sizePolicy">
             <sizepolicy hsizetype="Expanding" vsizetype="Fixed">
              <horstretch>0</horstretch>
              <verstretch>0</verstretch>
             </sizepolicy>
            </property>
            <property name="toolTip">
             <string>Warp</string>
            </property>
            <property name="text">
             <string>Warp</string>
            </property>
            <property name="checkable">
             <bool>true</bool>
            </property>
            <property name="checked">
             <bool>false</bool>
            </property>
            <property name="autoExclusive">
             <bool>true</bool>
            </property>
            <property name="autoRaise">
             <bool>true</bool>
            </property>
           </widget>
          </item>
          <item>
           <widget class="QToolButton" name="cageButton">
            <property name="sizePolicy">
             <sizepolicy hsizetype="Expanding" vsizetype="Fixed">
              <horstretch>0</horstretch>
              <verstretch>0</verstretch>
             </sizepolicy>
            </property>
            <property name="toolTip">
             <string>Cage</string>
            </property>
            <property name="text">
             <string>Cage</string>
            </property>
            <property name="checkable">
             <bool>true</bool>
            </property>
            <property name="autoExclusive">
             <bool>true</bool>
            </property>
            <property name="autoRaise">
             <bool>true</bool>
            </property>
           </widget>
          </item>
          <item>
           <widget class="QToolButton" name="liquifyButton">
            <property name="sizePolicy">
             <sizepolicy hsizetype="Expanding" vsizetype="Fixed">
              <horstretch>0</horstretch>
              <verstretch>0</verstretch>
             </sizepolicy>
            </property>
            <property name="toolTip">
             <string>Liquify</string>
            </property>
            <property name="text">
             <string>Liquify</string>
            </property>
            <property name="checkable">
             <bool>true</bool>
            </property>
            <property name="autoExclusive">
             <bool>true</bool>
            </property>
            <property name="autoRaise">
             <bool>true</bool>
            </property>
           </widget>
          </item>
         </layout>
        </item>
       </layout>
      </widget>
     </item>
     <item>
      <widget class="QLabel" name="lblTransformType">
       <property name="sizePolicy">
        <sizepolicy hsizetype="Expanding" vsizetype="Preferred">
         <horstretch>0</horstretch>
         <verstretch>0</verstretch>
        </sizepolicy>
       </property>
       <property name="text">
        <string>Free Transform</string>
       </property>
       <property name="alignment">
        <set>Qt::AlignRight|Qt::AlignTrailing|Qt::AlignVCenter</set>
       </property>
      </widget>
     </item>
    </layout>
   </item>
   <item>
    <widget class="QStackedWidget" name="stackedWidget">
     <property name="frameShape">
      <enum>QFrame::StyledPanel</enum>
     </property>
     <property name="frameShadow">
      <enum>QFrame::Raised</enum>
     </property>
     <property name="currentIndex">
      <number>3</number>
     </property>
     <widget class="QWidget" name="freeTransformWidget">
      <layout class="QVBoxLayout" name="verticalLayout">
       <property name="spacing">
        <number>0</number>
       </property>
       <property name="leftMargin">
        <number>0</number>
       </property>
       <property name="topMargin">
        <number>0</number>
       </property>
       <property name="rightMargin">
        <number>0</number>
       </property>
       <property name="bottomMargin">
        <number>0</number>
       </property>
       <item>
        <layout class="QHBoxLayout" name="horizontalLayout_5">
         <property name="spacing">
          <number>0</number>
         </property>
         <property name="bottomMargin">
          <number>12</number>
         </property>
         <item>
          <layout class="QGridLayout" name="freeMainOptions">
           <property name="sizeConstraint">
            <enum>QLayout::SetFixedSize</enum>
           </property>
           <property name="leftMargin">
            <number>10</number>
           </property>
           <property name="topMargin">
            <number>10</number>
           </property>
           <property name="rightMargin">
            <number>20</number>
           </property>
           <property name="horizontalSpacing">
            <number>10</number>
           </property>
           <property name="verticalSpacing">
            <number>15</number>
           </property>
           <item row="0" column="0">
            <widget class="QLabel" name="label_10">
             <property name="sizePolicy">
              <sizepolicy hsizetype="Fixed" vsizetype="Fixed">
               <horstretch>0</horstretch>
               <verstretch>0</verstretch>
              </sizepolicy>
             </property>
             <property name="layoutDirection">
              <enum>Qt::RightToLeft</enum>
             </property>
             <property name="text">
              <string>&amp;Filter:</string>
             </property>
             <property name="alignment">
              <set>Qt::AlignCenter</set>
             </property>
             <property name="buddy">
              <cstring>cmbFilter</cstring>
             </property>
            </widget>
           </item>
           <item row="1" column="1">
            <layout class="QGridLayout" name="freeAnchorOriginGroup" rowstretch="0,0,0,0" columnstretch="0,0,0">
             <property name="sizeConstraint">
              <enum>QLayout::SetDefaultConstraint</enum>
             </property>
             <property name="spacing">
              <number>0</number>
             </property>
             <item row="1" column="0">
              <widget class="QToolButton" name="topLeftButton">
               <property name="enabled">
                <bool>true</bool>
               </property>
               <property name="sizePolicy">
                <sizepolicy hsizetype="Fixed" vsizetype="Fixed">
                 <horstretch>0</horstretch>
                 <verstretch>0</verstretch>
                </sizepolicy>
               </property>
               <property name="text">
                <string/>
               </property>
               <property name="checkable">
                <bool>true</bool>
               </property>
               <property name="autoExclusive">
                <bool>true</bool>
               </property>
              </widget>
             </item>
             <item row="1" column="2">
              <widget class="QToolButton" name="topRightButton">
               <property name="sizePolicy">
                <sizepolicy hsizetype="Fixed" vsizetype="Fixed">
                 <horstretch>0</horstretch>
                 <verstretch>0</verstretch>
                </sizepolicy>
               </property>
               <property name="text">
                <string/>
               </property>
               <property name="checkable">
                <bool>true</bool>
               </property>
               <property name="autoExclusive">
                <bool>true</bool>
               </property>
              </widget>
             </item>
             <item row="3" column="0">
              <widget class="QToolButton" name="bottomLeftButton">
               <property name="sizePolicy">
                <sizepolicy hsizetype="Fixed" vsizetype="Fixed">
                 <horstretch>0</horstretch>
                 <verstretch>0</verstretch>
                </sizepolicy>
               </property>
               <property name="text">
                <string/>
               </property>
               <property name="checkable">
                <bool>true</bool>
               </property>
               <property name="autoExclusive">
                <bool>true</bool>
               </property>
              </widget>
             </item>
             <item row="2" column="1">
              <widget class="QToolButton" name="centerButton">
               <property name="sizePolicy">
                <sizepolicy hsizetype="Fixed" vsizetype="Fixed">
                 <horstretch>0</horstretch>
                 <verstretch>0</verstretch>
                </sizepolicy>
               </property>
               <property name="text">
                <string/>
               </property>
               <property name="checkable">
                <bool>true</bool>
               </property>
               <property name="checked">
                <bool>true</bool>
               </property>
               <property name="autoExclusive">
                <bool>true</bool>
               </property>
              </widget>
             </item>
             <item row="2" column="2">
              <widget class="QToolButton" name="middleRightButton">
               <property name="sizePolicy">
                <sizepolicy hsizetype="Fixed" vsizetype="Fixed">
                 <horstretch>0</horstretch>
                 <verstretch>0</verstretch>
                </sizepolicy>
               </property>
               <property name="text">
                <string/>
               </property>
               <property name="checkable">
                <bool>true</bool>
               </property>
               <property name="autoExclusive">
                <bool>true</bool>
               </property>
              </widget>
             </item>
             <item row="3" column="1">
              <widget class="QToolButton" name="middleBottomButton">
               <property name="sizePolicy">
                <sizepolicy hsizetype="Fixed" vsizetype="Fixed">
                 <horstretch>0</horstretch>
                 <verstretch>0</verstretch>
                </sizepolicy>
               </property>
               <property name="text">
                <string/>
               </property>
               <property name="checkable">
                <bool>true</bool>
               </property>
               <property name="autoExclusive">
                <bool>true</bool>
               </property>
              </widget>
             </item>
             <item row="3" column="2">
              <widget class="QToolButton" name="bottomRightButton">
               <property name="sizePolicy">
                <sizepolicy hsizetype="Fixed" vsizetype="Fixed">
                 <horstretch>0</horstretch>
                 <verstretch>0</verstretch>
                </sizepolicy>
               </property>
               <property name="text">
                <string/>
               </property>
               <property name="checkable">
                <bool>true</bool>
               </property>
               <property name="autoExclusive">
                <bool>true</bool>
               </property>
              </widget>
             </item>
             <item row="1" column="1">
              <widget class="QToolButton" name="middleTopButton">
               <property name="sizePolicy">
                <sizepolicy hsizetype="Fixed" vsizetype="Fixed">
                 <horstretch>0</horstretch>
                 <verstretch>0</verstretch>
                </sizepolicy>
               </property>
               <property name="text">
                <string/>
               </property>
               <property name="checkable">
                <bool>true</bool>
               </property>
               <property name="autoExclusive">
                <bool>true</bool>
               </property>
              </widget>
             </item>
             <item row="2" column="0">
              <widget class="QToolButton" name="middleLeftButton">
               <property name="sizePolicy">
                <sizepolicy hsizetype="Fixed" vsizetype="Fixed">
                 <horstretch>0</horstretch>
                 <verstretch>0</verstretch>
                </sizepolicy>
               </property>
               <property name="text">
                <string/>
               </property>
               <property name="checkable">
                <bool>true</bool>
               </property>
               <property name="autoExclusive">
                <bool>true</bool>
               </property>
              </widget>
             </item>
            </layout>
           </item>
           <item row="0" column="1">
            <widget class="KisCmbIDList" name="cmbFilter" native="true">
             <property name="sizePolicy">
              <sizepolicy hsizetype="Preferred" vsizetype="Preferred">
               <horstretch>0</horstretch>
               <verstretch>0</verstretch>
              </sizepolicy>
             </property>
            </widget>
           </item>
           <item row="1" column="0">
            <widget class="QToolButton" name="btnTransformAroundPivotPoint">
             <property name="sizePolicy">
              <sizepolicy hsizetype="Fixed" vsizetype="Fixed">
               <horstretch>0</horstretch>
               <verstretch>0</verstretch>
              </sizepolicy>
             </property>
             <property name="toolTip">
              <string>Transform around pivot point (Alt)</string>
             </property>
             <property name="text">
              <string/>
             </property>
             <property name="checkable">
              <bool>true</bool>
             </property>
             <property name="autoExclusive">
              <bool>true</bool>
             </property>
            </widget>
           </item>
          </layout>
         </item>
         <item>
          <layout class="QVBoxLayout" name="verticalLayout_4">
           <item>
            <widget class="QRadioButton" name="freeMoveRadioButton">
             <property name="text">
              <string>Posi&amp;tion</string>
             </property>
             <property name="checked">
              <bool>true</bool>
             </property>
             <attribute name="buttonGroup">
              <string notr="true">freeTransformRadioGroup</string>
             </attribute>
            </widget>
           </item>
           <item>
            <widget class="QRadioButton" name="freeRotationRadioButton">
             <property name="text">
              <string>&amp;Rotate</string>
             </property>
             <attribute name="buttonGroup">
              <string notr="true">freeTransformRadioGroup</string>
             </attribute>
            </widget>
           </item>
           <item>
            <widget class="QRadioButton" name="freeScaleRadioButton">
             <property name="text">
              <string>Scale</string>
             </property>
             <attribute name="buttonGroup">
              <string notr="true">freeTransformRadioGroup</string>
             </attribute>
            </widget>
           </item>
           <item>
            <widget class="QRadioButton" name="freeShearRadioButton">
             <property name="text">
              <string>Shear</string>
             </property>
             <attribute name="buttonGroup">
              <string notr="true">freeTransformRadioGroup</string>
             </attribute>
            </widget>
           </item>
           <item>
            <widget class="QLabel" name="tooBigLabelWidget">
             <property name="sizePolicy">
              <sizepolicy hsizetype="Fixed" vsizetype="Fixed">
               <horstretch>0</horstretch>
               <verstretch>0</verstretch>
              </sizepolicy>
             </property>
             <property name="minimumSize">
              <size>
               <width>0</width>
               <height>0</height>
              </size>
             </property>
             <property name="font">
              <font>
               <weight>75</weight>
               <bold>true</bold>
              </font>
             </property>
             <property name="toolTip">
              <string extracomment="warning: this string shouldn' be wider, as otherwise the widget would resize and flicker"/>
             </property>
             <property name="layoutDirection">
              <enum>Qt::LeftToRight</enum>
             </property>
             <property name="autoFillBackground">
              <bool>false</bool>
             </property>
             <property name="text">
              <string>off canvas</string>
             </property>
             <property name="textFormat">
              <enum>Qt::RichText</enum>
             </property>
             <property name="scaledContents">
              <bool>false</bool>
             </property>
             <property name="wordWrap">
              <bool>true</bool>
             </property>
             <property name="textInteractionFlags">
              <set>Qt::NoTextInteraction</set>
             </property>
            </widget>
           </item>
          </layout>
         </item>
         <item>
          <spacer name="horizontalSpacer0">
           <property name="orientation">
            <enum>Qt::Horizontal</enum>
           </property>
           <property name="sizeHint" stdset="0">
            <size>
             <width>40</width>
             <height>20</height>
            </size>
           </property>
          </spacer>
         </item>
        </layout>
       </item>
       <item>
        <widget class="QGroupBox" name="rotationGroup">
         <property name="enabled">
          <bool>true</bool>
         </property>
         <property name="sizePolicy">
          <sizepolicy hsizetype="Fixed" vsizetype="Fixed">
           <horstretch>0</horstretch>
           <verstretch>0</verstretch>
          </sizepolicy>
         </property>
         <property name="minimumSize">
          <size>
           <width>240</width>
           <height>100</height>
          </size>
         </property>
         <property name="title">
          <string>Rotation</string>
         </property>
         <property name="flat">
          <bool>false</bool>
         </property>
         <property name="checkable">
          <bool>false</bool>
         </property>
         <property name="checked">
          <bool>false</bool>
         </property>
         <layout class="QVBoxLayout" name="verticalLayout_3" stretch="0">
          <property name="spacing">
           <number>2</number>
          </property>
          <property name="leftMargin">
           <number>5</number>
          </property>
          <property name="topMargin">
           <number>0</number>
          </property>
          <property name="rightMargin">
           <number>7</number>
          </property>
          <property name="bottomMargin">
           <number>0</number>
          </property>
          <item>
           <layout class="QFormLayout" name="formLayout">
            <property name="fieldGrowthPolicy">
             <enum>QFormLayout::AllNonFixedFieldsGrow</enum>
            </property>
            <property name="horizontalSpacing">
             <number>5</number>
            </property>
            <property name="verticalSpacing">
             <number>5</number>
            </property>
            <item row="0" column="0">
             <widget class="QLabel" name="label_rotateX">
              <property name="sizePolicy">
               <sizepolicy hsizetype="MinimumExpanding" vsizetype="Preferred">
                <horstretch>0</horstretch>
                <verstretch>0</verstretch>
               </sizepolicy>
              </property>
              <property name="minimumSize">
               <size>
                <width>0</width>
                <height>0</height>
               </size>
              </property>
              <property name="toolTip">
               <string>Rotate around X-Axis</string>
              </property>
              <property name="layoutDirection">
               <enum>Qt::LeftToRight</enum>
              </property>
              <property name="text">
               <string>&amp;x:</string>
              </property>
              <property name="buddy">
               <cstring>aXBox</cstring>
              </property>
             </widget>
            </item>
            <item row="0" column="1">
             <widget class="KisDoubleSliderSpinBox" name="aXBox" native="true">
              <property name="toolTip">
               <string>Rotate around X-Axis</string>
              </property>
             </widget>
            </item>
            <item row="2" column="0">
             <widget class="QLabel" name="label_rotateY">
              <property name="sizePolicy">
               <sizepolicy hsizetype="MinimumExpanding" vsizetype="Preferred">
                <horstretch>0</horstretch>
                <verstretch>0</verstretch>
               </sizepolicy>
              </property>
              <property name="minimumSize">
               <size>
                <width>0</width>
                <height>0</height>
               </size>
              </property>
              <property name="toolTip">
               <string>Rotate around Y-Axis</string>
              </property>
              <property name="layoutDirection">
               <enum>Qt::LeftToRight</enum>
              </property>
              <property name="text">
               <string>&amp;y:</string>
              </property>
              <property name="buddy">
               <cstring>aYBox</cstring>
              </property>
             </widget>
            </item>
            <item row="2" column="1">
             <widget class="KisDoubleSliderSpinBox" name="aYBox" native="true">
              <property name="toolTip">
               <string>Rotate around Y-Axis</string>
              </property>
             </widget>
            </item>
            <item row="3" column="1">
             <widget class="KisDoubleSliderSpinBox" name="aZBox" native="true">
              <property name="sizePolicy">
               <sizepolicy hsizetype="Preferred" vsizetype="Preferred">
                <horstretch>0</horstretch>
                <verstretch>0</verstretch>
               </sizepolicy>
              </property>
              <property name="toolTip">
               <string>Rotate around Z-Axis</string>
              </property>
             </widget>
            </item>
            <item row="3" column="0">
             <widget class="QLabel" name="label_rotateZ">
              <property name="sizePolicy">
               <sizepolicy hsizetype="MinimumExpanding" vsizetype="Preferred">
                <horstretch>0</horstretch>
                <verstretch>0</verstretch>
               </sizepolicy>
              </property>
              <property name="minimumSize">
               <size>
                <width>0</width>
                <height>0</height>
               </size>
              </property>
              <property name="toolTip">
               <string>Rotate around Z-Axis</string>
              </property>
              <property name="layoutDirection">
               <enum>Qt::LeftToRight</enum>
              </property>
              <property name="text">
               <string>&amp;z:</string>
              </property>
              <property name="alignment">
               <set>Qt::AlignRight|Qt::AlignTrailing|Qt::AlignVCenter</set>
              </property>
              <property name="buddy">
               <cstring>aZBox</cstring>
              </property>
             </widget>
            </item>
           </layout>
          </item>
         </layout>
        </widget>
       </item>
       <item>
        <widget class="QGroupBox" name="scaleGroup">
         <property name="sizePolicy">
          <sizepolicy hsizetype="Fixed" vsizetype="Fixed">
           <horstretch>0</horstretch>
           <verstretch>0</verstretch>
          </sizepolicy>
         </property>
         <property name="minimumSize">
          <size>
           <width>240</width>
           <height>70</height>
          </size>
         </property>
         <property name="title">
          <string>Scale</string>
         </property>
         <property name="flat">
          <bool>false</bool>
         </property>
         <property name="checkable">
          <bool>false</bool>
         </property>
         <property name="checked">
          <bool>false</bool>
         </property>
         <layout class="QVBoxLayout" name="verticalLayout_2">
          <property name="spacing">
           <number>2</number>
          </property>
          <property name="leftMargin">
           <number>5</number>
          </property>
          <property name="topMargin">
           <number>0</number>
          </property>
          <property name="bottomMargin">
           <number>0</number>
          </property>
          <item>
           <layout class="QHBoxLayout" name="horizontalLayout_10">
            <item>
             <layout class="QFormLayout" name="formLayout_6">
              <property name="verticalSpacing">
               <number>5</number>
              </property>
              <item row="0" column="0">
               <widget class="QLabel" name="label_width">
                <property name="sizePolicy">
                 <sizepolicy hsizetype="MinimumExpanding" vsizetype="Preferred">
                  <horstretch>0</horstretch>
                  <verstretch>0</verstretch>
                 </sizepolicy>
                </property>
                <property name="minimumSize">
                 <size>
                  <width>0</width>
                  <height>0</height>
                 </size>
                </property>
                <property name="toolTip">
                 <string>Horizontal Scale</string>
                </property>
                <property name="text">
                 <string>w&amp;idth:</string>
                </property>
                <property name="alignment">
                 <set>Qt::AlignRight|Qt::AlignTrailing|Qt::AlignVCenter</set>
                </property>
                <property name="buddy">
                 <cstring>scaleXBox</cstring>
                </property>
               </widget>
              </item>
              <item row="0" column="1">
               <widget class="KisIntParseSpinBox" name="scaleXBox">
                <property name="sizePolicy">
                 <sizepolicy hsizetype="MinimumExpanding" vsizetype="Fixed">
                  <horstretch>0</horstretch>
                  <verstretch>0</verstretch>
                 </sizepolicy>
                </property>
                <property name="toolTip">
                 <string>Horizontal Scale</string>
                </property>
                <property name="suffix">
                 <string> %</string>
                </property>
               </widget>
              </item>
              <item row="1" column="1">
               <widget class="KisIntParseSpinBox" name="scaleYBox">
                <property name="sizePolicy">
                 <sizepolicy hsizetype="MinimumExpanding" vsizetype="Fixed">
                  <horstretch>0</horstretch>
                  <verstretch>0</verstretch>
                 </sizepolicy>
                </property>
                <property name="toolTip">
                 <string>Vertical Scale</string>
                </property>
                <property name="suffix">
                 <string> %</string>
                </property>
               </widget>
              </item>
              <item row="1" column="0">
               <widget class="QLabel" name="label_height">
                <property name="sizePolicy">
                 <sizepolicy hsizetype="MinimumExpanding" vsizetype="Preferred">
                  <horstretch>0</horstretch>
                  <verstretch>0</verstretch>
                 </sizepolicy>
                </property>
                <property name="minimumSize">
                 <size>
                  <width>0</width>
                  <height>0</height>
                 </size>
                </property>
                <property name="toolTip">
                 <string>Vertical Scale</string>
                </property>
                <property name="text">
                 <string>&amp;height:</string>
                </property>
                <property name="alignment">
                 <set>Qt::AlignRight|Qt::AlignTrailing|Qt::AlignVCenter</set>
                </property>
                <property name="buddy">
                 <cstring>scaleYBox</cstring>
                </property>
               </widget>
              </item>
             </layout>
            </item>
            <item>
             <widget class="KoAspectButton" name="aspectButton" native="true">
              <property name="sizePolicy">
               <sizepolicy hsizetype="Fixed" vsizetype="Fixed">
                <horstretch>0</horstretch>
                <verstretch>0</verstretch>
               </sizepolicy>
              </property>
              <property name="minimumSize">
               <size>
                <width>20</width>
                <height>25</height>
               </size>
              </property>
             </widget>
            </item>
           </layout>
          </item>
         </layout>
        </widget>
       </item>
       <item>
        <widget class="QGroupBox" name="moveGroup">
         <property name="sizePolicy">
          <sizepolicy hsizetype="Fixed" vsizetype="Fixed">
           <horstretch>0</horstretch>
           <verstretch>0</verstretch>
          </sizepolicy>
         </property>
         <property name="minimumSize">
          <size>
           <width>240</width>
           <height>70</height>
          </size>
         </property>
         <property name="title">
          <string>Position</string>
         </property>
         <property name="flat">
          <bool>false</bool>
         </property>
         <property name="checkable">
          <bool>false</bool>
         </property>
         <property name="checked">
          <bool>false</bool>
         </property>
         <layout class="QVBoxLayout" name="verticalLayout_11">
          <property name="spacing">
           <number>2</number>
          </property>
          <property name="leftMargin">
           <number>5</number>
          </property>
          <property name="topMargin">
           <number>0</number>
          </property>
          <property name="bottomMargin">
           <number>0</number>
          </property>
          <item>
           <layout class="QFormLayout" name="formLayout_3">
            <property name="fieldGrowthPolicy">
             <enum>QFormLayout::AllNonFixedFieldsGrow</enum>
            </property>
            <item row="0" column="0">
             <widget class="QLabel" name="label_offsetX">
              <property name="sizePolicy">
               <sizepolicy hsizetype="MinimumExpanding" vsizetype="Preferred">
                <horstretch>0</horstretch>
                <verstretch>0</verstretch>
               </sizepolicy>
              </property>
              <property name="toolTip">
               <string>Horizontal Translation</string>
              </property>
              <property name="layoutDirection">
               <enum>Qt::LeftToRight</enum>
              </property>
              <property name="text">
               <string>x:</string>
              </property>
              <property name="buddy">
               <cstring>translateXBox</cstring>
              </property>
             </widget>
            </item>
            <item row="0" column="1">
             <widget class="KisIntParseSpinBox" name="translateXBox">
              <property name="sizePolicy">
               <sizepolicy hsizetype="Minimum" vsizetype="Fixed">
                <horstretch>0</horstretch>
                <verstretch>0</verstretch>
               </sizepolicy>
              </property>
              <property name="toolTip">
               <string>Horizontal Translation</string>
              </property>
              <property name="layoutDirection">
               <enum>Qt::LeftToRight</enum>
              </property>
             </widget>
            </item>
            <item row="2" column="1">
             <widget class="KisIntParseSpinBox" name="translateYBox">
              <property name="sizePolicy">
               <sizepolicy hsizetype="Minimum" vsizetype="Fixed">
                <horstretch>0</horstretch>
                <verstretch>0</verstretch>
               </sizepolicy>
              </property>
              <property name="toolTip">
               <string>Vertical Translation</string>
              </property>
             </widget>
            </item>
            <item row="2" column="0">
             <widget class="QLabel" name="label_offsetY">
              <property name="sizePolicy">
               <sizepolicy hsizetype="MinimumExpanding" vsizetype="Preferred">
                <horstretch>0</horstretch>
                <verstretch>0</verstretch>
               </sizepolicy>
              </property>
              <property name="toolTip">
               <string>Vertical Translation</string>
              </property>
              <property name="text">
               <string>y:</string>
              </property>
              <property name="buddy">
               <cstring>translateYBox</cstring>
              </property>
             </widget>
            </item>
           </layout>
          </item>
         </layout>
        </widget>
       </item>
       <item>
        <widget class="QGroupBox" name="shearGroup">
         <property name="sizePolicy">
          <sizepolicy hsizetype="Fixed" vsizetype="Fixed">
           <horstretch>0</horstretch>
           <verstretch>0</verstretch>
          </sizepolicy>
         </property>
         <property name="minimumSize">
          <size>
           <width>240</width>
           <height>80</height>
          </size>
         </property>
         <property name="autoFillBackground">
          <bool>false</bool>
         </property>
         <property name="title">
          <string>Shear</string>
         </property>
         <property name="alignment">
          <set>Qt::AlignLeading|Qt::AlignLeft|Qt::AlignVCenter</set>
         </property>
         <property name="flat">
          <bool>false</bool>
         </property>
         <property name="checkable">
          <bool>false</bool>
         </property>
         <property name="checked">
          <bool>false</bool>
         </property>
         <layout class="QVBoxLayout" name="verticalLayout_12">
          <property name="spacing">
           <number>2</number>
          </property>
          <property name="leftMargin">
           <number>5</number>
          </property>
          <property name="topMargin">
           <number>0</number>
          </property>
          <property name="bottomMargin">
           <number>0</number>
          </property>
          <item>
           <layout class="QFormLayout" name="formLayout_4">
            <property name="fieldGrowthPolicy">
             <enum>QFormLayout::AllNonFixedFieldsGrow</enum>
            </property>
            <property name="verticalSpacing">
             <number>8</number>
            </property>
            <property name="leftMargin">
             <number>20</number>
            </property>
            <item row="0" column="0">
             <widget class="QLabel" name="label_shearX">
              <property name="sizePolicy">
               <sizepolicy hsizetype="MinimumExpanding" vsizetype="Preferred">
                <horstretch>0</horstretch>
                <verstretch>0</verstretch>
               </sizepolicy>
              </property>
              <property name="toolTip">
               <string>Horizontal Shear</string>
              </property>
              <property name="text">
               <string>x:</string>
              </property>
              <property name="alignment">
               <set>Qt::AlignRight|Qt::AlignTrailing|Qt::AlignVCenter</set>
              </property>
              <property name="buddy">
               <cstring>shearXBox</cstring>
              </property>
             </widget>
            </item>
            <item row="1" column="1">
             <widget class="KisDoubleSliderSpinBox" name="shearYBox" native="true">
              <property name="sizePolicy">
               <sizepolicy hsizetype="Preferred" vsizetype="Preferred">
                <horstretch>0</horstretch>
                <verstretch>0</verstretch>
               </sizepolicy>
              </property>
              <property name="toolTip">
               <string>Vertical Shear</string>
              </property>
             </widget>
            </item>
            <item row="1" column="0">
             <widget class="QLabel" name="label_shearY">
              <property name="sizePolicy">
               <sizepolicy hsizetype="MinimumExpanding" vsizetype="Preferred">
                <horstretch>0</horstretch>
                <verstretch>0</verstretch>
               </sizepolicy>
              </property>
              <property name="minimumSize">
               <size>
                <width>0</width>
                <height>0</height>
               </size>
              </property>
              <property name="toolTip">
               <string>Vertical Shear</string>
              </property>
              <property name="text">
               <string>y:</string>
              </property>
              <property name="alignment">
               <set>Qt::AlignRight|Qt::AlignTrailing|Qt::AlignVCenter</set>
              </property>
              <property name="buddy">
               <cstring>shearYBox</cstring>
              </property>
             </widget>
            </item>
            <item row="0" column="1">
             <widget class="KisDoubleSliderSpinBox" name="shearXBox" native="true">
              <property name="sizePolicy">
               <sizepolicy hsizetype="Preferred" vsizetype="Preferred">
                <horstretch>0</horstretch>
                <verstretch>0</verstretch>
               </sizepolicy>
              </property>
              <property name="toolTip">
               <string>Horizontal Shear</string>
              </property>
             </widget>
            </item>
           </layout>
          </item>
         </layout>
        </widget>
       </item>
       <item>
        <spacer name="verticalSpacer0">
         <property name="orientation">
          <enum>Qt::Vertical</enum>
         </property>
         <property name="sizeType">
          <enum>QSizePolicy::Preferred</enum>
         </property>
         <property name="sizeHint" stdset="0">
          <size>
           <width>20</width>
           <height>10</height>
          </size>
         </property>
        </spacer>
       </item>
       <item>
        <widget class="QGroupBox" name="quickTransformGroup">
         <layout class="QHBoxLayout" name="quickTransformLayout">
          <property name="spacing">
           <number>6</number>
          </property>
          <item>
           <widget class="QPushButton" name="flipXButton">
            <property name="sizePolicy">
             <sizepolicy hsizetype="Fixed" vsizetype="Fixed">
              <horstretch>0</horstretch>
              <verstretch>0</verstretch>
             </sizepolicy>
            </property>
            <property name="maximumSize">
             <size>
              <width>32</width>
              <height>16777215</height>
             </size>
            </property>
            <property name="toolTip">
             <string>Flip selection horizontally</string>
            </property>
            <property name="text">
             <string/>
            </property>
           </widget>
          </item>
          <item>
           <widget class="QPushButton" name="flipYButton">
            <property name="sizePolicy">
             <sizepolicy hsizetype="Fixed" vsizetype="Fixed">
              <horstretch>0</horstretch>
              <verstretch>0</verstretch>
             </sizepolicy>
            </property>
            <property name="maximumSize">
             <size>
              <width>32</width>
              <height>16777215</height>
             </size>
            </property>
            <property name="toolTip">
             <string>Flip selection vertically</string>
            </property>
            <property name="text">
             <string/>
            </property>
           </widget>
          </item>
          <item>
           <spacer name="horizontalFlipRotateSpacer">
            <property name="orientation">
             <enum>Qt::Horizontal</enum>
            </property>
            <property name="sizeType">
             <enum>QSizePolicy::Preferred</enum>
            </property>
            <property name="sizeHint" stdset="0">
             <size>
              <width>20</width>
              <height>20</height>
             </size>
            </property>
           </spacer>
          </item>
          <item>
           <widget class="QPushButton" name="rotateCCWButton">
            <property name="sizePolicy">
             <sizepolicy hsizetype="Fixed" vsizetype="Fixed">
              <horstretch>0</horstretch>
              <verstretch>0</verstretch>
             </sizepolicy>
            </property>
            <property name="maximumSize">
             <size>
              <width>32</width>
              <height>16777215</height>
             </size>
            </property>
            <property name="toolTip">
             <string>Rotate selection counter-clockwise 90 degrees</string>
            </property>
            <property name="text">
             <string/>
            </property>
           </widget>
          </item>
          <item>
           <widget class="QPushButton" name="rotateCWButton">
            <property name="sizePolicy">
             <sizepolicy hsizetype="Fixed" vsizetype="Fixed">
              <horstretch>0</horstretch>
              <verstretch>0</verstretch>
             </sizepolicy>
            </property>
            <property name="maximumSize">
             <size>
              <width>32</width>
              <height>16777215</height>
             </size>
            </property>
            <property name="toolTip">
             <string>Rotate the selection clockwise 90 degrees</string>
            </property>
            <property name="text">
             <string/>
            </property>
           </widget>
          </item>
          <item>
<<<<<<< HEAD
           <spacer name="horizontalSpacer1">
=======
           <spacer name="horizontalSpacer">
>>>>>>> bfe18d2e
            <property name="orientation">
             <enum>Qt::Horizontal</enum>
            </property>
            <property name="sizeType">
             <enum>QSizePolicy::Expanding</enum>
            </property>
            <property name="sizeHint" stdset="0">
             <size>
              <width>20</width>
              <height>20</height>
             </size>
            </property>
           </spacer>
          </item>
         </layout>
        </widget>
       </item>
       <item>
        <spacer name="verticalSpacer00">
         <property name="orientation">
          <enum>Qt::Vertical</enum>
         </property>
         <property name="sizeType">
          <enum>QSizePolicy::Preferred</enum>
         </property>
         <property name="sizeHint" stdset="0">
          <size>
           <width>20</width>
           <height>10</height>
          </size>
         </property>
        </spacer>
       </item>
      </layout>
     </widget>
     <widget class="QWidget" name="warpTransformWidget">
      <layout class="QVBoxLayout" name="verticalLayout_10">
       <item>
        <layout class="QGridLayout" name="gridLayout_4">
         <property name="horizontalSpacing">
          <number>10</number>
         </property>
         <property name="verticalSpacing">
          <number>0</number>
         </property>
         <item row="1" column="1">
          <widget class="KisDoubleSliderSpinBox" name="alphaBox" native="true">
           <property name="sizePolicy">
            <sizepolicy hsizetype="Minimum" vsizetype="Fixed">
             <horstretch>0</horstretch>
             <verstretch>0</verstretch>
            </sizepolicy>
           </property>
          </widget>
         </item>
         <item row="0" column="1">
          <widget class="QLabel" name="flexibilityLabel">
           <property name="sizePolicy">
            <sizepolicy hsizetype="Fixed" vsizetype="Fixed">
             <horstretch>0</horstretch>
             <verstretch>0</verstretch>
            </sizepolicy>
           </property>
           <property name="minimumSize">
            <size>
             <width>2</width>
             <height>0</height>
            </size>
           </property>
           <property name="text">
            <string>&amp;Flexibility:</string>
           </property>
           <property name="alignment">
            <set>Qt::AlignRight|Qt::AlignTrailing|Qt::AlignVCenter</set>
           </property>
           <property name="buddy">
            <cstring>alphaBox</cstring>
           </property>
          </widget>
         </item>
         <item row="1" column="0">
          <widget class="QComboBox" name="cmbWarpType">
           <property name="sizePolicy">
            <sizepolicy hsizetype="Minimum" vsizetype="Fixed">
             <horstretch>0</horstretch>
             <verstretch>0</verstretch>
            </sizepolicy>
           </property>
          </widget>
         </item>
         <item row="0" column="0">
          <widget class="QLabel" name="warpTypeLabel">
           <property name="sizePolicy">
            <sizepolicy hsizetype="Fixed" vsizetype="Fixed">
             <horstretch>0</horstretch>
             <verstretch>0</verstretch>
            </sizepolicy>
           </property>
           <property name="text">
            <string>Anc&amp;hor Strength:</string>
           </property>
           <property name="alignment">
            <set>Qt::AlignRight|Qt::AlignTrailing|Qt::AlignVCenter</set>
           </property>
           <property name="buddy">
            <cstring>cmbWarpType</cstring>
           </property>
          </widget>
         </item>
        </layout>
       </item>
       <item>
        <widget class="QGroupBox" name="groupBox">
         <property name="autoFillBackground">
          <bool>false</bool>
         </property>
         <property name="title">
          <string>Anchor Points</string>
         </property>
         <property name="flat">
          <bool>false</bool>
         </property>
         <property name="checkable">
          <bool>false</bool>
         </property>
         <layout class="QGridLayout" name="gridLayout">
          <item row="0" column="0">
           <layout class="QHBoxLayout" name="horizontalLayout_7">
            <property name="spacing">
             <number>0</number>
            </property>
            <property name="leftMargin">
             <number>0</number>
            </property>
            <property name="topMargin">
             <number>0</number>
            </property>
            <property name="rightMargin">
             <number>0</number>
            </property>
            <property name="bottomMargin">
             <number>0</number>
            </property>
            <item>
             <widget class="QRadioButton" name="defaultRadioButton">
              <property name="sizePolicy">
               <sizepolicy hsizetype="Fixed" vsizetype="Fixed">
                <horstretch>0</horstretch>
                <verstretch>0</verstretch>
               </sizepolicy>
              </property>
              <property name="text">
               <string>Subd&amp;ivide</string>
              </property>
              <property name="checked">
               <bool>true</bool>
              </property>
              <property name="autoExclusive">
               <bool>true</bool>
              </property>
              <attribute name="buttonGroup">
               <string notr="true">buttonGroup</string>
              </attribute>
             </widget>
            </item>
            <item>
             <widget class="KisIntParseSpinBox" name="densityBox">
              <property name="alignment">
               <set>Qt::AlignRight|Qt::AlignTrailing|Qt::AlignVCenter</set>
              </property>
              <property name="minimum">
               <number>0</number>
              </property>
              <property name="value">
               <number>3</number>
              </property>
             </widget>
            </item>
           </layout>
          </item>
          <item row="1" column="0">
           <layout class="QHBoxLayout" name="horizontalLayout_8">
            <property name="spacing">
             <number>0</number>
            </property>
            <property name="leftMargin">
             <number>0</number>
            </property>
            <property name="topMargin">
             <number>0</number>
            </property>
            <property name="rightMargin">
             <number>0</number>
            </property>
            <property name="bottomMargin">
             <number>0</number>
            </property>
            <item>
             <widget class="QRadioButton" name="customRadioButton">
              <property name="sizePolicy">
               <sizepolicy hsizetype="Fixed" vsizetype="Fixed">
                <horstretch>0</horstretch>
                <verstretch>0</verstretch>
               </sizepolicy>
              </property>
              <property name="text">
               <string>Draw</string>
              </property>
              <property name="autoExclusive">
               <bool>true</bool>
              </property>
              <attribute name="buttonGroup">
               <string notr="true">buttonGroup</string>
              </attribute>
             </widget>
            </item>
            <item>
             <widget class="QWidget" name="customWarpWidget" native="true">
              <property name="enabled">
               <bool>false</bool>
              </property>
              <layout class="QHBoxLayout" name="horizontalLayout_9">
               <property name="spacing">
                <number>0</number>
               </property>
               <property name="leftMargin">
                <number>0</number>
               </property>
               <property name="topMargin">
                <number>0</number>
               </property>
               <property name="rightMargin">
                <number>0</number>
               </property>
               <property name="bottomMargin">
                <number>0</number>
               </property>
               <item>
                <widget class="QPushButton" name="resetPointsButton">
                 <property name="text">
                  <string>Clear Points</string>
                 </property>
                </widget>
               </item>
               <item>
                <widget class="QPushButton" name="lockUnlockPointsButton">
                 <property name="text">
                  <string>Lock Points</string>
                 </property>
                </widget>
               </item>
              </layout>
             </widget>
            </item>
           </layout>
          </item>
         </layout>
        </widget>
       </item>
       <item>
        <spacer name="verticalSpacer_2">
         <property name="orientation">
          <enum>Qt::Vertical</enum>
         </property>
         <property name="sizeHint" stdset="0">
          <size>
           <width>20</width>
           <height>10</height>
          </size>
         </property>
        </spacer>
       </item>
      </layout>
     </widget>
     <widget class="QWidget" name="cageTransformPage">
      <layout class="QVBoxLayout" name="verticalLayout_6">
       <item>
        <widget class="QLabel" name="cageTransformDirections">
         <property name="text">
          <string>Create 3 points on the canvas to begin</string>
         </property>
        </widget>
       </item>
       <item>
        <widget class="QRadioButton" name="cageAddEditRadio">
         <property name="text">
          <string>Add/Ed&amp;it Anchor Points</string>
         </property>
         <property name="checked">
          <bool>true</bool>
         </property>
         <attribute name="buttonGroup">
          <string notr="true">cageTransformButtonGroup</string>
         </attribute>
        </widget>
       </item>
       <item>
        <widget class="QRadioButton" name="cageDeformRadio">
         <property name="enabled">
          <bool>true</bool>
         </property>
         <property name="text">
          <string>De&amp;form Layer</string>
         </property>
         <attribute name="buttonGroup">
          <string notr="true">cageTransformButtonGroup</string>
         </attribute>
        </widget>
       </item>
       <item>
        <spacer name="verticalSpacer_4">
         <property name="orientation">
          <enum>Qt::Vertical</enum>
         </property>
         <property name="sizeHint" stdset="0">
          <size>
           <width>20</width>
           <height>40</height>
          </size>
         </property>
        </spacer>
       </item>
      </layout>
     </widget>
     <widget class="QWidget" name="liquifyTransformPage">
      <layout class="QVBoxLayout" name="verticalLayout_8">
       <item>
        <layout class="QHBoxLayout" name="horizontalLayout_11" stretch="0,0">
         <property name="spacing">
          <number>0</number>
         </property>
         <item>
          <widget class="QFrame" name="liquifyOptionsLayout">
           <property name="sizePolicy">
            <sizepolicy hsizetype="Fixed" vsizetype="Minimum">
             <horstretch>0</horstretch>
             <verstretch>0</verstretch>
            </sizepolicy>
           </property>
           <property name="whatsThis">
            <string>&lt;html&gt;&lt;head/&gt;&lt;body&gt;&lt;p&gt;&lt;br/&gt;&lt;/p&gt;&lt;/body&gt;&lt;/html&gt;</string>
           </property>
           <property name="frameShape">
            <enum>QFrame::NoFrame</enum>
           </property>
           <property name="frameShadow">
            <enum>QFrame::Plain</enum>
           </property>
           <property name="lineWidth">
            <number>0</number>
           </property>
           <layout class="QVBoxLayout" name="verticalLayout_9">
            <property name="leftMargin">
             <number>2</number>
            </property>
            <property name="topMargin">
             <number>2</number>
            </property>
            <property name="rightMargin">
             <number>15</number>
            </property>
            <item>
             <widget class="QToolButton" name="liquifyMove">
              <property name="sizePolicy">
               <sizepolicy hsizetype="Expanding" vsizetype="Fixed">
                <horstretch>0</horstretch>
                <verstretch>0</verstretch>
               </sizepolicy>
              </property>
              <property name="text">
               <string>Move</string>
              </property>
              <property name="checkable">
               <bool>true</bool>
              </property>
              <property name="checked">
               <bool>true</bool>
              </property>
              <property name="autoExclusive">
               <bool>true</bool>
              </property>
              <property name="autoRaise">
               <bool>true</bool>
              </property>
             </widget>
            </item>
            <item>
             <widget class="QToolButton" name="liquifyScale">
              <property name="sizePolicy">
               <sizepolicy hsizetype="Expanding" vsizetype="Fixed">
                <horstretch>0</horstretch>
                <verstretch>0</verstretch>
               </sizepolicy>
              </property>
              <property name="text">
               <string>Scale</string>
              </property>
              <property name="checkable">
               <bool>true</bool>
              </property>
              <property name="autoExclusive">
               <bool>true</bool>
              </property>
              <property name="autoRaise">
               <bool>true</bool>
              </property>
             </widget>
            </item>
            <item>
             <widget class="QToolButton" name="liquifyRotate">
              <property name="sizePolicy">
               <sizepolicy hsizetype="Expanding" vsizetype="Fixed">
                <horstretch>0</horstretch>
                <verstretch>0</verstretch>
               </sizepolicy>
              </property>
              <property name="text">
               <string>Rotate</string>
              </property>
              <property name="checkable">
               <bool>true</bool>
              </property>
              <property name="autoExclusive">
               <bool>true</bool>
              </property>
              <property name="autoRaise">
               <bool>true</bool>
              </property>
             </widget>
            </item>
            <item>
             <widget class="QToolButton" name="liquifyOffset">
              <property name="sizePolicy">
               <sizepolicy hsizetype="Expanding" vsizetype="Fixed">
                <horstretch>0</horstretch>
                <verstretch>0</verstretch>
               </sizepolicy>
              </property>
              <property name="text">
               <string>Offset</string>
              </property>
              <property name="checkable">
               <bool>true</bool>
              </property>
              <property name="autoExclusive">
               <bool>true</bool>
              </property>
              <property name="autoRaise">
               <bool>true</bool>
              </property>
             </widget>
            </item>
            <item>
             <widget class="QToolButton" name="liquifyUndo">
              <property name="sizePolicy">
               <sizepolicy hsizetype="Expanding" vsizetype="Fixed">
                <horstretch>0</horstretch>
                <verstretch>0</verstretch>
               </sizepolicy>
              </property>
              <property name="text">
               <string>Undo</string>
              </property>
              <property name="checkable">
               <bool>true</bool>
              </property>
              <property name="autoExclusive">
               <bool>true</bool>
              </property>
              <property name="autoRaise">
               <bool>true</bool>
              </property>
             </widget>
            </item>
           </layout>
          </widget>
         </item>
         <item>
          <layout class="QGridLayout" name="gridLayout_3">
           <property name="horizontalSpacing">
            <number>3</number>
           </property>
           <property name="verticalSpacing">
            <number>5</number>
           </property>
           <item row="5" column="0">
            <widget class="QLabel" name="label">
             <property name="sizePolicy">
              <sizepolicy hsizetype="Fixed" vsizetype="Preferred">
               <horstretch>0</horstretch>
               <verstretch>0</verstretch>
              </sizepolicy>
             </property>
             <property name="minimumSize">
              <size>
               <width>51</width>
               <height>0</height>
              </size>
             </property>
             <property name="text">
              <string>Reverse:</string>
             </property>
            </widget>
           </item>
           <item row="4" column="1">
            <widget class="KisDoubleSliderSpinBox" name="liquifySpacingSlider" native="true"/>
           </item>
           <item row="4" column="0">
            <widget class="QLabel" name="lblSpacing">
             <property name="sizePolicy">
              <sizepolicy hsizetype="Fixed" vsizetype="Preferred">
               <horstretch>0</horstretch>
               <verstretch>0</verstretch>
              </sizepolicy>
             </property>
             <property name="minimumSize">
              <size>
               <width>49</width>
               <height>0</height>
              </size>
             </property>
             <property name="text">
              <string>Spacing:</string>
             </property>
            </widget>
           </item>
           <item row="3" column="0">
            <widget class="QLabel" name="lblFlow">
             <property name="sizePolicy">
              <sizepolicy hsizetype="Fixed" vsizetype="Preferred">
               <horstretch>0</horstretch>
               <verstretch>0</verstretch>
              </sizepolicy>
             </property>
             <property name="minimumSize">
              <size>
               <width>32</width>
               <height>0</height>
              </size>
             </property>
             <property name="text">
              <string>Flow:</string>
             </property>
            </widget>
           </item>
           <item row="3" column="1">
            <widget class="KisDoubleSliderSpinBox" name="liquifyFlowSlider" native="true"/>
           </item>
           <item row="1" column="0">
            <widget class="QLabel" name="lblSize">
             <property name="sizePolicy">
              <sizepolicy hsizetype="Fixed" vsizetype="Preferred">
               <horstretch>0</horstretch>
               <verstretch>0</verstretch>
              </sizepolicy>
             </property>
             <property name="minimumSize">
              <size>
               <width>27</width>
               <height>0</height>
              </size>
             </property>
             <property name="text">
              <string>Size:</string>
             </property>
            </widget>
           </item>
           <item row="1" column="1">
            <widget class="KisDoubleSliderSpinBox" name="liquifySizeSlider" native="true"/>
           </item>
           <item row="2" column="0">
            <widget class="QLabel" name="lblAmount">
             <property name="sizePolicy">
              <sizepolicy hsizetype="Fixed" vsizetype="Preferred">
               <horstretch>0</horstretch>
               <verstretch>0</verstretch>
              </sizepolicy>
             </property>
             <property name="minimumSize">
              <size>
               <width>51</width>
               <height>0</height>
              </size>
             </property>
             <property name="text">
              <string>Amount:</string>
             </property>
            </widget>
           </item>
           <item row="2" column="1">
            <widget class="KisDoubleSliderSpinBox" name="liquifyAmountSlider" native="true"/>
           </item>
           <item row="0" column="0">
            <widget class="QLabel" name="label_2">
             <property name="sizePolicy">
              <sizepolicy hsizetype="Fixed" vsizetype="Preferred">
               <horstretch>0</horstretch>
               <verstretch>0</verstretch>
              </sizepolicy>
             </property>
             <property name="minimumSize">
              <size>
               <width>38</width>
               <height>0</height>
              </size>
             </property>
             <property name="text">
              <string>Mode:</string>
             </property>
            </widget>
           </item>
           <item row="0" column="1">
            <widget class="QComboBox" name="buidupModeComboBox">
             <property name="sizePolicy">
              <sizepolicy hsizetype="Expanding" vsizetype="Preferred">
               <horstretch>0</horstretch>
               <verstretch>0</verstretch>
              </sizepolicy>
             </property>
             <property name="currentIndex">
              <number>0</number>
             </property>
             <item>
              <property name="text">
               <string>Build Up</string>
              </property>
             </item>
             <item>
              <property name="text">
               <string>Wash</string>
              </property>
             </item>
            </widget>
           </item>
           <item row="5" column="1">
            <widget class="QCheckBox" name="liquifyReverseDirectionChk">
             <property name="enabled">
              <bool>true</bool>
             </property>
             <property name="sizePolicy">
              <sizepolicy hsizetype="Preferred" vsizetype="Preferred">
               <horstretch>0</horstretch>
               <verstretch>0</verstretch>
              </sizepolicy>
             </property>
             <property name="text">
              <string/>
             </property>
            </widget>
           </item>
           <item row="1" column="2">
            <widget class="QToolButton" name="liquifySizePressureBox">
             <property name="enabled">
              <bool>true</bool>
             </property>
             <property name="text">
              <string>Pressure</string>
             </property>
             <property name="checkable">
              <bool>true</bool>
             </property>
             <property name="autoExclusive">
              <bool>true</bool>
             </property>
             <property name="autoRaise">
              <bool>true</bool>
             </property>
            </widget>
           </item>
           <item row="2" column="2">
            <widget class="QToolButton" name="liquifyAmountPressureBox">
             <property name="text">
              <string>Pressure</string>
             </property>
             <property name="checkable">
              <bool>true</bool>
             </property>
             <property name="autoExclusive">
              <bool>true</bool>
             </property>
             <property name="autoRaise">
              <bool>true</bool>
             </property>
            </widget>
           </item>
          </layout>
         </item>
        </layout>
       </item>
       <item>
        <spacer name="verticalSpacer_5">
         <property name="orientation">
          <enum>Qt::Vertical</enum>
         </property>
         <property name="sizeHint" stdset="0">
          <size>
           <width>20</width>
           <height>0</height>
          </size>
         </property>
        </spacer>
       </item>
      </layout>
     </widget>
    </widget>
   </item>
   <item>
    <layout class="QHBoxLayout" name="horizontalLayout_2">
     <property name="spacing">
      <number>6</number>
     </property>
     <property name="topMargin">
      <number>6</number>
     </property>
     <item>
      <widget class="QPushButton" name="showDecorationsBox">
       <property name="sizePolicy">
        <sizepolicy hsizetype="Fixed" vsizetype="Fixed">
         <horstretch>0</horstretch>
         <verstretch>0</verstretch>
        </sizepolicy>
       </property>
       <property name="maximumSize">
        <size>
         <width>32</width>
         <height>16777215</height>
        </size>
       </property>
       <property name="toolTip">
        <string>Show Decorations</string>
       </property>
       <property name="text">
        <string/>
       </property>
       <property name="checkable">
        <bool>true</bool>
       </property>
       <property name="checked">
        <bool>false</bool>
       </property>
      </widget>
     </item>
     <item>
      <widget class="QPushButton" name="chkWorkRecursively">
       <property name="sizePolicy">
        <sizepolicy hsizetype="Fixed" vsizetype="Fixed">
         <horstretch>0</horstretch>
         <verstretch>0</verstretch>
        </sizepolicy>
       </property>
       <property name="maximumSize">
        <size>
         <width>32</width>
         <height>16777215</height>
        </size>
       </property>
       <property name="toolTip">
        <string>Work Recursively</string>
       </property>
       <property name="text">
        <string/>
       </property>
       <property name="checkable">
        <bool>true</bool>
       </property>
       <property name="checked">
        <bool>true</bool>
       </property>
      </widget>
     </item>
     <item>
      <spacer name="horizontalSpacer_5">
       <property name="orientation">
        <enum>Qt::Horizontal</enum>
       </property>
       <property name="sizeHint" stdset="0">
        <size>
         <width>13</width>
         <height>13</height>
        </size>
       </property>
      </spacer>
     </item>
     <item>
      <widget class="QDialogButtonBox" name="buttonBox">
       <property name="layoutDirection">
        <enum>Qt::LeftToRight</enum>
       </property>
       <property name="orientation">
        <enum>Qt::Horizontal</enum>
       </property>
       <property name="standardButtons">
        <set>QDialogButtonBox::Apply|QDialogButtonBox::Reset</set>
       </property>
       <property name="centerButtons">
        <bool>true</bool>
       </property>
      </widget>
     </item>
    </layout>
   </item>
   <item>
    <widget class="QWidget" name="SpecialSpacer" native="true"/>
   </item>
  </layout>
 </widget>
 <customwidgets>
  <customwidget>
   <class>KisCmbIDList</class>
   <extends></extends>
   <header>widgets/kis_cmb_idlist.h</header>
  </customwidget>
  <customwidget>
   <class>KoAspectButton</class>
   <extends>QWidget</extends>
   <header>KoAspectButton.h</header>
   <container>1</container>
  </customwidget>
  <customwidget>
   <class>KisIntParseSpinBox</class>
   <extends>QSpinBox</extends>
   <header>kis_int_parse_spin_box.h</header>
  </customwidget>
  <customwidget>
   <class>KisDoubleSliderSpinBox</class>
   <extends>QWidget</extends>
   <header>kis_slider_spin_box.h</header>
   <container>1</container>
  </customwidget>
 </customwidgets>
 <resources/>
 <connections/>
 <buttongroups>
  <buttongroup name="freeTransformRadioGroup"/>
<<<<<<< HEAD
  <buttongroup name="cageTransformButtonGroup"/>
  <buttongroup name="buttonGroup"/>
=======
  <buttongroup name="buttonGroup"/>
  <buttongroup name="cageTransformButtonGroup"/>
>>>>>>> bfe18d2e
 </buttongroups>
</ui><|MERGE_RESOLUTION|>--- conflicted
+++ resolved
@@ -7,11 +7,7 @@
     <x>0</x>
     <y>0</y>
     <width>479</width>
-<<<<<<< HEAD
-    <height>684</height>
-=======
     <height>674</height>
->>>>>>> bfe18d2e
    </rect>
   </property>
   <property name="sizePolicy">
@@ -1367,11 +1363,7 @@
            </widget>
           </item>
           <item>
-<<<<<<< HEAD
            <spacer name="horizontalSpacer1">
-=======
-           <spacer name="horizontalSpacer">
->>>>>>> bfe18d2e
             <property name="orientation">
              <enum>Qt::Horizontal</enum>
             </property>
@@ -2206,12 +2198,7 @@
  <connections/>
  <buttongroups>
   <buttongroup name="freeTransformRadioGroup"/>
-<<<<<<< HEAD
-  <buttongroup name="cageTransformButtonGroup"/>
-  <buttongroup name="buttonGroup"/>
-=======
   <buttongroup name="buttonGroup"/>
   <buttongroup name="cageTransformButtonGroup"/>
->>>>>>> bfe18d2e
  </buttongroups>
 </ui>