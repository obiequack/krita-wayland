--- conflicted
+++ resolved
@@ -17,12 +17,9 @@
     QList<Document *> documents() const /Factory/;
     QStringList filters() const;
     Filter * filter(const QString &name) const /Factory/;
-<<<<<<< HEAD
     QStringList colorModels() const;
     QStringList colorDepths(const QString &colorModel) const;
-=======
     QStringList filterStrategies() const;
->>>>>>> 9eee7b1d
     QStringList profiles(const QString &colorModel, const QString &ColorDepth) const;
     bool addProfile(const QString &profilePath);
     Notifier * notifier() const;
