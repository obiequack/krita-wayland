--- conflicted
+++ resolved
@@ -30,13 +30,6 @@
     Q_OBJECT
 
 public:
-<<<<<<< HEAD
-    KisAirbrushOption(bool enabled = true);
-    ~KisAirbrushOption() override;
-
-    void writeOptionSetting(KisPropertiesConfigurationSP setting) const override;
-    void readOptionSetting(const KisPropertiesConfigurationSP setting) override;
-=======
     KisAirbrushOption(bool enabled = true, bool canIgnoreSpacing = true);
     ~KisAirbrushOption() override;
 
@@ -59,7 +52,6 @@
 private Q_SLOTS:
     void slotIntervalChanged();
     void slotIgnoreSpacingChanged();
->>>>>>> 9eee7b1d
 
 private:
     // Reads the airbrush interval from the GUI.
