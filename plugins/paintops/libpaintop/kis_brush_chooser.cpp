/*
 *  Copyright (c) 2004 Adrian Page <adrian@pagenet.plus.com>
 *  Copyright (c) 2009 Sven Langkamp <sven.langkamp@gmail.com>
 *  Copyright (c) 2010 Cyrille Berger <cberger@cberger.net>
 *  Copyright (c) 2010 Lukáš Tvrdý <lukast.dev@gmail.com>
 *  Copyright (C) 2011 Srikanth Tiyyagura <srikanth.tulasiram@gmail.com>
 *
 *  This program is free software; you can redistribute it and/or modify
 *  it under the terms of the GNU General Public License as published by
 *  the Free Software Foundation; either version 2 of the License, or
 *  (at your option) any later version.
 *
 *  This program is distributed in the hope that it will be useful,
 *  but WITHOUT ANY WARRANTY; without even the implied warranty of
 *  MERCHANTABILITY or FITNESS FOR A PARTICULAR PURPOSE.  See the
 *  GNU General Public License for more details.
 *
 *  You should have received a copy of the GNU General Public License
 *  along with this program; if not, write to the Free Software
 *  Foundation, Inc., 51 Franklin Street, Fifth Floor, Boston, MA 02110-1301, USA.
 */

#include "kis_brush_chooser.h"

#include <QLabel>
#include <QLayout>
#include <QCheckBox>
#include <QPushButton>
#include <QVBoxLayout>
#include <QHBoxLayout>
#include <QGridLayout>
#include <QPainter>
#include <QAbstractItemDelegate>
#include <klocalizedstring.h>

#include <KoResourceItemChooser.h>

#include <kis_icon.h>
#include "kis_brush_registry.h"
#include "kis_brush_server.h"
#include "widgets/kis_slider_spin_box.h"
#include "widgets/kis_multipliers_double_slider_spinbox.h"
#include "kis_spacing_selection_widget.h"
#include "kis_signals_blocker.h"

#include "kis_custom_brush_widget.h"
#include "kis_clipboard_brush_widget.h"

#include "kis_global.h"
#include "kis_gbr_brush.h"
#include "kis_debug.h"
#include "kis_image.h"

/// The resource item delegate for rendering the resource preview
class KisBrushDelegate : public QAbstractItemDelegate
{
public:
    KisBrushDelegate(QObject * parent = 0) : QAbstractItemDelegate(parent) {}
    ~KisBrushDelegate() override {}
    /// reimplemented
    void paint(QPainter *, const QStyleOptionViewItem &, const QModelIndex &) const override;
    /// reimplemented
    QSize sizeHint(const QStyleOptionViewItem & option, const QModelIndex &) const override {
        return option.decorationSize;
    }
};

void KisBrushDelegate::paint(QPainter * painter, const QStyleOptionViewItem & option, const QModelIndex & index) const
{
    if (! index.isValid())
        return;

    KisBrush *brush = static_cast<KisBrush*>(index.internalPointer());

    QRect itemRect = option.rect;
    QImage thumbnail = brush->image();

    if (thumbnail.height() > itemRect.height() || thumbnail.width() > itemRect.width()) {
        thumbnail = thumbnail.scaled(itemRect.size() , Qt::KeepAspectRatio, Qt::SmoothTransformation);
    }

    painter->save();
    int dx = (itemRect.width() - thumbnail.width()) / 2;
    int dy = (itemRect.height() - thumbnail.height()) / 2;
    painter->drawImage(itemRect.x() + dx, itemRect.y() + dy, thumbnail);

    if (option.state & QStyle::State_Selected) {
        painter->setPen(QPen(option.palette.highlight(), 2.0));
        painter->drawRect(option.rect);
        painter->setCompositionMode(QPainter::CompositionMode_HardLight);
        painter->setOpacity(0.65);
        painter->fillRect(option.rect, option.palette.highlight());
    }

    painter->restore();
}


KisPredefinedBrushChooser::KisPredefinedBrushChooser(QWidget *parent, const char *name)
    : QWidget(parent),
      m_stampBrushWidget(0),
      m_clipboardBrushWidget(0)
{
    setObjectName(name);

<<<<<<< HEAD
    setupUi(this);

    brushSizeSpinBox->setRange(0, 1000, 2);
    brushSizeSpinBox->setValue(5);
    brushSizeSpinBox->setExponentRatio(3.0);
    brushSizeSpinBox->setSuffix(i18n(" px"));
    brushSizeSpinBox->setExponentRatio(3.0);

    QObject::connect(brushSizeSpinBox, SIGNAL(valueChanged(qreal)), this, SLOT(slotSetItemSize(qreal)));


    brushRotationSpinBox->setRange(0, 360, 0);
    brushRotationSpinBox->setValue(0);
    brushRotationSpinBox->setSuffix(QChar(Qt::Key_degree));
    QObject::connect(brushRotationSpinBox, SIGNAL(valueChanged(qreal)), this, SLOT(slotSetItemRotation(qreal)));

    brushSpacingSelectionWidget->setSpacing(true, 1.0);
    connect(brushSpacingSelectionWidget, SIGNAL(sigSpacingChanged()), SLOT(slotSpacingChanged()));

    QObject::connect(useColorAsMaskCheckbox, SIGNAL(toggled(bool)), this, SLOT(slotSetItemUseColorAsMask(bool)));

=======
    m_lbSize = new QLabel(i18n("Size:"), this);
    m_lbSize->setObjectName("lblSize");
    m_slSize = new KisDoubleSliderSpinBox(this);
    m_slSize->setObjectName("Size");
    m_slSize->setRange(0, 1000, 2);
    m_slSize->setValue(5);
    m_slSize->setExponentRatio(3.0);
    m_slSize->setSuffix(i18n(" px"));
    m_slSize->setExponentRatio(3.0);
    QObject::connect(m_slSize, SIGNAL(valueChanged(qreal)), this, SLOT(slotSetItemSize(qreal)));


    m_lbRotation = new QLabel(i18n("Rotation:"), this);
    m_lbRotation->setObjectName("lblRotation");
    m_slRotation = new KisDoubleSliderSpinBox(this);
    m_slRotation->setObjectName("Rotation");
    m_slRotation->setRange(0, 360, 0);
    m_slRotation->setValue(0);
    m_slRotation->setSuffix(QChar(Qt::Key_degree));
    QObject::connect(m_slRotation, SIGNAL(valueChanged(qreal)), this, SLOT(slotSetItemRotation(qreal)));

    m_lbSpacing = new QLabel(i18n("Spacing:"), this);
    m_lbSpacing->setObjectName("lblSpacing");
    m_slSpacing = new KisSpacingSelectionWidget(this);
    m_slSpacing->setObjectName("Spacing");
    m_slSpacing->setSpacing(true, 1.0);
    connect(m_slSpacing, SIGNAL(sigSpacingChanged()), SLOT(slotSpacingChanged()));

    m_chkColorMask = new QCheckBox(i18n("Use color as mask"), this);
    m_chkColorMask->setObjectName("ColorAsMask");
    QObject::connect(m_chkColorMask, SIGNAL(toggled(bool)), this, SLOT(slotSetItemUseColorAsMask(bool)));

    m_lbName = new QLabel(this);
    m_lbName->setObjectName("lblName");
>>>>>>> 884ebac4

    KisBrushResourceServer* rServer = KisBrushServer::instance()->brushServer();
    QSharedPointer<KisBrushResourceServerAdapter> adapter(new KisBrushResourceServerAdapter(rServer));


    m_itemChooser = new KoResourceItemChooser(adapter, this);

    m_itemChooser->showTaggingBar(true);
    m_itemChooser->setColumnCount(10);
    m_itemChooser->setRowHeight(30);
    m_itemChooser->setItemDelegate(new KisBrushDelegate(this));
    m_itemChooser->setCurrentItem(0, 0);
    m_itemChooser->setSynced(true);
    m_itemChooser->setMinimumWidth(100);
    m_itemChooser->setMinimumHeight(150);
    m_itemChooser->showButtons(false); // turn the import and delete buttons since we want control over them


    addPresetButton->setIcon(KisIconUtils::loadIcon("list-add"));
    deleteBrushTipButton->setIcon(KisIconUtils::loadIcon("trash-empty"));



    connect(addPresetButton, SIGNAL(clicked(bool)), this, SLOT(slotImportNewBrushResource()));
    connect(deleteBrushTipButton, SIGNAL(clicked(bool)), this, SLOT(slotDeleteBrushResource()));

    presetsLayout->addWidget(m_itemChooser);


    connect(m_itemChooser, SIGNAL(resourceSelected(KoResource *)), this, SLOT(update(KoResource *)));


<<<<<<< HEAD

    stampButton->setIcon(KisIconUtils::loadIcon("list-add"));
    stampButton->setToolTip(i18n("Creates a brush tip from the current image selection."
                               "\n If no selection is present the whole image will be used."));

    clipboardButton->setIcon(KisIconUtils::loadIcon("list-add"));
=======
    QPushButton *stampButton = new QPushButton(KisIconUtils::loadIcon("list-add"), i18n("Stamp"), this);
    stampButton->setObjectName("AddBrush");
    stampButton->setToolTip(i18n("Creates a brush tip from the current image selection."
                                 "\n If no selection is present the whole image will be used."));

    QPushButton *clipboardButton = new QPushButton(KisIconUtils::loadIcon("edit-paste"), i18n("Clipboard"), this);
    clipboardButton->setObjectName("AddFromClipboard");
>>>>>>> 884ebac4
    clipboardButton->setToolTip(i18n("Creates a brush tip from the image in the clipboard."));


    connect(stampButton, SIGNAL(clicked()), this,  SLOT(slotOpenStampBrush()));
    connect(clipboardButton, SIGNAL(clicked()), SLOT(slotOpenClipboardBrush()));

    QGridLayout *spacingLayout = new QGridLayout();
    spacingLayout->setObjectName("spacing grid layout");


<<<<<<< HEAD
=======
    spacingLayout->addWidget(m_lbSize, 1, 0);
    spacingLayout->addWidget(m_slSize, 1, 1);
    spacingLayout->addWidget(m_lbRotation, 2, 0);
    spacingLayout->addWidget(m_slRotation, 2, 1);
    spacingLayout->addWidget(m_lbSpacing, 3, 0);
    spacingLayout->addWidget(m_slSpacing, 3, 1);
    spacingLayout->setColumnStretch(1, 3);

    QPushButton *resetBrushButton = new QPushButton(i18n("Reset Predefined Tip"), this);
    resetBrushButton->setObjectName("ResetBrush");
>>>>>>> 884ebac4
    resetBrushButton->setToolTip(i18n("Reloads Spacing from file\nSets Scale to 1.0\nSets Rotation to 0.0"));
    connect(resetBrushButton, SIGNAL(clicked()), SLOT(slotResetBrush()));

    update(m_itemChooser->currentResource());
}

KisPredefinedBrushChooser::~KisPredefinedBrushChooser()
{
}

void KisPredefinedBrushChooser::setBrush(KisBrushSP _brush)
{
    m_itemChooser->setCurrentResource(_brush.data());
    update(_brush.data());
}

void KisPredefinedBrushChooser::slotResetBrush()
{
    KisBrush *brush = dynamic_cast<KisBrush *>(m_itemChooser->currentResource());
    if (brush) {
        brush->load();
        brush->setScale(1.0);
        brush->setAngle(0.0);

        slotActivatedBrush(brush);
        update(brush);
        emit sigBrushChanged();
    }
}

void KisPredefinedBrushChooser::slotSetItemSize(qreal sizeValue)
{
    KisBrush *brush = dynamic_cast<KisBrush *>(m_itemChooser->currentResource());

    if (brush) {
        int brushWidth = brush->width();

        brush->setScale(sizeValue / qreal(brushWidth));
        slotActivatedBrush(brush);
        emit sigBrushChanged();
    }
}

void KisPredefinedBrushChooser::slotSetItemRotation(qreal rotationValue)
{
    KisBrush *brush = dynamic_cast<KisBrush *>(m_itemChooser->currentResource());
    if (brush) {
        brush->setAngle(rotationValue / 180.0 * M_PI);
        slotActivatedBrush(brush);

        emit sigBrushChanged();
    }
}

void KisPredefinedBrushChooser::slotSpacingChanged()
{
    KisBrush *brush = dynamic_cast<KisBrush *>(m_itemChooser->currentResource());
    if (brush) {
        brush->setSpacing(brushSpacingSelectionWidget->spacing());
        brush->setAutoSpacing(brushSpacingSelectionWidget->autoSpacingActive(), brushSpacingSelectionWidget->autoSpacingCoeff());
        slotActivatedBrush(brush);

        emit sigBrushChanged();
    }
}

void KisPredefinedBrushChooser::slotSetItemUseColorAsMask(bool useColorAsMask)
{
    KisGbrBrush *brush = dynamic_cast<KisGbrBrush *>(m_itemChooser->currentResource());
    if (brush) {
        brush->setUseColorAsMask(useColorAsMask);
        slotActivatedBrush(brush);

        emit sigBrushChanged();
    }
}

void KisPredefinedBrushChooser::slotOpenStampBrush()
{
    if(!m_stampBrushWidget) {
        m_stampBrushWidget = new KisCustomBrushWidget(this, i18n("Stamp"), m_image);
        m_stampBrushWidget->setModal(false);
        connect(m_stampBrushWidget, SIGNAL(sigNewPredefinedBrush(KoResource *)),
                                    SLOT(slotNewPredefinedBrush(KoResource *)));
    }

    QDialog::DialogCode result = (QDialog::DialogCode)m_stampBrushWidget->exec();

    if(result) {
        update(m_itemChooser->currentResource());
    }
}
void KisPredefinedBrushChooser::slotOpenClipboardBrush()
{
    if(!m_clipboardBrushWidget) {
        m_clipboardBrushWidget = new KisClipboardBrushWidget(this, i18n("Clipboard"), m_image);
        m_clipboardBrushWidget->setModal(true);
        connect(m_clipboardBrushWidget, SIGNAL(sigNewPredefinedBrush(KoResource *)),
                                        SLOT(slotNewPredefinedBrush(KoResource *)));
    }

    QDialog::DialogCode result = (QDialog::DialogCode)m_clipboardBrushWidget->exec();

    if(result) {
        update(m_itemChooser->currentResource());
    }
}

void KisPredefinedBrushChooser::update(KoResource * resource)
{
    KisBrush* brush = dynamic_cast<KisBrush*>(resource);

    if (brush) {


        brushTipNameLabel->setText(i18n(brush->name().toUtf8().data()));

        QString brushTypeString = "";

        if (brush->brushType() == INVALID) {
            brushTypeString = i18n("Invalid");
        } else if (brush->brushType() == MASK) {
            brushTypeString = i18n("Mask");
        } else if (brush->brushType() == IMAGE) {
            brushTypeString = i18n("GBR");
        } else if (brush->brushType() == PIPE_MASK ) {
            brushTypeString = i18n("Animated Mask");
        } else if (brush->brushType() == PIPE_IMAGE ) {
            brushTypeString = i18n("Animated Image");
        }


        QString brushDetailsText = QString("%1 (%2 x %3)")
                       .arg(brushTypeString)
                       .arg(brush->width())
                       .arg(brush->height());

        brushDetailsLabel->setText(brushDetailsText);


        brushSpacingSelectionWidget->setSpacing(brush->autoSpacingActive(),
                                brush->autoSpacingActive() ?
                                brush->autoSpacingCoeff() : brush->spacing());

        brushRotationSpinBox->setValue(brush->angle() * 180 / M_PI);
        brushSizeSpinBox->setValue(brush->width() * brush->scale());

        // useColorAsMask support is only in gimp brush so far
        KisGbrBrush *gimpBrush = dynamic_cast<KisGbrBrush*>(resource);
        if (gimpBrush) {
            useColorAsMaskCheckbox->setChecked(gimpBrush->useColorAsMask());
        }
        useColorAsMaskCheckbox->setEnabled(brush->hasColor() && gimpBrush);

        slotActivatedBrush(brush);
        emit sigBrushChanged();
    }
}

void KisPredefinedBrushChooser::slotActivatedBrush(KoResource * resource)
{
    KisBrush* brush = dynamic_cast<KisBrush*>(resource);

    if (m_brush != brush) {
        if (m_brush) {
            m_brush->clearBrushPyramid();
        }

        m_brush = brush;

        if (m_brush) {
            m_brush->prepareBrushPyramid();
        }
    }
}

void KisPredefinedBrushChooser::slotNewPredefinedBrush(KoResource *resource)
{
    m_itemChooser->setCurrentResource(resource);
    update(resource);
}

void KisPredefinedBrushChooser::setBrushSize(qreal xPixels, qreal yPixels)
{
    Q_UNUSED(yPixels);
    qreal oldWidth = m_brush->width() * m_brush->scale();
    qreal newWidth = oldWidth + xPixels;

    newWidth = qMax(newWidth, qreal(0.1));

    brushSizeSpinBox->setValue(newWidth);
}

void KisPredefinedBrushChooser::setImage(KisImageWSP image)
{
    m_image = image;
}

void KisPredefinedBrushChooser::slotImportNewBrushResource() {
    m_itemChooser->slotButtonClicked(KoResourceItemChooser::Button_Import);
}

void KisPredefinedBrushChooser::slotDeleteBrushResource() {
    m_itemChooser->slotButtonClicked(KoResourceItemChooser::Button_Remove);
}



#include "moc_kis_brush_chooser.cpp"

<|MERGE_RESOLUTION|>--- conflicted
+++ resolved
@@ -103,7 +103,6 @@
 {
     setObjectName(name);
 
-<<<<<<< HEAD
     setupUi(this);
 
     brushSizeSpinBox->setRange(0, 1000, 2);
@@ -113,39 +112,6 @@
     brushSizeSpinBox->setExponentRatio(3.0);
 
     QObject::connect(brushSizeSpinBox, SIGNAL(valueChanged(qreal)), this, SLOT(slotSetItemSize(qreal)));
-
-
-    brushRotationSpinBox->setRange(0, 360, 0);
-    brushRotationSpinBox->setValue(0);
-    brushRotationSpinBox->setSuffix(QChar(Qt::Key_degree));
-    QObject::connect(brushRotationSpinBox, SIGNAL(valueChanged(qreal)), this, SLOT(slotSetItemRotation(qreal)));
-
-    brushSpacingSelectionWidget->setSpacing(true, 1.0);
-    connect(brushSpacingSelectionWidget, SIGNAL(sigSpacingChanged()), SLOT(slotSpacingChanged()));
-
-    QObject::connect(useColorAsMaskCheckbox, SIGNAL(toggled(bool)), this, SLOT(slotSetItemUseColorAsMask(bool)));
-
-=======
-    m_lbSize = new QLabel(i18n("Size:"), this);
-    m_lbSize->setObjectName("lblSize");
-    m_slSize = new KisDoubleSliderSpinBox(this);
-    m_slSize->setObjectName("Size");
-    m_slSize->setRange(0, 1000, 2);
-    m_slSize->setValue(5);
-    m_slSize->setExponentRatio(3.0);
-    m_slSize->setSuffix(i18n(" px"));
-    m_slSize->setExponentRatio(3.0);
-    QObject::connect(m_slSize, SIGNAL(valueChanged(qreal)), this, SLOT(slotSetItemSize(qreal)));
-
-
-    m_lbRotation = new QLabel(i18n("Rotation:"), this);
-    m_lbRotation->setObjectName("lblRotation");
-    m_slRotation = new KisDoubleSliderSpinBox(this);
-    m_slRotation->setObjectName("Rotation");
-    m_slRotation->setRange(0, 360, 0);
-    m_slRotation->setValue(0);
-    m_slRotation->setSuffix(QChar(Qt::Key_degree));
-    QObject::connect(m_slRotation, SIGNAL(valueChanged(qreal)), this, SLOT(slotSetItemRotation(qreal)));
 
     m_lbSpacing = new QLabel(i18n("Spacing:"), this);
     m_lbSpacing->setObjectName("lblSpacing");
@@ -154,13 +120,16 @@
     m_slSpacing->setSpacing(true, 1.0);
     connect(m_slSpacing, SIGNAL(sigSpacingChanged()), SLOT(slotSpacingChanged()));
 
-    m_chkColorMask = new QCheckBox(i18n("Use color as mask"), this);
-    m_chkColorMask->setObjectName("ColorAsMask");
-    QObject::connect(m_chkColorMask, SIGNAL(toggled(bool)), this, SLOT(slotSetItemUseColorAsMask(bool)));
-
-    m_lbName = new QLabel(this);
-    m_lbName->setObjectName("lblName");
->>>>>>> 884ebac4
+    brushRotationSpinBox->setRange(0, 360, 0);
+    brushRotationSpinBox->setValue(0);
+    brushRotationSpinBox->setSuffix(QChar(Qt::Key_degree));
+    QObject::connect(brushRotationSpinBox, SIGNAL(valueChanged(qreal)), this, SLOT(slotSetItemRotation(qreal)));
+
+    brushSpacingSelectionWidget->setSpacing(true, 1.0);
+    connect(brushSpacingSelectionWidget, SIGNAL(sigSpacingChanged()), SLOT(slotSpacingChanged()));
+
+    QObject::connect(useColorAsMaskCheckbox, SIGNAL(toggled(bool)), this, SLOT(slotSetItemUseColorAsMask(bool)));
+
 
     KisBrushResourceServer* rServer = KisBrushServer::instance()->brushServer();
     QSharedPointer<KisBrushResourceServerAdapter> adapter(new KisBrushResourceServerAdapter(rServer));
@@ -193,22 +162,12 @@
     connect(m_itemChooser, SIGNAL(resourceSelected(KoResource *)), this, SLOT(update(KoResource *)));
 
 
-<<<<<<< HEAD
 
     stampButton->setIcon(KisIconUtils::loadIcon("list-add"));
     stampButton->setToolTip(i18n("Creates a brush tip from the current image selection."
                                "\n If no selection is present the whole image will be used."));
 
     clipboardButton->setIcon(KisIconUtils::loadIcon("list-add"));
-=======
-    QPushButton *stampButton = new QPushButton(KisIconUtils::loadIcon("list-add"), i18n("Stamp"), this);
-    stampButton->setObjectName("AddBrush");
-    stampButton->setToolTip(i18n("Creates a brush tip from the current image selection."
-                                 "\n If no selection is present the whole image will be used."));
-
-    QPushButton *clipboardButton = new QPushButton(KisIconUtils::loadIcon("edit-paste"), i18n("Clipboard"), this);
-    clipboardButton->setObjectName("AddFromClipboard");
->>>>>>> 884ebac4
     clipboardButton->setToolTip(i18n("Creates a brush tip from the image in the clipboard."));
 
 
@@ -219,8 +178,6 @@
     spacingLayout->setObjectName("spacing grid layout");
 
 
-<<<<<<< HEAD
-=======
     spacingLayout->addWidget(m_lbSize, 1, 0);
     spacingLayout->addWidget(m_slSize, 1, 1);
     spacingLayout->addWidget(m_lbRotation, 2, 0);
@@ -231,7 +188,6 @@
 
     QPushButton *resetBrushButton = new QPushButton(i18n("Reset Predefined Tip"), this);
     resetBrushButton->setObjectName("ResetBrush");
->>>>>>> 884ebac4
     resetBrushButton->setToolTip(i18n("Reloads Spacing from file\nSets Scale to 1.0\nSets Rotation to 0.0"));
     connect(resetBrushButton, SIGNAL(clicked()), SLOT(slotResetBrush()));
 
