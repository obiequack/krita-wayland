<?xml version="1.0" encoding="UTF-8"?>
<ui version="4.0">
 <class>KisWdgAutoBrush</class>
 <widget class="QWidget" name="KisWdgAutoBrush">
  <property name="geometry">
   <rect>
    <x>0</x>
    <y>0</y>
    <width>429</width>
    <height>279</height>
   </rect>
  </property>
  <property name="minimumSize">
   <size>
    <width>0</width>
    <height>0</height>
   </size>
  </property>
  <layout class="QGridLayout" name="gridLayout_3" columnstretch="0,1">
   <property name="leftMargin">
    <number>0</number>
   </property>
   <property name="topMargin">
    <number>0</number>
   </property>
   <property name="rightMargin">
    <number>0</number>
   </property>
   <property name="bottomMargin">
    <number>0</number>
   </property>
   <item row="0" column="0">
    <layout class="QVBoxLayout">
     <property name="spacing">
      <number>8</number>
     </property>
     <item>
      <widget class="QToolButton" name="brushPreview">
       <property name="sizePolicy">
        <sizepolicy hsizetype="Maximum" vsizetype="Maximum">
         <horstretch>110</horstretch>
         <verstretch>110</verstretch>
        </sizepolicy>
       </property>
       <property name="minimumSize">
        <size>
         <width>110</width>
         <height>110</height>
        </size>
       </property>
       <property name="text">
        <string/>
       </property>
      </widget>
     </item>
     <item>
      <widget class="QLabel" name="lblMaskType">
       <property name="sizePolicy">
        <sizepolicy hsizetype="Preferred" vsizetype="Fixed">
         <horstretch>0</horstretch>
         <verstretch>0</verstretch>
        </sizepolicy>
       </property>
       <property name="text">
        <string>Mask Type:</string>
       </property>
      </widget>
     </item>
     <item>
      <widget class="QComboBox" name="comboBoxMaskType"/>
     </item>
     <item>
      <widget class="QLabel" name="lblMaskShape">
       <property name="sizePolicy">
        <sizepolicy hsizetype="Preferred" vsizetype="Fixed">
         <horstretch>0</horstretch>
         <verstretch>0</verstretch>
        </sizepolicy>
       </property>
       <property name="text">
        <string>Shape:</string>
       </property>
      </widget>
     </item>
     <item>
      <widget class="QComboBox" name="comboBoxShape">
       <property name="focusPolicy">
        <enum>Qt::ClickFocus</enum>
       </property>
       <item>
        <property name="text">
         <string>Circle</string>
        </property>
       </item>
       <item>
        <property name="text">
         <string>Square</string>
        </property>
       </item>
      </widget>
     </item>
     <item>
      <widget class="QCheckBox" name="btnAntialiasing">
       <property name="toolTip">
        <string>The border of the brush will be smoothed to avoid aliasing</string>
       </property>
       <property name="text">
        <string>Anti-alias</string>
       </property>
      </widget>
     </item>
     <item>
      <spacer name="spacer4">
       <property name="orientation">
        <enum>Qt::Vertical</enum>
       </property>
       <property name="sizeType">
        <enum>QSizePolicy::Expanding</enum>
       </property>
       <property name="sizeHint" stdset="0">
        <size>
         <width>20</width>
         <height>13</height>
        </size>
       </property>
      </spacer>
     </item>
    </layout>
   </item>
   <item row="1" column="1">
    <spacer name="verticalSpacer">
     <property name="orientation">
      <enum>Qt::Vertical</enum>
     </property>
     <property name="sizeType">
      <enum>QSizePolicy::Expanding</enum>
     </property>
     <property name="sizeHint" stdset="0">
      <size>
       <width>20</width>
       <height>17</height>
      </size>
     </property>
    </spacer>
   </item>
   <item row="0" column="1">
    <layout class="QGridLayout" name="gridLayout_2" columnstretch="0,0,1">
     <item row="0" column="1" colspan="2">
<<<<<<< HEAD
      <widget class="KisDoubleSliderSpinBox" name="inputRadius" >
=======
      <widget class="KisDoubleSliderSpinBox" name="inputRadius" native="true">
>>>>>>> 884ebac4
       <property name="minimumSize">
        <size>
         <width>200</width>
         <height>0</height>
        </size>
       </property>
      </widget>
     </item>
     <item row="3" column="0">
      <widget class="QLabel" name="lblAngle">
       <property name="text">
        <string>Angle:</string>
       </property>
       <property name="alignment">
        <set>Qt::AlignRight|Qt::AlignTrailing|Qt::AlignVCenter</set>
       </property>
      </widget>
     </item>
     <item row="0" column="0">
      <widget class="QLabel" name="lblDiameter">
       <property name="text">
        <string>Diameter:</string>
       </property>
       <property name="alignment">
        <set>Qt::AlignRight|Qt::AlignTrailing|Qt::AlignVCenter</set>
       </property>
      </widget>
     </item>
     <item row="1" column="0">
      <widget class="QLabel" name="lblRatio">
       <property name="text">
        <string>Ratio:</string>
       </property>
       <property name="alignment">
        <set>Qt::AlignRight|Qt::AlignTrailing|Qt::AlignVCenter</set>
       </property>
      </widget>
     </item>
     <item row="1" column="1" colspan="2">
<<<<<<< HEAD
      <widget class="KisDoubleSliderSpinBox" name="inputRatio" />
=======
      <widget class="KisDoubleSliderSpinBox" name="inputRatio" native="true"/>
>>>>>>> 884ebac4
     </item>
     <item row="2" column="0" colspan="3">
      <widget class="QStackedWidget" name="stackedWidget">
       <property name="sizePolicy">
        <sizepolicy hsizetype="Preferred" vsizetype="Preferred">
         <horstretch>0</horstretch>
         <verstretch>0</verstretch>
        </sizepolicy>
       </property>
       <property name="minimumSize">
        <size>
         <width>0</width>
         <height>0</height>
        </size>
       </property>
       <property name="currentIndex">
        <number>1</number>
       </property>
       <widget class="QWidget" name="PageFade">
        <layout class="QGridLayout" name="gridLayout_5">
         <item row="0" column="0">
          <widget class="QGroupBox" name="grpFade">
           <property name="sizePolicy">
            <sizepolicy hsizetype="Preferred" vsizetype="Preferred">
             <horstretch>0</horstretch>
             <verstretch>0</verstretch>
            </sizepolicy>
           </property>
           <property name="maximumSize">
            <size>
             <width>1024</width>
             <height>1024</height>
            </size>
           </property>
           <property name="title">
            <string>Fade</string>
           </property>
           <layout class="QVBoxLayout" name="verticalLayout_2">
            <property name="leftMargin">
             <number>4</number>
            </property>
            <item>
             <layout class="QGridLayout" name="gridLayout" columnstretch="0,1,0">
              <item row="0" column="0">
               <widget class="QLabel" name="lblHorizontalFade">
                <property name="text">
                 <string>Horizontal:</string>
                </property>
                <property name="alignment">
                 <set>Qt::AlignRight|Qt::AlignTrailing|Qt::AlignVCenter</set>
                </property>
               </widget>
              </item>
              <item row="0" column="1">
<<<<<<< HEAD
               <widget class="KisDoubleSliderSpinBox" name="inputHFade" />
              </item>
              <item row="0" column="2" rowspan="2">
               <widget class="KoAspectButton" name="aspectButton" />
=======
               <widget class="KisDoubleSliderSpinBox" name="inputHFade" native="true"/>
              </item>
              <item row="0" column="2" rowspan="2">
               <widget class="KoAspectButton" name="aspectButton" native="true"/>
>>>>>>> 884ebac4
              </item>
              <item row="1" column="0">
               <widget class="QLabel" name="lblVerticalFade">
                <property name="text">
                 <string>Vertical:</string>
                </property>
                <property name="alignment">
                 <set>Qt::AlignRight|Qt::AlignTrailing|Qt::AlignVCenter</set>
                </property>
               </widget>
              </item>
              <item row="1" column="1">
<<<<<<< HEAD
               <widget class="KisDoubleSliderSpinBox" name="inputVFade" />
=======
               <widget class="KisDoubleSliderSpinBox" name="inputVFade" native="true"/>
>>>>>>> 884ebac4
              </item>
             </layout>
            </item>
           </layout>
          </widget>
         </item>
        </layout>
       </widget>
       <widget class="QWidget" name="PageCurve">
        <layout class="QGridLayout" name="gridLayout_6">
         <item row="0" column="0">
<<<<<<< HEAD
          <widget class="QLabel" name="label_2">
           <property name="sizePolicy">
            <sizepolicy hsizetype="Fixed" vsizetype="Minimum">
             <horstretch>0</horstretch>
             <verstretch>0</verstretch>
            </sizepolicy>
           </property>
           <property name="minimumSize">
            <size>
             <width>80</width>
             <height>0</height>
            </size>
           </property>
           <property name="text">
            <string>Softness:</string>
           </property>
           <property name="alignment">
            <set>Qt::AlignHCenter|Qt::AlignTop</set>
           </property>
          </widget>
         </item>
         <item row="0" column="1">
          <widget class="KisCurveWidget" name="softnessCurve" >
           <property name="sizePolicy">
            <sizepolicy hsizetype="Expanding" vsizetype="Preferred">
             <horstretch>0</horstretch>
             <verstretch>0</verstretch>
            </sizepolicy>
           </property>
           <property name="minimumSize">
            <size>
             <width>0</width>
             <height>0</height>
            </size>
           </property>
           <property name="maximumSize">
            <size>
             <width>10000</width>
             <height>10000</height>
            </size>
           </property>
          </widget>
         </item>
         <item row="0" column="2">
          <spacer name="horizontalSpacer">
           <property name="orientation">
            <enum>Qt::Horizontal</enum>
           </property>
           <property name="sizeHint" stdset="0">
            <size>
             <width>40</width>
             <height>20</height>
            </size>
           </property>
          </spacer>
=======
          <widget class="KisCurveWidget" name="softnessCurve" native="true"/>
>>>>>>> 884ebac4
         </item>
        </layout>
       </widget>
      </widget>
     </item>
     <item row="5" column="0">
      <widget class="QLabel" name="lblRandomness">
       <property name="text">
        <string>Randomness:</string>
       </property>
       <property name="alignment">
        <set>Qt::AlignRight|Qt::AlignTrailing|Qt::AlignVCenter</set>
       </property>
      </widget>
     </item>
     <item row="4" column="0">
      <widget class="QLabel" name="lblSpikes">
       <property name="text">
        <string>Spikes:</string>
       </property>
       <property name="alignment">
        <set>Qt::AlignRight|Qt::AlignTrailing|Qt::AlignVCenter</set>
       </property>
      </widget>
     </item>
     <item row="3" column="1" colspan="2">
<<<<<<< HEAD
      <widget class="KisSliderSpinBox" name="inputAngle" />
=======
      <widget class="KisSliderSpinBox" name="inputAngle" native="true">
>>>>>>> 884ebac4
       <property name="minimumSize">
        <size>
         <width>200</width>
         <height>0</height>
        </size>
       </property>
      </widget>
     </item>
     <item row="4" column="1" colspan="2">
<<<<<<< HEAD
      <widget class="KisSliderSpinBox" name="inputSpikes" />
     </item>
     <item row="6" column="1" colspan="2">
      <widget class="KisDoubleSliderSpinBox" name="density" />
     </item>
     <item row="5" column="1" colspan="2">
      <widget class="KisDoubleSliderSpinBox" name="inputRandomness" />
=======
      <widget class="KisSliderSpinBox" name="inputSpikes" native="true"/>
     </item>
     <item row="6" column="1" colspan="2">
      <widget class="KisDoubleSliderSpinBox" name="density" native="true"/>
     </item>
     <item row="5" column="1" colspan="2">
      <widget class="KisDoubleSliderSpinBox" name="inputRandomness" native="true"/>
>>>>>>> 884ebac4
     </item>
     <item row="6" column="0">
      <widget class="QLabel" name="lblDensity">
       <property name="text">
        <string>Density:</string>
       </property>
       <property name="alignment">
        <set>Qt::AlignRight|Qt::AlignTrailing|Qt::AlignVCenter</set>
       </property>
      </widget>
     </item>
     <item row="7" column="1" colspan="2">
<<<<<<< HEAD
      <widget class="KisSpacingSelectionWidget" name="spacingWidget" />
=======
      <widget class="KisSpacingSelectionWidget" name="spacingWidget" native="true"/>
>>>>>>> 884ebac4
     </item>
     <item row="7" column="0">
      <widget class="QLabel" name="lblSpacing">
       <property name="text">
        <string>Spacing:</string>
       </property>
       <property name="alignment">
        <set>Qt::AlignRight|Qt::AlignTrailing|Qt::AlignVCenter</set>
       </property>
      </widget>
     </item>
    </layout>
   </item>
  </layout>
 </widget>
 <customwidgets>
  <customwidget>
   <class>KisSliderSpinBox</class>
   <extends>QWidget</extends>
   <header>kis_slider_spin_box.h</header>
   <container>1</container>
  </customwidget>
  <customwidget>
   <class>KoAspectButton</class>
   <extends>QWidget</extends>
   <header>KoAspectButton.h</header>
   <container>1</container>
  </customwidget>
  <customwidget>
   <class>KisDoubleSliderSpinBox</class>
   <extends>QWidget</extends>
   <header>kis_slider_spin_box.h</header>
   <container>1</container>
  </customwidget>
  <customwidget>
   <class>KisCurveWidget</class>
   <extends>QWidget</extends>
   <header>widgets/kis_curve_widget.h</header>
   <container>1</container>
  </customwidget>
  <customwidget>
   <class>KisSpacingSelectionWidget</class>
   <extends>QWidget</extends>
   <header>kis_spacing_selection_widget.h</header>
   <container>1</container>
  </customwidget>
 </customwidgets>
 <resources/>
 <connections/>
</ui><|MERGE_RESOLUTION|>--- conflicted
+++ resolved
@@ -146,11 +146,7 @@
    <item row="0" column="1">
     <layout class="QGridLayout" name="gridLayout_2" columnstretch="0,0,1">
      <item row="0" column="1" colspan="2">
-<<<<<<< HEAD
       <widget class="KisDoubleSliderSpinBox" name="inputRadius" >
-=======
-      <widget class="KisDoubleSliderSpinBox" name="inputRadius" native="true">
->>>>>>> 884ebac4
        <property name="minimumSize">
         <size>
          <width>200</width>
@@ -190,11 +186,7 @@
       </widget>
      </item>
      <item row="1" column="1" colspan="2">
-<<<<<<< HEAD
       <widget class="KisDoubleSliderSpinBox" name="inputRatio" />
-=======
-      <widget class="KisDoubleSliderSpinBox" name="inputRatio" native="true"/>
->>>>>>> 884ebac4
      </item>
      <item row="2" column="0" colspan="3">
       <widget class="QStackedWidget" name="stackedWidget">
@@ -249,17 +241,10 @@
                </widget>
               </item>
               <item row="0" column="1">
-<<<<<<< HEAD
                <widget class="KisDoubleSliderSpinBox" name="inputHFade" />
               </item>
               <item row="0" column="2" rowspan="2">
                <widget class="KoAspectButton" name="aspectButton" />
-=======
-               <widget class="KisDoubleSliderSpinBox" name="inputHFade" native="true"/>
-              </item>
-              <item row="0" column="2" rowspan="2">
-               <widget class="KoAspectButton" name="aspectButton" native="true"/>
->>>>>>> 884ebac4
               </item>
               <item row="1" column="0">
                <widget class="QLabel" name="lblVerticalFade">
@@ -272,11 +257,7 @@
                </widget>
               </item>
               <item row="1" column="1">
-<<<<<<< HEAD
                <widget class="KisDoubleSliderSpinBox" name="inputVFade" />
-=======
-               <widget class="KisDoubleSliderSpinBox" name="inputVFade" native="true"/>
->>>>>>> 884ebac4
               </item>
              </layout>
             </item>
@@ -288,7 +269,6 @@
        <widget class="QWidget" name="PageCurve">
         <layout class="QGridLayout" name="gridLayout_6">
          <item row="0" column="0">
-<<<<<<< HEAD
           <widget class="QLabel" name="label_2">
            <property name="sizePolicy">
             <sizepolicy hsizetype="Fixed" vsizetype="Minimum">
@@ -344,9 +324,6 @@
             </size>
            </property>
           </spacer>
-=======
-          <widget class="KisCurveWidget" name="softnessCurve" native="true"/>
->>>>>>> 884ebac4
          </item>
         </layout>
        </widget>
@@ -373,11 +350,7 @@
       </widget>
      </item>
      <item row="3" column="1" colspan="2">
-<<<<<<< HEAD
       <widget class="KisSliderSpinBox" name="inputAngle" />
-=======
-      <widget class="KisSliderSpinBox" name="inputAngle" native="true">
->>>>>>> 884ebac4
        <property name="minimumSize">
         <size>
          <width>200</width>
@@ -387,7 +360,6 @@
       </widget>
      </item>
      <item row="4" column="1" colspan="2">
-<<<<<<< HEAD
       <widget class="KisSliderSpinBox" name="inputSpikes" />
      </item>
      <item row="6" column="1" colspan="2">
@@ -395,15 +367,6 @@
      </item>
      <item row="5" column="1" colspan="2">
       <widget class="KisDoubleSliderSpinBox" name="inputRandomness" />
-=======
-      <widget class="KisSliderSpinBox" name="inputSpikes" native="true"/>
-     </item>
-     <item row="6" column="1" colspan="2">
-      <widget class="KisDoubleSliderSpinBox" name="density" native="true"/>
-     </item>
-     <item row="5" column="1" colspan="2">
-      <widget class="KisDoubleSliderSpinBox" name="inputRandomness" native="true"/>
->>>>>>> 884ebac4
      </item>
      <item row="6" column="0">
       <widget class="QLabel" name="lblDensity">
@@ -416,11 +379,7 @@
       </widget>
      </item>
      <item row="7" column="1" colspan="2">
-<<<<<<< HEAD
       <widget class="KisSpacingSelectionWidget" name="spacingWidget" />
-=======
-      <widget class="KisSpacingSelectionWidget" name="spacingWidget" native="true"/>
->>>>>>> 884ebac4
      </item>
      <item row="7" column="0">
       <widget class="QLabel" name="lblSpacing">
