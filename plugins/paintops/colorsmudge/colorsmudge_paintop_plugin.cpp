--- conflicted
+++ resolved
@@ -38,19 +38,9 @@
 ColorSmudgePaintOpPlugin::ColorSmudgePaintOpPlugin(QObject* parent, const QVariantList&):
     QObject(parent)
 {
-<<<<<<< HEAD
-    KisPaintOpRegistry::instance()->add(new KisSimplePaintOpFactory<KisColorSmudgeOp, KisBrushBasedPaintOpSettings, KisColorSmudgeOpSettingsWidget>(
-                                            "colorsmudge",
-                                            i18n("Color Smudge"),
-                                            KisPaintOpFactory::categoryStable(),
-                                            "krita-colorsmudge.png",
-                                            QStringList(),
-                                            2)
-=======
     KisPaintOpRegistry::instance()->add(new KisSimplePaintOpFactory<KisColorSmudgeOp, KisColorSmudgeOpSettings, KisColorSmudgeOpSettingsWidget>(
                                             "colorsmudge", i18n("Color Smudge"), KisPaintOpFactory::categoryStable(), "krita-colorsmudge.png",
                                             QString(), QStringList(), 2)
->>>>>>> eda471fe
                                        );
 }
 
