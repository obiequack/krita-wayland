--- conflicted
+++ resolved
@@ -52,15 +52,7 @@
     int curve_line_width;
     qreal curve_curves_opacity;
 
-<<<<<<< HEAD
-    void readOptionSetting(const KisPropertiesConfigurationSP settings) {
-        lineWidth = settings->getInt(CURVE_LINE_WIDTH);
-        historySize = settings->getInt(CURVE_STROKE_HISTORY_SIZE);
-        paintConnectionLine = settings->getBool(CURVE_PAINT_CONNECTION_LINE);
-        smoothing = settings->getBool(CURVE_SMOOTHING);
-        curvesOpacity = settings->getDouble(CURVE_CURVES_OPACITY);
-=======
-    void readOptionSetting(const KisPropertiesConfiguration* config) {
+    void readOptionSetting(const KisPropertiesConfigurationSP config) {
         curve_paint_connection_line = config->getBool(CURVE_PAINT_CONNECTION_LINE);
         curve_smoothing = config->getBool(CURVE_SMOOTHING);
         curve_stroke_history_size = config->getInt(CURVE_STROKE_HISTORY_SIZE);
@@ -68,13 +60,12 @@
         curve_curves_opacity = config->getDouble(CURVE_CURVES_OPACITY);
     }
 
-    void writeOptionSetting(KisPropertiesConfiguration* config) const {
+    void writeOptionSetting(KisPropertiesConfigurationSP config) const {
         config->setProperty(CURVE_PAINT_CONNECTION_LINE, curve_paint_connection_line);
         config->setProperty(CURVE_SMOOTHING, curve_smoothing);
         config->setProperty(CURVE_STROKE_HISTORY_SIZE, curve_stroke_history_size);
         config->setProperty(CURVE_LINE_WIDTH, curve_line_width);
         config->setProperty(CURVE_CURVES_OPACITY, curve_curves_opacity);
->>>>>>> 681b2c71
     }
 };
 
