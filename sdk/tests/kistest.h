--- conflicted
+++ resolved
@@ -114,26 +114,23 @@
 {
 #if defined(TESTRESOURCES) || defined(TESTPIGMENT) || defined (TESTFLAKE) || defined(TESTIMAGE) || defined(TESTBRUSH) || defined(TESTUI)
     // All Krita's resource types
-<<<<<<< HEAD
-=======
-    KoResourcePaths::addResourceType("markers", "data", "/styles/");
-    KoResourcePaths::addResourceType("kis_pics", "data", "/pics/");
-    KoResourcePaths::addResourceType("kis_images", "data", "/images/");
-    KoResourcePaths::addResourceType("metadata_schema", "data", "/metadata/schemas/");
-    KoResourcePaths::addResourceType("gmic_definitions", "data", "/gmic/");
-    KoResourcePaths::addResourceType("kis_defaultpresets", "data", "/defaultpresets/");
-    KoResourcePaths::addResourceType("psd_layer_style_collections", "data", "/asl");
-    KoResourcePaths::addResourceType("kis_shortcuts", "data", "/shortcuts/");
-    KoResourcePaths::addResourceType("kis_actions", "data", "/actions");
-    KoResourcePaths::addResourceType("kis_actions", "data", "/pykrita");
-    KoResourcePaths::addResourceType("icc_profiles", "data", "/color/icc");
-    KoResourcePaths::addResourceType("icc_profiles", "data", "/profiles/");
-    KoResourcePaths::addResourceType("tags", "data", "/tags/");
-    KoResourcePaths::addResourceType("templates", "data", "/templates");
-    KoResourcePaths::addResourceType("pythonscripts", "data", "/pykrita");
-    KoResourcePaths::addResourceType("preset_icons", "data", "/preset_icons");
-
->>>>>>> 5d404901
+    KoResourcePaths::addAssetType("markers", "data", "/styles/");
+    KoResourcePaths::addAssetType("kis_pics", "data", "/pics/");
+    KoResourcePaths::addAssetType("kis_images", "data", "/images/");
+    KoResourcePaths::addAssetType("metadata_schema", "data", "/metadata/schemas/");
+    KoResourcePaths::addAssetType("gmic_definitions", "data", "/gmic/");
+    KoResourcePaths::addAssetType("kis_defaultpresets", "data", "/defaultpresets/");
+    KoResourcePaths::addAssetType("psd_layer_style_collections", "data", "/asl");
+    KoResourcePaths::addAssetType("kis_shortcuts", "data", "/shortcuts/");
+    KoResourcePaths::addAssetType("kis_actions", "data", "/actions");
+    KoResourcePaths::addAssetType("kis_actions", "data", "/pykrita");
+    KoResourcePaths::addAssetType("icc_profiles", "data", "/color/icc");
+    KoResourcePaths::addAssetType("icc_profiles", "data", "/profiles/");
+    KoResourcePaths::addAssetType("tags", "data", "/tags/");
+    KoResourcePaths::addAssetType("templates", "data", "/templates");
+    KoResourcePaths::addAssetType("pythonscripts", "data", "/pykrita");
+    KoResourcePaths::addAssetType("preset_icons", "data", "/preset_icons");
+
     // Make directories for all resources we can save, and tags
     QDir d;
     d.mkpath(QStandardPaths::writableLocation(QStandardPaths::AppDataLocation) + "/tags/");
