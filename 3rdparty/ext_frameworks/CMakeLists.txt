SET(EXTPREFIX_frameworks "${EXTPREFIX}" )
#
# All needed frameworks:
#
#        Archive 
#        Config 
#        WidgetsAddons 
#        Completion
#        CoreAddons
#        GuiAddons 
#        I18n 
#        ItemModels 
#        ItemViews
#        WindowSystem
# On Linux:
#        KCrash

ExternalProject_Add(
    ext_extra_cmake_modules
    DOWNLOAD_DIR ${EXTERNALS_DOWNLOAD_DIR}
<<<<<<< HEAD
    URL http://download.kde.org/stable/frameworks/5.28/extra-cmake-modules-5.28.0.zip
    URL_MD5 8e8e20e1fea1f86dc3ff843bd1f2f8f1
=======
    URL http://download.kde.org/Attic/frameworks/5.24/extra-cmake-modules-5.24.0.zip
    URL_MD5 e0c19ba97ebd964f9bdc9110c64ce96a
>>>>>>> b77e3b2a
    PATCH_COMMAND ${PATCH_COMMAND} -p1 -i ${CMAKE_CURRENT_SOURCE_DIR}/ecm_install_to_share.diff
          COMMAND ${PATCH_COMMAND} -p1 -i ${CMAKE_CURRENT_SOURCE_DIR}ecm_python3.diff
    INSTALL_DIR ${EXTPREFIX_frameworks}
    CMAKE_ARGS -DCMAKE_INSTALL_PREFIX=${EXTPREFIX_frameworks}
               -DCMAKE_BUILD_TYPE=${GLOBAL_BUILD_TYPE} 
                ${GLOBAL_PROFILE}
                -DCMAKE_SYSTEM_PREFIX_PATH=${EXTPREFIX} 
                -DBUILD_TESTING=false
    UPDATE_COMMAND ""
    ALWAYS 0
)


ExternalProject_Add(
    ext_karchive
    DOWNLOAD_DIR ${EXTERNALS_DOWNLOAD_DIR}
    URL http://download.kde.org/Attic/frameworks/5.24/karchive-5.24.0.zip
    URL_MD5 739843accfe9bd85ab2f1582722cf01e
    INSTALL_DIR ${EXTPREFIX_frameworks}
    CMAKE_ARGS -DCMAKE_INSTALL_PREFIX=${EXTPREFIX_frameworks}
               -DCMAKE_BUILD_TYPE=${GLOBAL_BUILD_TYPE} 
                ${GLOBAL_PROFILE}
                -DCMAKE_SYSTEM_PREFIX_PATH=${EXTPREFIX} 
                -DBUILD_TESTING=false
    UPDATE_COMMAND ""
    ALWAYS 0
    DEPENDS ext_extra_cmake_modules
)


ExternalProject_Add(
    ext_kconfig
    DOWNLOAD_DIR ${EXTERNALS_DOWNLOAD_DIR}
    URL http://download.kde.org/Attic/frameworks/5.24/kconfig-5.24.0.zip
    URL_MD5 f87ecff795eb76e4ec6561758a5baf87
    PATCH_COMMAND ${PATCH_COMMAND} -p1 -i ${CMAKE_CURRENT_SOURCE_DIR}/kconfig.diff
    INSTALL_DIR ${EXTPREFIX_frameworks}
    CMAKE_ARGS -DCMAKE_INSTALL_PREFIX=${EXTPREFIX_frameworks}
            -DCMAKE_BUILD_TYPE=${GLOBAL_BUILD_TYPE} 
                ${GLOBAL_PROFILE}
                -DCMAKE_SYSTEM_PREFIX_PATH=${EXTPREFIX} 
                -DBUILD_TESTING=false
    UPDATE_COMMAND ""
    ALWAYS 0
    DEPENDS ext_karchive
)


ExternalProject_Add(
    ext_kwidgetsaddons
    DOWNLOAD_DIR ${EXTERNALS_DOWNLOAD_DIR}
    URL http://download.kde.org/Attic/frameworks/5.24/kwidgetsaddons-5.24.0.zip
    URL_MD5 0e399b427814a4814c65a3cf407f9d79
    INSTALL_DIR ${EXTPREFIX_frameworks}
    PATCH_COMMAND ${PATCH_COMMAND} -p1 -i ${CMAKE_CURRENT_SOURCE_DIR}/kwidgetsaddons.diff
    CMAKE_ARGS -DCMAKE_INSTALL_PREFIX=${EXTPREFIX_frameworks}
            -DCMAKE_BUILD_TYPE=${GLOBAL_BUILD_TYPE} 
                ${GLOBAL_PROFILE}
                -DCMAKE_SYSTEM_PREFIX_PATH=${EXTPREFIX} 
                -DBUILD_TESTING=false
    UPDATE_COMMAND ""
    ALWAYS 0
    DEPENDS ext_kconfig
)


ExternalProject_Add(
    ext_kcompletion
    DOWNLOAD_DIR ${EXTERNALS_DOWNLOAD_DIR}
    URL http://download.kde.org/Attic/frameworks/5.24/kcompletion-5.24.0.zip
    URL_MD5 e8764251ab45005aa81dba242852300c
    INSTALL_DIR ${EXTPREFIX_frameworks}
    CMAKE_ARGS -DCMAKE_INSTALL_PREFIX=${EXTPREFIX_frameworks}
            -DCMAKE_BUILD_TYPE=${GLOBAL_BUILD_TYPE} 
                ${GLOBAL_PROFILE}
                -DCMAKE_SYSTEM_PREFIX_PATH=${EXTPREFIX} 
                -DBUILD_TESTING=false
    UPDATE_COMMAND ""
    ALWAYS 0
    DEPENDS ext_kwidgetsaddons
)


ExternalProject_Add(
    ext_kcoreaddons
    DOWNLOAD_DIR ${EXTERNALS_DOWNLOAD_DIR}
    URL http://download.kde.org/Attic/frameworks/5.24/kcoreaddons-5.24.0.zip
    URL_MD5 2885878625b19ad0300ef3770b897112
    INSTALL_DIR ${EXTPREFIX_frameworks}
    PATCH_COMMAND ${PATCH_COMMAND} -p1 -i ${CMAKE_CURRENT_SOURCE_DIR}/desktoptojson.diff
    CMAKE_ARGS -DCMAKE_INSTALL_PREFIX=${EXTPREFIX_frameworks}
            -DCMAKE_BUILD_TYPE=${GLOBAL_BUILD_TYPE} 
                ${GLOBAL_PROFILE}
                -DCMAKE_SYSTEM_PREFIX_PATH=${EXTPREFIX} 
                -DBUILD_TESTING=false
    UPDATE_COMMAND ""
    ALWAYS 0
    DEPENDS ext_kcompletion
)


ExternalProject_Add(
    ext_kguiaddons
    DOWNLOAD_DIR ${EXTERNALS_DOWNLOAD_DIR}
    URL http://download.kde.org/Attic/frameworks/5.24/kguiaddons-5.24.0.zip
    URL_MD5 9bdadbc57d0634816ef80ee9798c3d6c
    INSTALL_DIR ${EXTPREFIX_frameworks}
    CMAKE_ARGS -DCMAKE_INSTALL_PREFIX=${EXTPREFIX_frameworks}
            -DCMAKE_BUILD_TYPE=${GLOBAL_BUILD_TYPE} 
                ${GLOBAL_PROFILE}
                -DCMAKE_SYSTEM_PREFIX_PATH=${EXTPREFIX} 
                -DBUILD_TESTING=false
    UPDATE_COMMAND ""
    ALWAYS 0
    DEPENDS ext_kcoreaddons
)


ExternalProject_Add(
    ext_ki18n
    DOWNLOAD_DIR ${EXTERNALS_DOWNLOAD_DIR}
        URL http://download.kde.org/Attic/frameworks/5.17/ki18n-5.17.0.zip
    URL_MD5 7d60380d09f98defbf878ea9daba0fbb
    INSTALL_DIR ${EXTPREFIX_frameworks}
    PATCH_COMMAND ${PATCH_COMMAND} -p1 -i ${CMAKE_CURRENT_SOURCE_DIR}/ki18n.diff
          COMMAND ${PATCH_COMMAND} -p1 -i ${CMAKE_CURRENT_SOURCE_DIR}/ki18n-appdatalocation.diff
    CMAKE_ARGS -DCMAKE_INSTALL_PREFIX=${EXTPREFIX_frameworks}
            -DCMAKE_BUILD_TYPE=${GLOBAL_BUILD_TYPE} 
                ${GLOBAL_PROFILE}
                -DCMAKE_SYSTEM_PREFIX_PATH=${EXTPREFIX} 
                -DBUILD_TESTING=false
    UPDATE_COMMAND ""
    ALWAYS 0
    DEPENDS ext_kguiaddons
)


ExternalProject_Add(
    ext_kitemmodels
    DOWNLOAD_DIR ${EXTERNALS_DOWNLOAD_DIR}
    URL http://download.kde.org/Attic/frameworks/5.24/kitemmodels-5.24.0.zip
    URL_MD5 ff41589f48395fc01d5fc7887593779d
    INSTALL_DIR ${EXTPREFIX_frameworks}
    CMAKE_ARGS -DCMAKE_INSTALL_PREFIX=${EXTPREFIX_frameworks}
            -DCMAKE_BUILD_TYPE=${GLOBAL_BUILD_TYPE} 
                ${GLOBAL_PROFILE}
                -DCMAKE_SYSTEM_PREFIX_PATH=${EXTPREFIX} 
                -DBUILD_TESTING=false
    UPDATE_COMMAND ""
    ALWAYS 0
    DEPENDS ext_ki18n
)

ExternalProject_Add(
    ext_kitemviews
    DOWNLOAD_DIR ${EXTERNALS_DOWNLOAD_DIR}
    URL http://download.kde.org/Attic/frameworks/5.24/kitemviews-5.24.0.zip
    URL_MD5 33f638d027a3011a6a69f7484eee3287
    INSTALL_DIR ${EXTPREFIX_frameworks}
    CMAKE_ARGS -DCMAKE_INSTALL_PREFIX=${EXTPREFIX_frameworks}
            -DCMAKE_BUILD_TYPE=${GLOBAL_BUILD_TYPE} 
                ${GLOBAL_PROFILE}
                -DCMAKE_SYSTEM_PREFIX_PATH=${EXTPREFIX} 
                -DBUILD_TESTING=false
    UPDATE_COMMAND ""
    ALWAYS 0
    DEPENDS ext_kitemmodels
)

ExternalProject_Add(
    ext_kimageformats
    DOWNLOAD_DIR ${EXTERNALS_DOWNLOAD_DIR}
    URL http://download.kde.org/Attic/frameworks/5.24/kimageformats-5.24.0.zip
    URL_MD5 c1964516bcb2bfe882858f0c0913deb5
    INSTALL_DIR ${EXTPREFIX_frameworks}
    PATCH_COMMAND ${PATCH_COMMAND} -p1 -i ${CMAKE_CURRENT_SOURCE_DIR}/kimageformats.diff
    CMAKE_ARGS -DCMAKE_INSTALL_PREFIX=${EXTPREFIX_frameworks}
            -DCMAKE_BUILD_TYPE=${GLOBAL_BUILD_TYPE} 
                ${GLOBAL_PROFILE}
                -DCMAKE_SYSTEM_PREFIX_PATH=${EXTPREFIX} 
                -DBUILD_TESTING=false
    UPDATE_COMMAND ""
    ALWAYS 0
    DEPENDS ext_kitemviews
)

ExternalProject_Add(
    ext_kwindowsystem
    DOWNLOAD_DIR ${EXTERNALS_DOWNLOAD_DIR}
    URL http://download.kde.org/Attic/frameworks/5.24/kwindowsystem-5.24.0.zip
    URL_MD5 5915e4f63ded983af6db7db3a6cbae1a
    INSTALL_DIR ${EXTPREFIX_frameworks}
    PATCH_COMMAND ${PATCH_COMMAND} -p1 -i ${CMAKE_CURRENT_SOURCE_DIR}/kwindowsystem-x11.diff
    CMAKE_ARGS -DCMAKE_INSTALL_PREFIX=${EXTPREFIX_frameworks}
            -DCMAKE_BUILD_TYPE=${GLOBAL_BUILD_TYPE} 
                ${GLOBAL_PROFILE}
                -DCMAKE_SYSTEM_PREFIX_PATH=${EXTPREFIX} 
                -DBUILD_TESTING=false
    UPDATE_COMMAND ""
    ALWAYS 0
    DEPENDS ext_kimageformats
)

ExternalProject_Add(
    ext_kcrash
    DOWNLOAD_DIR ${EXTERNALS_DOWNLOAD_DIR}
    URL http://download.kde.org/Attic/frameworks/5.24/kcrash-5.24.0.zip
    URL_MD5 a2e41e6650105fc3ac8fbd44afbae4fe
    INSTALL_DIR ${EXTPREFIX_frameworks}
    CMAKE_ARGS -DCMAKE_INSTALL_PREFIX=${EXTPREFIX_frameworks}
            -DCMAKE_BUILD_TYPE=${GLOBAL_BUILD_TYPE} 
                ${GLOBAL_PROFILE}
                -DCMAKE_SYSTEM_PREFIX_PATH=${EXTPREFIX} 
                -DBUILD_TESTING=false
    UPDATE_COMMAND ""
    ALWAYS 0
    DEPENDS ext_kwindowsystem
)<|MERGE_RESOLUTION|>--- conflicted
+++ resolved
@@ -18,15 +18,9 @@
 ExternalProject_Add(
     ext_extra_cmake_modules
     DOWNLOAD_DIR ${EXTERNALS_DOWNLOAD_DIR}
-<<<<<<< HEAD
-    URL http://download.kde.org/stable/frameworks/5.28/extra-cmake-modules-5.28.0.zip
-    URL_MD5 8e8e20e1fea1f86dc3ff843bd1f2f8f1
-=======
     URL http://download.kde.org/Attic/frameworks/5.24/extra-cmake-modules-5.24.0.zip
     URL_MD5 e0c19ba97ebd964f9bdc9110c64ce96a
->>>>>>> b77e3b2a
     PATCH_COMMAND ${PATCH_COMMAND} -p1 -i ${CMAKE_CURRENT_SOURCE_DIR}/ecm_install_to_share.diff
-          COMMAND ${PATCH_COMMAND} -p1 -i ${CMAKE_CURRENT_SOURCE_DIR}ecm_python3.diff
     INSTALL_DIR ${EXTPREFIX_frameworks}
     CMAKE_ARGS -DCMAKE_INSTALL_PREFIX=${EXTPREFIX_frameworks}
                -DCMAKE_BUILD_TYPE=${GLOBAL_BUILD_TYPE} 
