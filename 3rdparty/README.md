--- conflicted
+++ resolved
@@ -76,15 +76,11 @@
 
 Note that the cmake command needs to point to your BUILDROOT like /dev/d, not c:\dev\d.
 
-<<<<<<< HEAD
     set PATH=%BUILDROOT%\i\bin\;%BUILDROOT%\i\lib;%PATH%
     set PYTHONHOME=%BUILDROOT%/i (only if you want to build your own python)
-    cmake ..\krita\3rdparty -DEXTERNALS_DOWNLOAD_DIR=%BUILDROOT%/d -DINSTALL_ROOT=%BUILDROOT%/i -G "MinGW Makefiles"
-=======
     set PATH=BUILDROOT\i\bin\;BUILDROOT\i\lib;%PATH%
     cmake ..\krita\3rdparty -DEXTERNALS_DOWNLOAD_DIR=/dev/d -DINSTALL_ROOT=/dev/i  -G "MinGW Makefiles"
 
->>>>>>> a55505eb
 3. build the packages:
 
 With a judicious application of DEPENDS statements, it's possible to build it all in one go, but in my experience that fails always, so it's better to build the dependencies independently.
