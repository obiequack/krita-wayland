--- conflicted
+++ resolved
@@ -642,14 +642,7 @@
     add_subdirectory( ext_drmingw )
 endif ()
 
-<<<<<<< HEAD
-=======
-if(UNIX)
-    add_subdirectory( ext_pkgconfig )
-endif()
-
 add_subdirectory( ext_lager )
->>>>>>> a28aa2ed
 add_subdirectory( ext_heif )
 add_subdirectory(ext_giflib)
 add_subdirectory(ext_quazip)
