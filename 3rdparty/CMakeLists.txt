project (krita-and-all-its-deps)

#
# Build all dependencies for Krita and finally Krita itself.
# Parameters: EXTERNALS_DOWNLOAD_DIR place to download all packages
#             INSTALL_ROOT place to install everything to
#             MXE_TOOLCHAIN: the toolchain file to cross-compile using MXE
# 
# Example usage: cmake ..\kritadeposx -DEXTERNALS_DOWNLOAD_DIR=/dev2/d -DINSTALL_ROOT=/dev2/i -DWIN64_BUILD=TRUE  -DBOOST_LIBRARYDIR=/dev2/i/lib   -G "Visual Studio 11 Win64"


cmake_minimum_required(VERSION 2.8.6)

if (CMAKE_SOURCE_DIR STREQUAL CMAKE_BINARY_DIR)
	message(FATAL_ERROR "Compiling in the source directory is not supported. Use for example 'mkdir build; cd build; cmake ..'.")
endif (CMAKE_SOURCE_DIR STREQUAL CMAKE_BINARY_DIR)

# Tools must be obtained to work with:
include (ExternalProject)

# allow specification of a directory with pre-downloaded
# requirements
if(NOT IS_DIRECTORY ${EXTERNALS_DOWNLOAD_DIR})
    message(FATAL_ERROR "No externals download dir set. Use -DEXTERNALS_DOWNLOAD_DIR")
endif()

if(NOT IS_DIRECTORY ${INSTALL_ROOT})
    message(FATAL_ERROR "No install dir set. Use -DINSTALL_ROOT")
endif()

set(TOP_INST_DIR ${INSTALL_ROOT})
set(EXTPREFIX "${TOP_INST_DIR}")
set(CMAKE_PREFIX_PATH "${EXTPREFIX}")

if (${CMAKE_GENERATOR} STREQUAL "Visual Studio 14 2015 Win64")
    SET(GLOBAL_PROFILE 
        -DCMAKE_MODULE_LINKER_FLAGS=/machine:x64 
        -DCMAKE_EXE_LINKER_FLAGS=/machine:x64 
        -DCMAKE_SHARED_LINKER_FLAGS=/machine:x64 
        -DCMAKE_STATIC_LINKER_FLAGS=/machine:x64 
    )
endif ()

message( STATUS "CMAKE_GENERATOR: ${CMAKE_GENERATOR}")
message( STATUS "CMAKE_CL_64: ${CMAKE_CL_64}")

set(GLOBAL_BUILD_TYPE RelWithDebInfo)
set(GLOBAL_PROFILE ${GLOBAL_PROFILE} -DBUILD_TESTING=false)

if (MSVC)
        set(GLOBAL_PROFILE ${GLOBAL_PROFILE} -DCMAKE_EXE_LINKER_FLAGS=/PROFILE -DCMAKE_SHARED_LINKER_FLAGS=/PROFILE)
	set(PATCH_COMMAND myptch)
endif()

if (MINGW)
   set(PATCH_COMMAND myptch)
endif()

if (MSYS)
	set(PATCH_COMMAND patch)
    set(GLOBAL_PROFILE ${GLOBAL_PROFILE} 
                           -DCMAKE_TOOLCHAIN_FILE=${MXE_TOOLCHAIN}
                           -DCMAKE_FIND_PREFIX_PATH=${CMAKE_PREFIX_PATH}
                           -DCMAKE_SYSTEM_INCLUDE_PATH=${CMAKE_PREFIX_PATH}/include
                           -DCMAKE_INCLUDE_PATH=${CMAKE_PREFIX_PATH}/include 
                           -DCMAKE_LIBRARY_PATH=${CMAKE_PREFIX_PATH}/lib
                           -DZLIB_ROOT=${CMAKE_PREFIX_PATH}
    )
    set(GLOBAL_AUTOMAKE_PROFILE  --host=i686-pc-mingw32 )
endif() 

if (APPLE)
    set(GLOBAL_PROFILE ${GLOBAL_PROFILE} -DCMAKE_MACOSX_RPATH=ON -DKDE_SKIP_RPATH_SETTINGS=ON -DBUILD_WITH_INSTALL_RPATH=ON -DAPPLE_SUPPRESS_X11_WARNING=ON)
    set(PATCH_COMMAND patch)
endif ()

if (UNIX AND NOT APPLE)
	set(LINUX true)
    set(PATCH_COMMAND patch)
endif ()

# this list must be dependency-ordered
if (UNIX)
    add_subdirectory( ext_python )
endif ()
if (MSVC)
    add_subdirectory( ext_patch )
    add_subdirectory( ext_png2ico )
endif (MSVC)
if (MINGW)
    add_subdirectory( ext_patch )
    add_subdirectory( ext_png2ico )
endif (MINGW)
add_subdirectory( ext_iconv )
add_subdirectory( ext_gettext )
add_subdirectory( ext_zlib )
add_subdirectory( ext_libxml2 )
add_subdirectory( ext_libxslt )
add_subdirectory( ext_boost )
add_subdirectory( ext_jpeg )
add_subdirectory( ext_tiff )
add_subdirectory( ext_png )
add_subdirectory( ext_eigen3 )
add_subdirectory( ext_expat ) # for exiv2
add_subdirectory( ext_exiv2 )
add_subdirectory( ext_ilmbase )
add_subdirectory( ext_lcms2 )
add_subdirectory( ext_openexr )
add_subdirectory( ext_vc )
add_subdirectory( ext_gsl )
add_subdirectory( ext_fftw3 )
add_subdirectory( ext_ocio )
if (MSVC)
    add_subdirectory( ext_pthreads )
endif (MSVC)
add_subdirectory( ext_fontconfig)
add_subdirectory( ext_freetype)
add_subdirectory( ext_qt )
add_subdirectory( ext_poppler )
add_subdirectory( ext_libraw )
add_subdirectory( ext_frameworks )
<<<<<<< HEAD
add_subdirectory( ext_sip )
add_subdirectory( ext_pyqt )
if (MSVC)
    add_subdirectory( google-breakpad )
endif()
=======
>>>>>>> c6cd38fd

if (MSVC OR MINGW)
    add_subdirectory( ext_drmingw )
endif (MSVC OR MINGW)<|MERGE_RESOLUTION|>--- conflicted
+++ resolved
@@ -119,14 +119,8 @@
 add_subdirectory( ext_poppler )
 add_subdirectory( ext_libraw )
 add_subdirectory( ext_frameworks )
-<<<<<<< HEAD
 add_subdirectory( ext_sip )
 add_subdirectory( ext_pyqt )
-if (MSVC)
-    add_subdirectory( google-breakpad )
-endif()
-=======
->>>>>>> c6cd38fd
 
 if (MSVC OR MINGW)
     add_subdirectory( ext_drmingw )
