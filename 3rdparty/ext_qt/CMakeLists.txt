SET(EXTPREFIX_qt  "${EXTPREFIX}")
if (WIN32)
    list(APPEND _QT_conf -skip qt3d -skip qtactiveqt -skip qtcanvas3d
        -skip qtconnectivity -skip qtdoc -skip qtgraphicaleffects
        -skip qtlocation -skip qtsensors -skip qtserialport -skip qtwayland
        -skip qtwebchannel -skip qtwebengine -skip qtwebsockets -skip qtwebview
        -skip qtxmlpatterns -no-sql-sqlite -nomake examples -nomake tools
        -no-compile-examples -no-dbus -no-iconv -no-qml-debug -no-ssl
        -no-libproxy -no-system-proxies -no-icu -no-mtdev
        -skip qtcharts -skip qtdatavis3d -skip qtgamepad -skip qtnetworkauth
        -skip qtpurchasing -skip qtremoteobjects -skip qtscxml -skip qtserialbus
        -skip qtspeech -skip qtvirtualkeyboard
        #
        -qt-zlib -qt-pcre -qt-libpng -qt-libjpeg
        #
        -opensource -confirm-license
        #
        -release -platform win32-g++ -prefix ${EXTPREFIX_qt}
        QMAKE_LFLAGS_APP+=${SECURITY_EXE_LINKER_FLAGS}
        QMAKE_LFLAGS_SHLIB+=${SECURITY_SHARED_LINKER_FLAGS}
        QMAKE_LFLAGS_SONAME+=${SECURITY_SHARED_LINKER_FLAGS}
    )
    if (QT_ENABLE_DEBUG_INFO)
        # Set the option to build Qt with debugging info enabled
        list(APPEND _QT_conf -force-debug-info)
    endif(QT_ENABLE_DEBUG_INFO)
    if (QT_ENABLE_DYNAMIC_OPENGL)
        list(APPEND _QT_conf -opengl dynamic -angle)
    else (QT_ENABLE_DYNAMIC_OPENGL)
        list(APPEND _QT_conf -opengl desktop -no-angle)
    endif (QT_ENABLE_DYNAMIC_OPENGL)
    
  ExternalProject_Add(
      ext_qt
      DOWNLOAD_DIR ${EXTERNALS_DOWNLOAD_DIR}
<<<<<<< HEAD
      URL https://download.qt.io/archive/qt/5.12/5.12.1/single/qt-everywhere-src-5.12.1.zip
      URL_HASH SHA1=5ba3e56475912e8784f825fd8d0d139ec5eca8b3
=======
      URL https://download.qt.io/archive/qt/5.12/5.12.1/single/qt-everywhere-src-5.12.1.tar.xz
      URL_HASH SHA1=018b7467faeda9979fe6b4a435214903c3a20018
>>>>>>> d12bbbe1
      PATCH_COMMAND  ${PATCH_COMMAND} -p1 -d qtbase -i ${CMAKE_CURRENT_SOURCE_DIR}/0001-disable-wintab.patch
            COMMAND  ${PATCH_COMMAND} -p1 -d qtbase -i ${CMAKE_CURRENT_SOURCE_DIR}/0002-Don-t-request-the-MIME-image-every-time-Windows-asks.patch
            COMMAND  ${PATCH_COMMAND} -p1 -d qtbase -i ${CMAKE_CURRENT_SOURCE_DIR}/0003-Hack-always-return-we-support-DIBV5.patch
            COMMAND  ${PATCH_COMMAND} -p1 -d qtbase -i ${CMAKE_CURRENT_SOURCE_DIR}/0004-Fix-debug-on-openGL-ES.patch
            COMMAND  ${PATCH_COMMAND} -p1 -d qtbase -i ${CMAKE_CURRENT_SOURCE_DIR}/0005-cumulative-patch-for-hdr.patch

      INSTALL_DIR ${EXTPREFIX_qt}
      CONFIGURE_COMMAND <SOURCE_DIR>/configure.bat ${_QT_conf}

      BUILD_COMMAND mingw32-make -j${SUBMAKE_JOBS}
      INSTALL_COMMAND mingw32-make -j${SUBMAKE_JOBS} install
      UPDATE_COMMAND ""
      # Use a short name to reduce the chance of exceeding path length limit
      SOURCE_DIR s
      BINARY_DIR b
      DEPENDS ext_patch
  )
elseif (NOT APPLE)
  ExternalProject_Add(
      ext_qt
      DOWNLOAD_DIR ${EXTERNALS_DOWNLOAD_DIR}
      URL https://download.qt.io/archive/qt/5.12/5.12.1/single/qt-everywhere-src-5.12.1.tar.xz
      URL_HASH SHA1=018b7467faeda9979fe6b4a435214903c3a20018

      URL_MD5 c5e275ab0ed7ee61d0f4b82cd471770d

<<<<<<< HEAD
      CONFIGURE_COMMAND <SOURCE_DIR>/configure -prefix ${EXTPREFIX_qt} -opensource -confirm-license -verbose -nomake examples -skip qt3d -skip qtactiveqt -skip qtcanvas3d -skip qtconnectivity -skip qtgraphicaleffects -skip qtlocation -skip qtwayland -skip qtwebchannel -skip qtwebengine -skip qtwebsockets -skip qtwebview -skip qtandroidextras -skip qtserialport -skip qtdatavis3d -skip qtvirtualkeyboard -skip qtspeech -skip qtsensors -skip qtgamepad -skip qtscxml -skip qtremoteobjects -skip qtxmlpatterns -skip qtnetworkauth  -skip qtcharts -skip qtdatavis3d -skip qtgamepad -skip qtpurchasing -skip qtscxml -skip qtserialbus -skip qtspeech -skip qtvirtualkeyboard
=======
      CONFIGURE_COMMAND <SOURCE_DIR>/configure -prefix ${EXTPREFIX_qt} -opensource -confirm-license -verbose -nomake examples -skip qt3d -skip qtactiveqt -skip qtcanvas3d -skip qtconnectivity -skip qtgraphicaleffects -skip qtlocation -skip qtwayland -skip qtwebchannel -skip qtwebengine -skip qtwebsockets -skip qtwebview -skip qtandroidextras -skip qtserialport -skip qtdatavis3d -skip qtvirtualkeyboard -skip qtspeech -skip qtsensors -skip qtgamepad -skip qtscxml -skip qtremoteobjects -skip qtxmlpatterns -skip qtnetworkauth  -skip qtcharts -skip qtdatavis3d -skip qtgamepad -skip qtpurchasing -skip qtscxml -skip qtserialbus -skip qtspeech -skip qtvirtualkeyboard -xcb
>>>>>>> d12bbbe1
      INSTALL_DIR ${EXTPREFIX_qt}

      BUILD_COMMAND $(MAKE)
      INSTALL_COMMAND $(MAKE) install
      UPDATE_COMMAND ""
      BUILD_IN_SOURCE 1
  )
else( APPLE )

      # XCODE_VERSION is set by CMake when using the Xcode generator, otherwise we need
      # to detect it manually here.
      if (NOT XCODE_VERSION)
        execute_process(
          COMMAND xcodebuild -version
          OUTPUT_VARIABLE xcodebuild_version
          OUTPUT_STRIP_TRAILING_WHITESPACE
          ERROR_FILE /dev/null
        )
        string(REGEX MATCH "Xcode ([0-9]([.][0-9])+)" version_match ${xcodebuild_version})
        if (version_match)
          message(STATUS "${EXTPREFIX_qt}:Identified Xcode Version: ${CMAKE_MATCH_1}")
          set(XCODE_VERSION ${CMAKE_MATCH_1})
        else()
          # If detecting Xcode version failed, set a crazy high version so we default
          # to the newest.
          set(XCODE_VERSION 99)
          message(WARNING "${EXTPREFIX_qt}:Failed to detect the version of an installed copy of Xcode, falling back to highest supported version. Set XCODE_VERSION to override.")
        endif(version_match)
      endif(NOT XCODE_VERSION)

      # -------------------------------------------------------------------------------
      # Verify the Xcode installation on Mac OS like Qt5.7 does/will
      # If not stop now, the system isn't configured correctly for Qt.
      # No reason to even proceed.
      # -------------------------------------------------------------------------------
      set(XCSELECT_OUTPUT)
      find_program(XCSELECT_PROGRAM "xcode-select")
      if(XCSELECT_PROGRAM)
        message(STATUS "${EXTPREFIX_qt}:Found XCSELECT_PROGRAM as ${XCSELECT_PROGRAM}")
        set(XCSELECT_COMMAND ${XCSELECT_PROGRAM}
          "--print-path")
        execute_process(
          COMMAND ${XCSELECT_COMMAND}
          RESULT_VARIABLE XCSELECT_COMMAND_RESULT
          OUTPUT_VARIABLE XCSELECT_COMMAND_OUTPUT
          ERROR_FILE /dev/null
        )
        if(NOT XCSELECT_COMMAND_RESULT)
          # returned 0, we're ok.
          string(REGEX REPLACE
            "[ \t]*[\r\n]+[ \t]*" ";"
            XCSELECT_COMMAND_OUTPUT ${XCSELECT_COMMAND_OUTPUT})
        else()
          string(REPLACE ";" " " XCSELECT_COMMAND_STR "${XCSELECT_COMMAND}")
          # message(STATUS "${XCSELECT_COMMAND_STR}")
          message(FATAL_ERROR "${EXTPREFIX_qt}:${XCSELECT_PROGRAM} test failed with status ${XCSELECT_COMMAND_RESULT}")
        endif()
      else()
        message(FATAL_ERROR "${EXTPREFIX_qt}:${XCSELECT_PROGRAM} not found. No Xcode is selected. Use xcode-select -switch to choose an Xcode version")
      endif()

      # Belts and suspenders
      # Beyond all the Xcode and Qt version checking, the proof of the pudding
      # lies in the success/failure of this command: xcrun --find xcrun.
      # On failure a patch is necessary, otherwise we're ok
      # So hard check xcrun now...
      set(XCRUN_OUTPUT)
      find_program(XCRUN_PROGRAM "xcrun")
      if(XCRUN_PROGRAM)
        message(STATUS "${EXTPREFIX_qt}:Found XCRUN_PROGRAM as ${XCRUN_PROGRAM}")
        set(XCRUN_COMMAND ${XCRUN_PROGRAM}
          "--find xcrun")
        execute_process(
          COMMAND ${XCRUN_COMMAND}
          RESULT_VARIABLE XCRUN_COMMAND_RESULT
          OUTPUT_VARIABLE XCRUN_COMMAND_OUTPUT
          ERROR_FILE /dev/null
        )
        if(NOT XCRUN_COMMAND_RESULT)
          # returned 0, we're ok.
          string(REGEX REPLACE
            "[ \t]*[\r\n]+[ \t]*" ";"
            XCRUN_COMMAND_OUTPUT ${XCRUN_COMMAND_OUTPUT})
        else()
          string(REPLACE ";" " " XCRUN_COMMAND_STR "${XCRUN_COMMAND}")
          # message(STATUS "${XCRUN_COMMAND_STR}")
          message(STATUS "${EXTPREFIX_qt}:xcrun test failed with status ${XCRUN_COMMAND_RESULT}")
        endif()
      else()
        message(STATUS "${EXTPREFIX_qt}:xcrun not found -- ${XCRUN_PROGRAM}")
      endif()
      #
      # Now configure ext_qt accordingly
      #
      if ((XCRUN_COMMAND_RESULT) AND (NOT (XCODE_VERSION VERSION_LESS 8.0.0)))
        # Fix Xcode xcrun related issue.
        # NOTE: This should be fixed by Qt 5.7.1 see here: http://code.qt.io/cgit/qt/qtbase.git/commit/?h=dev&id=77a71c32c9d19b87f79b208929e71282e8d8b5d9
        # NOTE: but no one's holding their breath.
        set(ext_qt_PATCH_COMMAND ${PATCH_COMMAND} -p1 -i ${CMAKE_CURRENT_SOURCE_DIR}/macdeploy-qt.diff
                COMMAND ${PATCH_COMMAND} -p1 -b -d <SOURCE_DIR>/qtbase -i ${CMAKE_CURRENT_SOURCE_DIR}/mac_standardpaths_qtbug-61159.diff
                #COMMAND ${PATCH_COMMAND} -p1 -b -d <SOURCE_DIR>/qtbase/mkspecs/features/mac -i ${CMAKE_CURRENT_SOURCE_DIR}/mac-default.patch
            )
        message(STATUS "${EXTPREFIX_qt}:Additional patches injected.")
      else()
        # No extra patches will be applied
        # NOTE: defaults for some untested scenarios like xcrun fails and xcode_version < 8.
        # NOTE: that is uncharted territory and (hopefully) a very unlikely scenario...
        set(ext_qt_PATCH_COMMAND ${PATCH_COMMAND} -p1 -i ${CMAKE_CURRENT_SOURCE_DIR}/macdeploy-qt.diff)
      endif()

      # Qt is big - try and parallelize if at all possible
      include(ProcessorCount)
      ProcessorCount(NUM_CORES)
      if(NOT NUM_CORES EQUAL 0)
        if (NUM_CORES GREATER 2)
          # be nice...
          MATH( EXPR NUM_CORES "${NUM_CORES} - 2" )
        endif()
        set(PARALLEL_MAKE "make;-j${NUM_CORES}")
        message(STATUS "${EXTPREFIX_qt}:Parallelized make: ${PARALLEL_MAKE}")
      else()
        set(PARALLEL_MAKE "make")
      endif()

      
      ExternalProject_Add(ext_qt
        DOWNLOAD_DIR ${EXTERNALS_DOWNLOAD_DIR}

        LOG_DOWNLOAD        ON
        LOG_UPDATE          ON
        LOG_CONFIGURE       ON
        LOG_BUILD           ON
        LOG_TEST            ON
        LOG_INSTALL         ON
        BUILD_IN_SOURCE     ON

       URL https://download.qt.io/archive/qt/5.12/5.12.1/single/qt-everywhere-src-5.12.1.zip
       URL_HASH SHA1=5ba3e56475912e8784f825fd8d0d139ec5eca8b3

        INSTALL_DIR ${EXTPREFIX_qt}
        CONFIGURE_COMMAND <SOURCE_DIR>/configure 
        -skip qt3d -skip qtactiveqt -skip qtcanvas3d -skip qtconnectivity -skip qtdoc -skip qtgraphicaleffects -skip qtlocation -skip qtsensors -skip qtserialport -skip qtwayland
<<<<<<< HEAD
            -skip qtwebchannel -skip qtwebengine -skip qtwebsockets -skip qtwebview -skip qtxmlpatterns -no-sql-sqlite -skip qtcharts -skip qtdatavis3d  -skip qtgamepad -skip qtnetworkauth -skip qtpurchasing -skip qtremoteobjects -skip qtscxml -skip qtserialbus -skip qtspeech -skip qtvirtualkeyboard -nomake examples -nomake tools -no-compile-examples -no-dbus -no-iconv -no-qml-debug -no-libproxy -no-system-proxies -no-icu -no-mtdev -system-zlib -qt-pcre -opensource -confirm-license  -prefix ${EXTPREFIX_qt}
=======
            -skip qtwebchannel -skip qtwebsockets -skip qtwebview -skip qtxmlpatterns -no-sql-sqlite -skip qtcharts -skip qtdatavis3d  -skip qtgamepad -skip qtnetworkauth -skip qtpurchasing -skip qtremoteobjects -skip qtscxml -skip qtserialbus -skip qtspeech -skip qtvirtualkeyboard -nomake examples -nomake tools -no-compile-examples -no-dbus -no-iconv -no-qml-debug -no-libproxy -no-system-proxies -no-icu -no-mtdev -system-zlib -qt-pcre -opensource -confirm-license  -prefix ${EXTPREFIX_qt}
>>>>>>> d12bbbe1
        BUILD_COMMAND ${PARALLEL_MAKE}
        INSTALL_COMMAND make install
        UPDATE_COMMAND ""
        BUILD_IN_SOURCE 1
      )
endif()<|MERGE_RESOLUTION|>--- conflicted
+++ resolved
@@ -29,17 +29,12 @@
     else (QT_ENABLE_DYNAMIC_OPENGL)
         list(APPEND _QT_conf -opengl desktop -no-angle)
     endif (QT_ENABLE_DYNAMIC_OPENGL)
-    
+
   ExternalProject_Add(
       ext_qt
       DOWNLOAD_DIR ${EXTERNALS_DOWNLOAD_DIR}
-<<<<<<< HEAD
-      URL https://download.qt.io/archive/qt/5.12/5.12.1/single/qt-everywhere-src-5.12.1.zip
-      URL_HASH SHA1=5ba3e56475912e8784f825fd8d0d139ec5eca8b3
-=======
       URL https://download.qt.io/archive/qt/5.12/5.12.1/single/qt-everywhere-src-5.12.1.tar.xz
       URL_HASH SHA1=018b7467faeda9979fe6b4a435214903c3a20018
->>>>>>> d12bbbe1
       PATCH_COMMAND  ${PATCH_COMMAND} -p1 -d qtbase -i ${CMAKE_CURRENT_SOURCE_DIR}/0001-disable-wintab.patch
             COMMAND  ${PATCH_COMMAND} -p1 -d qtbase -i ${CMAKE_CURRENT_SOURCE_DIR}/0002-Don-t-request-the-MIME-image-every-time-Windows-asks.patch
             COMMAND  ${PATCH_COMMAND} -p1 -d qtbase -i ${CMAKE_CURRENT_SOURCE_DIR}/0003-Hack-always-return-we-support-DIBV5.patch
@@ -66,11 +61,7 @@
 
       URL_MD5 c5e275ab0ed7ee61d0f4b82cd471770d
 
-<<<<<<< HEAD
-      CONFIGURE_COMMAND <SOURCE_DIR>/configure -prefix ${EXTPREFIX_qt} -opensource -confirm-license -verbose -nomake examples -skip qt3d -skip qtactiveqt -skip qtcanvas3d -skip qtconnectivity -skip qtgraphicaleffects -skip qtlocation -skip qtwayland -skip qtwebchannel -skip qtwebengine -skip qtwebsockets -skip qtwebview -skip qtandroidextras -skip qtserialport -skip qtdatavis3d -skip qtvirtualkeyboard -skip qtspeech -skip qtsensors -skip qtgamepad -skip qtscxml -skip qtremoteobjects -skip qtxmlpatterns -skip qtnetworkauth  -skip qtcharts -skip qtdatavis3d -skip qtgamepad -skip qtpurchasing -skip qtscxml -skip qtserialbus -skip qtspeech -skip qtvirtualkeyboard
-=======
       CONFIGURE_COMMAND <SOURCE_DIR>/configure -prefix ${EXTPREFIX_qt} -opensource -confirm-license -verbose -nomake examples -skip qt3d -skip qtactiveqt -skip qtcanvas3d -skip qtconnectivity -skip qtgraphicaleffects -skip qtlocation -skip qtwayland -skip qtwebchannel -skip qtwebengine -skip qtwebsockets -skip qtwebview -skip qtandroidextras -skip qtserialport -skip qtdatavis3d -skip qtvirtualkeyboard -skip qtspeech -skip qtsensors -skip qtgamepad -skip qtscxml -skip qtremoteobjects -skip qtxmlpatterns -skip qtnetworkauth  -skip qtcharts -skip qtdatavis3d -skip qtgamepad -skip qtpurchasing -skip qtscxml -skip qtserialbus -skip qtspeech -skip qtvirtualkeyboard -xcb
->>>>>>> d12bbbe1
       INSTALL_DIR ${EXTPREFIX_qt}
 
       BUILD_COMMAND $(MAKE)
@@ -195,7 +186,7 @@
         set(PARALLEL_MAKE "make")
       endif()
 
-      
+
       ExternalProject_Add(ext_qt
         DOWNLOAD_DIR ${EXTERNALS_DOWNLOAD_DIR}
 
@@ -211,13 +202,9 @@
        URL_HASH SHA1=5ba3e56475912e8784f825fd8d0d139ec5eca8b3
 
         INSTALL_DIR ${EXTPREFIX_qt}
-        CONFIGURE_COMMAND <SOURCE_DIR>/configure 
+        CONFIGURE_COMMAND <SOURCE_DIR>/configure
         -skip qt3d -skip qtactiveqt -skip qtcanvas3d -skip qtconnectivity -skip qtdoc -skip qtgraphicaleffects -skip qtlocation -skip qtsensors -skip qtserialport -skip qtwayland
-<<<<<<< HEAD
-            -skip qtwebchannel -skip qtwebengine -skip qtwebsockets -skip qtwebview -skip qtxmlpatterns -no-sql-sqlite -skip qtcharts -skip qtdatavis3d  -skip qtgamepad -skip qtnetworkauth -skip qtpurchasing -skip qtremoteobjects -skip qtscxml -skip qtserialbus -skip qtspeech -skip qtvirtualkeyboard -nomake examples -nomake tools -no-compile-examples -no-dbus -no-iconv -no-qml-debug -no-libproxy -no-system-proxies -no-icu -no-mtdev -system-zlib -qt-pcre -opensource -confirm-license  -prefix ${EXTPREFIX_qt}
-=======
             -skip qtwebchannel -skip qtwebsockets -skip qtwebview -skip qtxmlpatterns -no-sql-sqlite -skip qtcharts -skip qtdatavis3d  -skip qtgamepad -skip qtnetworkauth -skip qtpurchasing -skip qtremoteobjects -skip qtscxml -skip qtserialbus -skip qtspeech -skip qtvirtualkeyboard -nomake examples -nomake tools -no-compile-examples -no-dbus -no-iconv -no-qml-debug -no-libproxy -no-system-proxies -no-icu -no-mtdev -system-zlib -qt-pcre -opensource -confirm-license  -prefix ${EXTPREFIX_qt}
->>>>>>> d12bbbe1
         BUILD_COMMAND ${PARALLEL_MAKE}
         INSTALL_COMMAND make install
         UPDATE_COMMAND ""
