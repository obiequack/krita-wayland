--- conflicted
+++ resolved
@@ -475,24 +475,6 @@
 ##
 set(OLD_CMAKE_MODULE_PATH ${CMAKE_MODULE_PATH} )
 set(CMAKE_MODULE_PATH ${CMAKE_SOURCE_DIR}/cmake/modules )
-<<<<<<< HEAD
-macro_optional_find_package(Vc 0.6.70)
-# check if not too new version, Vc > 0.7.* not yet supported
-# no proper way yet found how to set a max version with find_package,
-# as workaround simply search the package again with an exact lower number
-# TODO: improve or file feature request with cmake
-if(Vc_FOUND)
-    if(Vc_VERSION_MAJOR GREATER 0 OR Vc_VERSION_MINOR GREATER 7)
-        message(STATUS "Vc ${Vc_VERSION} is too new, currently only Vc versions <= 0.7.5 can be used.")
-        # reset find results by looking exactly for latest valid version
-        find_package(Vc 0.7.5 EXACT QUIET)
-    endif()
-endif()
-macro_log_feature(Vc_FOUND "Vc" "Portable, zero-overhead SIMD library for C++" "https://github.com/VcDevel/Vc" FALSE "" "Required by the Krita for vectorization")
-macro_bool_to_01(Vc_FOUND HAVE_VC)
-macro_bool_to_01(PACKAGERS_BUILD DO_PACKAGERS_BUILD)
-
-=======
 set(HAVE_VC FALSE)
 if( NOT MSVC)
     macro_optional_find_package(Vc 1.0.0)
@@ -500,7 +482,6 @@
     macro_bool_to_01(Vc_FOUND HAVE_VC)
     macro_bool_to_01(PACKAGERS_BUILD DO_PACKAGERS_BUILD)
 endif()
->>>>>>> 358450ea
 configure_file(config-vc.h.cmake ${CMAKE_CURRENT_BINARY_DIR}/config-vc.h )
 
 if(HAVE_VC)
